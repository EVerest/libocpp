// SPDX-License-Identifier: Apache-2.0
// Copyright 2020 - 2023 Pionix GmbH and Contributors to EVerest
#include "ocpp/common/types.hpp"

#include <stdexcept>
#include <thread>

#include <everest/logging.hpp>
#include <ocpp/v16/charge_point.hpp>
#include <ocpp/v16/charge_point_configuration.hpp>
#include <ocpp/v16/charge_point_impl.hpp>
#include <ocpp/v16/utils.hpp>
#include <ocpp/v201/messages/CostUpdated.hpp>
#include <ocpp/v201/messages/SetDisplayMessage.hpp>
#include <ocpp/v201/utils.hpp>

#include <optional>

using QueryExecutionException = ocpp::common::QueryExecutionException;
using RequiredEntryNotFoundException = ocpp::common::RequiredEntryNotFoundException;

namespace ocpp {
namespace v16 {

const auto ISO15118_PNC_VENDOR_ID = "org.openchargealliance.iso15118pnc";
const auto CALIFORNIA_PRICING_VENDOR_ID = "org.openchargealliance.costmsg";
const auto CLIENT_CERTIFICATE_TIMER_INTERVAL = std::chrono::hours(12);
const auto V2G_CERTIFICATE_TIMER_INTERVAL = std::chrono::hours(12);
const auto OCSP_REQUEST_TIMER_INTERVAL = std::chrono::hours(12);
const auto INITIAL_CERTIFICATE_REQUESTS_DELAY = std::chrono::seconds(60);
const auto WEBSOCKET_INIT_DELAY = std::chrono::seconds(2);
const auto DEFAULT_MESSAGE_QUEUE_SIZE_THRESHOLD = 2E5;
const auto DEFAULT_BOOT_NOTIFICATION_INTERVAL_S = 60; // fallback interval if BootNotification returns interval of 0.
<<<<<<< HEAD
const auto DEFAULT_PRICE_NUMBER_OF_DECIMALS = 3;
=======
const auto DEFAULT_WAIT_FOR_FUTURE_TIMEOUT = std::chrono::seconds(60);
>>>>>>> d6064d73

ChargePointImpl::ChargePointImpl(const std::string& config, const fs::path& share_path,
                                 const fs::path& user_config_path, const fs::path& database_path,
                                 const fs::path& sql_init_path, const fs::path& message_log_path,
                                 const std::shared_ptr<EvseSecurity> evse_security,
                                 const std::optional<SecurityConfiguration> security_configuration) :
    ocpp::ChargingStationBase(evse_security, security_configuration),
    bootreason(BootReasonEnum::PowerUp),
    connection_state(ChargePointConnectionState::Disconnected),
    registration_status(RegistrationStatus::Pending),
    diagnostics_status(DiagnosticsStatus::Idle),
    firmware_status(FirmwareStatus::Idle),
    log_status(UploadLogStatusEnumType::Idle),
    message_log_path(message_log_path.string()), // .string() for compatibility with boost::filesystem
    switch_security_profile_callback(nullptr) {
    this->configuration = std::make_shared<ocpp::v16::ChargePointConfiguration>(config, share_path, user_config_path);
    this->heartbeat_timer = std::make_unique<Everest::SteadyTimer>(&this->io_service, [this]() { this->heartbeat(); });
    this->heartbeat_interval = this->configuration->getHeartbeatInterval();
    auto database_connection =
        std::make_unique<common::DatabaseConnection>(database_path / (this->configuration->getChargePointId() + ".db"));
    this->database_handler = std::make_shared<DatabaseHandler>(std::move(database_connection), sql_init_path,
                                                               this->configuration->getNumberOfConnectors());
    this->database_handler->open_connection();
    this->transaction_handler = std::make_unique<TransactionHandler>(this->configuration->getNumberOfConnectors());
    this->external_notify = {v16::MessageType::StartTransactionResponse};
    this->message_queue = this->create_message_queue();
    auto log_formats = this->configuration->getLogMessagesFormat();
    bool log_to_console = std::find(log_formats.begin(), log_formats.end(), "console") != log_formats.end();
    bool detailed_log_to_console =
        std::find(log_formats.begin(), log_formats.end(), "console_detailed") != log_formats.end();
    bool log_to_file = std::find(log_formats.begin(), log_formats.end(), "log") != log_formats.end();
    bool log_to_html = std::find(log_formats.begin(), log_formats.end(), "html") != log_formats.end();
    bool log_security = std::find(log_formats.begin(), log_formats.end(), "security") != log_formats.end();
    bool session_logging = std::find(log_formats.begin(), log_formats.end(), "session_logging") != log_formats.end();

    this->logging = std::make_shared<ocpp::MessageLogging>(
        this->configuration->getLogMessages(), this->message_log_path, DateTime().to_rfc3339(), log_to_console,
        detailed_log_to_console, log_to_file, log_to_html, log_security, session_logging, nullptr);

    this->boot_notification_timer =
        std::make_unique<Everest::SteadyTimer>(&this->io_service, [this]() { this->boot_notification(); });

    for (int32_t connector = 0; connector < this->configuration->getNumberOfConnectors() + 1; connector++) {
        this->status_notification_timers.push_back(std::make_unique<Everest::SteadyTimer>(&this->io_service));
    }

    this->clock_aligned_meter_values_timer =
        std::make_unique<ClockAlignedTimer>(&this->io_service, [this]() { this->clock_aligned_meter_values_sample(); });

    this->client_certificate_timer = std::make_unique<Everest::SteadyTimer>(&this->io_service, [this]() {
        EVLOG_info << "Checking if CSMS client certificate has expired";
        int expiry_days_count = this->evse_security->get_leaf_expiry_days_count(
            ocpp::CertificateSigningUseEnum::ChargingStationCertificate);
        if (expiry_days_count < 30) {
            EVLOG_info << "CSMS client certificate is invalid in " << expiry_days_count
                       << " days. Requesting new certificate with certificate signing request";
            this->sign_certificate(ocpp::CertificateSigningUseEnum::ChargingStationCertificate);
        } else {
            EVLOG_info << "CSMS client certificate is still valid.";
        }
        this->client_certificate_timer->interval(CLIENT_CERTIFICATE_TIMER_INTERVAL);
    });

    this->v2g_certificate_timer = std::make_unique<Everest::SteadyTimer>(&this->io_service, [this]() {
        EVLOG_info << "Checking if V2GCertificate has expired";
        int expiry_days_count =
            this->evse_security->get_leaf_expiry_days_count(ocpp::CertificateSigningUseEnum::V2GCertificate);
        if (expiry_days_count < 30) {
            EVLOG_info << "V2GCertificate is invalid in " << expiry_days_count
                       << " days. Requesting new certificate with certificate signing request";
            this->data_transfer_pnc_sign_certificate();
        } else {
            EVLOG_info << "V2GCertificate is still valid.";
        }
        this->v2g_certificate_timer->interval(V2G_CERTIFICATE_TIMER_INTERVAL);
    });

    this->status = std::make_unique<ChargePointStates>(
        [this](const int32_t connector, const ChargePointErrorCode errorCode, const ChargePointStatus status,
               const ocpp::DateTime& timestamp, const std::optional<CiString<50>>& info,
               const std::optional<CiString<255>>& vendor_id, const std::optional<CiString<50>>& vendor_error_code) {
            this->status_notification_timers.at(connector)->stop();
            this->status_notification_timers.at(connector)->timeout(
                [this, connector, errorCode, status, timestamp, info, vendor_id, vendor_error_code]() {
                    this->status_notification(connector, errorCode, status, timestamp, info, vendor_id,
                                              vendor_error_code);
                },
                std::chrono::seconds(this->configuration->getMinimumStatusDuration().value_or(0)));
        });

    for (int id = 0; id <= this->configuration->getNumberOfConnectors(); id++) {
        this->connectors.insert(std::make_pair(id, std::make_shared<Connector>(id)));
    }

    this->smart_charging_handler = std::make_unique<SmartChargingHandler>(
        this->connectors, this->database_handler,
        this->configuration->getAllowChargingProfileWithoutStartSchedule().value_or(false));

    // ISO15118 PnC handlers
    if (this->configuration->getSupportedFeatureProfilesSet().count(SupportedFeatureProfiles::PnC)) {
        this->data_transfer_pnc_callbacks[conversions::messagetype_to_string(MessageType::TriggerMessage)] =
            [this](ocpp::Call<ocpp::v16::DataTransferRequest> call) {
                this->handle_data_transfer_pnc_trigger_message(call);
            };
        this->data_transfer_pnc_callbacks[conversions::messagetype_to_string(MessageType::CertificateSigned)] =
            [this](ocpp::Call<ocpp::v16::DataTransferRequest> call) {
                this->handle_data_transfer_pnc_certificate_signed(call);
            };
        this->data_transfer_pnc_callbacks[conversions::messagetype_to_string(MessageType::GetInstalledCertificateIds)] =
            [this](ocpp::Call<ocpp::v16::DataTransferRequest> call) {
                this->handle_data_transfer_pnc_get_installed_certificates(call);
            };
        this->data_transfer_pnc_callbacks[conversions::messagetype_to_string(MessageType::DeleteCertificate)] =
            [this](ocpp::Call<ocpp::v16::DataTransferRequest> call) {
                this->handle_data_transfer_delete_certificate(call);
            };
        this->data_transfer_pnc_callbacks[conversions::messagetype_to_string(MessageType::InstallCertificate)] =
            [this](ocpp::Call<ocpp::v16::DataTransferRequest> call) {
                this->handle_data_transfer_install_certificate(call);
            };
        this->ocsp_request_timer = std::make_unique<Everest::SteadyTimer>(&this->io_service, [this]() {
            this->update_ocsp_cache();
            this->ocsp_request_timer->interval(OCSP_REQUEST_TIMER_INTERVAL);
        });
    }

    // California pricing requirements
    // Only enable the callbacks if display cost and price is enabled in the configuration.
    if (this->configuration->getCustomDisplayCostAndPriceEnabled()) {
        this->register_data_transfer_callback(
            CALIFORNIA_PRICING_VENDOR_ID, "SetUserPrice",
            [this](const std::optional<std::string>& message) -> DataTransferResponse {
                return handle_set_user_price(message);
            });

        this->register_data_transfer_callback(
            CALIFORNIA_PRICING_VENDOR_ID, "FinalCost",
            [this](const std::optional<std::string>& message) -> DataTransferResponse {
                return handle_set_session_cost("FinalCost", message);
            });

        this->register_data_transfer_callback(
            CALIFORNIA_PRICING_VENDOR_ID, "RunningCost",
            [this](const std::optional<std::string>& message) -> DataTransferResponse {
                return handle_set_session_cost("RunningCost", message);
            });

        std::optional<std::string> time_offset_transition_date_time =
            this->configuration->getNextTimeOffsetTransitionDateTime();
        if (time_offset_transition_date_time.has_value()) {
            set_time_offset_timer(time_offset_transition_date_time.value());
        }
    }
}

std::unique_ptr<ocpp::MessageQueue<v16::MessageType>> ChargePointImpl::create_message_queue() {

    // The StartTransaction.conf handler attempts to get the transaction based on the message id. The message id changes
    // in case of a message retry attempt, so we need to update it for the transaction as well
    const auto start_transaction_message_retry_callback = [this](const std::string& new_message_id,
                                                                 const std::string& old_message_id) {
        auto transaction = this->transaction_handler->get_transaction(old_message_id);
        if (transaction != nullptr) {
            transaction->set_start_transaction_message_id(new_message_id);
            try {
                this->database_handler->update_start_transaction_message_id(transaction->get_session_id(),
                                                                            new_message_id);
            } catch (const QueryExecutionException& e) {
                EVLOG_warning << "Could not update start transaction message id";
            }
        } else {
            EVLOG_warning << "Could not find transaction with start_transaction_message_id: " << old_message_id
                          << " and could therefore not replace it with: " << new_message_id;
        }
    };

    return std::make_unique<ocpp::MessageQueue<v16::MessageType>>(
        [this](json message) -> bool { return this->websocket->send(message.dump()); },
        MessageQueueConfig{
            this->configuration->getTransactionMessageAttempts(),
            this->configuration->getTransactionMessageRetryInterval(),
            this->configuration->getMessageQueueSizeThreshold().value_or(DEFAULT_MESSAGE_QUEUE_SIZE_THRESHOLD),
            this->configuration->getQueueAllMessages().value_or(false)},
        this->external_notify, this->database_handler, start_transaction_message_retry_callback);
}

void ChargePointImpl::init_websocket() {

    auto connection_options = this->get_ws_connection_options();

    this->websocket = std::make_unique<Websocket>(connection_options, this->evse_security, this->logging);
    this->websocket->register_connected_callback([this](const int security_profile) {
        if (this->connection_state_changed_callback != nullptr) {
            this->connection_state_changed_callback(true);
        }
        this->message_queue->resume(this->message_queue_resume_delay);
        this->connected_callback();
    });
    this->websocket->register_disconnected_callback([this]() {
        if (this->connection_state_changed_callback != nullptr) {
            this->connection_state_changed_callback(false);
        }
        this->message_queue->pause();
        if (this->ocsp_request_timer != nullptr) {
            this->ocsp_request_timer->stop();
        }
        if (this->client_certificate_timer != nullptr) {
            this->client_certificate_timer->stop();
        }
        if (this->v2g_certificate_timer != nullptr) {
            this->v2g_certificate_timer->stop();
        }
    });
    this->websocket->register_closed_callback([this](const WebsocketCloseReason reason) {
        if (this->switch_security_profile_callback != nullptr) {
            this->switch_security_profile_callback();
        }
    });

    this->websocket->register_message_callback([this](const std::string& message) { this->message_callback(message); });
}
void ChargePointImpl::init_state_machine(const std::map<int, ChargePointStatus>& connector_status_map) {
    // if connector_status_map empty it retrieves the last availablity states from the database
    if (connector_status_map.empty()) {
        auto connector_availability = this->database_handler->get_connector_availability();
        std::map<int, ChargePointStatus> _connector_status_map;
        for (const auto& [connector, availability] : connector_availability) {
            if (availability == AvailabilityType::Operative) {
                _connector_status_map[connector] = ChargePointStatus::Available;
                if (this->enable_evse_callback != nullptr) {
                    this->enable_evse_callback(connector);
                }
            } else {
                _connector_status_map[connector] = ChargePointStatus::Unavailable;
                if (this->disable_evse_callback != nullptr) {
                    this->disable_evse_callback(connector);
                }
            }
        }
        this->status->reset(_connector_status_map);
    } else {
        if ((size_t)this->configuration->getNumberOfConnectors() + 1 != connector_status_map.size()) {
            throw std::runtime_error(
                "Number of configured connectors doesn't match number of connectors in the database.");
        }
        this->status->reset(connector_status_map);
    }
}

WebsocketConnectionOptions ChargePointImpl::get_ws_connection_options() {
    auto security_profile = this->configuration->getSecurityProfile();
    auto uri = Uri::parse_and_validate(this->configuration->getCentralSystemURI(),
                                       this->configuration->getChargePointId(), security_profile);

    WebsocketConnectionOptions connection_options{OcppProtocolVersion::v16,
                                                  uri,
                                                  security_profile,
                                                  this->configuration->getAuthorizationKey(),
                                                  this->configuration->getRetryBackoffRandomRange(),
                                                  this->configuration->getRetryBackoffRepeatTimes(),
                                                  this->configuration->getRetryBackoffWaitMinimum(),
                                                  -1,
                                                  this->configuration->getSupportedCiphers12(),
                                                  this->configuration->getSupportedCiphers13(),
                                                  this->configuration->getWebsocketPingInterval().value_or(0),
                                                  this->configuration->getWebsocketPingPayload(),
                                                  this->configuration->getWebsocketPongTimeout(),
                                                  this->configuration->getUseSslDefaultVerifyPaths(),
                                                  this->configuration->getAdditionalRootCertificateCheck(),
                                                  this->configuration->getHostName(),
                                                  this->configuration->getVerifyCsmsCommonName(),
                                                  this->configuration->getUseTPM(),
                                                  this->configuration->getVerifyCsmsAllowWildcards(),
                                                  this->configuration->getIFace()};
    return connection_options;
}

void ChargePointImpl::connect_websocket() {
    if (!this->websocket->is_connected()) {
        this->init_websocket();
        this->websocket->connect();
    }
}

void ChargePointImpl::disconnect_websocket() {
    if (this->websocket->is_connected()) {
        this->websocket->disconnect(WebsocketCloseReason::Normal);
    }
}

void ChargePointImpl::call_set_connection_timeout() {
    if (this->set_connection_timeout_callback != nullptr) {
        this->set_connection_timeout_callback(this->configuration->getConnectionTimeOut());
    }
}

void ChargePointImpl::heartbeat(bool initiated_by_trigger_message) {
    EVLOG_debug << "Sending heartbeat";
    HeartbeatRequest req;

    ocpp::Call<HeartbeatRequest> call(req, this->message_queue->createMessageId());
    this->send<HeartbeatRequest>(call, initiated_by_trigger_message);
}

void ChargePointImpl::boot_notification(bool initiated_by_trigger_message) {
    EVLOG_debug << "Sending BootNotification";
    BootNotificationRequest req;
    req.chargeBoxSerialNumber.emplace(this->configuration->getChargeBoxSerialNumber());
    req.chargePointModel = this->configuration->getChargePointModel();
    req.chargePointSerialNumber = this->configuration->getChargePointSerialNumber();
    req.chargePointVendor = this->configuration->getChargePointVendor();
    req.firmwareVersion.emplace(this->configuration->getFirmwareVersion());
    req.iccid = this->configuration->getICCID();
    req.imsi = this->configuration->getIMSI();
    req.meterSerialNumber = this->configuration->getMeterSerialNumber();
    req.meterType = this->configuration->getMeterType();

    ocpp::Call<BootNotificationRequest> call(req, this->message_queue->createMessageId());
    this->send<BootNotificationRequest>(call, initiated_by_trigger_message);
}

void ChargePointImpl::clock_aligned_meter_values_sample() {
    EVLOG_debug << "Sending clock aligned meter values";
    for (int32_t connector = 1; connector < this->configuration->getNumberOfConnectors() + 1; connector++) {
        auto meter_value = this->get_latest_meter_value(
            connector, this->configuration->getMeterValuesAlignedDataVector(), ReadingContext::Sample_Clock);
        if (meter_value.has_value()) {
            if (this->transaction_handler->transaction_active(connector)) {
                this->transaction_handler->get_transaction(connector)->add_meter_value(meter_value.value());
            }
            this->send_meter_value(connector, meter_value.value());
        } else {
            EVLOG_warning << "Could not send clock aligned meter value for uninitialized measurement at connector#"
                          << connector;
        }
    }
}

void ChargePointImpl::update_heartbeat_interval() {
    this->heartbeat_timer->interval(std::chrono::seconds(this->configuration->getHeartbeatInterval()));
}

void ChargePointImpl::update_meter_values_sample_interval() {
    // TODO(kai): should we update the meter values for continuous monitoring here too?
    int32_t interval = this->configuration->getMeterValueSampleInterval();
    this->transaction_handler->change_meter_values_sample_intervals(interval);
}

void ChargePointImpl::update_clock_aligned_meter_values_interval() {
    const auto clock_aligned_data_interval = this->configuration->getClockAlignedDataInterval();

    if (clock_aligned_data_interval > 0) {
        this->clock_aligned_meter_values_timer->interval_starting_from(
            std::chrono::seconds(clock_aligned_data_interval),
            std::chrono::floor<date::days>(date::utc_clock::to_sys(date::utc_clock::now())));
    } else {
        this->clock_aligned_meter_values_timer->stop();
    }
}

void ChargePointImpl::stop_pending_transactions() {
    std::vector<ocpp::v16::TransactionEntry> transactions;
    try {
        transactions = this->database_handler->get_transactions(true);
    } catch (const QueryExecutionException& e) {
        EVLOG_warning << "Could not query transactions that haven't been acknowledged by the CSMS";
        return;
    }
    for (const auto& transaction_entry : transactions) {
        std::shared_ptr<Transaction> transaction = std::make_shared<Transaction>(
            this->transaction_handler->get_negative_random_transaction_id(), transaction_entry.connector,
            transaction_entry.session_id, CiString<20>(transaction_entry.id_tag_start), transaction_entry.meter_start,
            transaction_entry.reservation_id, ocpp::DateTime(transaction_entry.time_start), nullptr);
        ocpp::DateTime timestamp;
        int meter_stop = 0;
        if (transaction_entry.time_end.has_value() and transaction_entry.meter_stop.has_value()) {
            timestamp = ocpp::DateTime(transaction_entry.time_end.value());
            meter_stop = transaction_entry.meter_stop.value();
        } else {
            timestamp = ocpp::DateTime(transaction_entry.meter_last_time);
            meter_stop = transaction_entry.meter_last;
        }

        const auto stop_energy_wh = std::make_shared<StampedEnergyWh>(timestamp, meter_stop);
        transaction->add_stop_energy_wh(stop_energy_wh);
        transaction->set_transaction_id(transaction_entry.transaction_id);
        // we need this in order to handle a StartTransaction.conf
        transaction->set_start_transaction_message_id(transaction_entry.start_transaction_message_id);
        if (transaction_entry.stop_transaction_message_id.has_value()) {
            // we need this in order to handle a StopTransaction.conf
            transaction->set_stop_transaction_message_id(transaction_entry.stop_transaction_message_id.value());
        }

        this->transaction_handler->add_transaction(transaction);

        // StopTransaction.req is not yet queued for the transaction in the database, so we add the transaction to
        // the transaction_handler and initiate a StopTransaction.req
        if (!this->message_queue->contains_stop_transaction_message(transaction_entry.transaction_id)) {
            EVLOG_info << "Queuing StopTransaction.req for transaction with id: " << transaction_entry.transaction_id
                       << " because it hasn't been acknowledged by CSMS.";
            this->stop_transaction(transaction_entry.connector, Reason::PowerLoss, std::nullopt);
        } else {
            // mark the transaction as stopped
            transaction->set_finished();
            this->transaction_handler->add_stopped_transaction(transaction->get_connector());
        }
    }
}

void ChargePointImpl::load_charging_profiles() {
    try {
        auto profiles = this->database_handler->get_charging_profiles();
        EVLOG_info << "Found " << profiles.size() << " charging profile(s) in the database";
        const auto supported_purpose_types = this->configuration->getSupportedChargingProfilePurposeTypes();
        for (auto& profile : profiles) {
            try {
                const auto connector_id = this->database_handler->get_connector_id(profile.chargingProfileId);
                if (this->smart_charging_handler->validate_profile(
                        profile, connector_id, false, this->configuration->getChargeProfileMaxStackLevel(),
                        this->configuration->getMaxChargingProfilesInstalled(),
                        this->configuration->getChargingScheduleMaxPeriods(),
                        this->configuration->getChargingScheduleAllowedChargingRateUnitVector()) and
                    std::find(supported_purpose_types.begin(), supported_purpose_types.end(),
                              profile.chargingProfilePurpose) != supported_purpose_types.end()) {

                    if (profile.chargingProfilePurpose == ChargingProfilePurposeType::ChargePointMaxProfile) {
                        this->smart_charging_handler->add_charge_point_max_profile(profile);
                    } else if (profile.chargingProfilePurpose == ChargingProfilePurposeType::TxDefaultProfile) {
                        this->smart_charging_handler->add_tx_default_profile(profile, connector_id);
                    } else if (profile.chargingProfilePurpose == ChargingProfilePurposeType::TxProfile) {
                        this->smart_charging_handler->add_tx_profile(profile, connector_id);
                    }
                } else {
                    // delete if not valid anymore
                    this->database_handler->delete_charging_profile(profile.chargingProfileId);
                }
            } catch (RequiredEntryNotFoundException& e) {
                EVLOG_warning << "Could not get connector id from database: " << e.what();
            } catch (const QueryExecutionException& e) {
                EVLOG_warning << "Could not get connector id from database: " << e.what();
            }
        }
    } catch (const QueryExecutionException& e) {
        EVLOG_warning << "Could not load charging profiles from database: " << e.what();
    } catch (const std::exception& e) {
        EVLOG_warning << "Unknown error while loading charging profiles from database: " << e.what();
    }
}

std::optional<MeterValue> ChargePointImpl::get_latest_meter_value(int32_t connector,
                                                                  std::vector<MeasurandWithPhase> values_of_interest,
                                                                  ReadingContext context) {
    std::lock_guard<std::mutex> lock(measurement_mutex);
    std::optional<MeterValue> filtered_meter_value_opt;
    // TODO(kai): also support readings from the charge point measurement at "connector 0"
    if (this->connectors.find(connector) != this->connectors.end() &&
        this->connectors.at(connector)->measurement.has_value()) {
        MeterValue filtered_meter_value;
        const auto measurement = this->connectors.at(connector)->measurement.value();
        const auto power_meter = measurement.power_meter;
        const auto timestamp = power_meter.timestamp;
        filtered_meter_value.timestamp = ocpp::DateTime(timestamp);
        EVLOG_debug << "Measurement value for connector: " << connector << ": " << measurement;
        for (auto configured_measurand : values_of_interest) {
            EVLOG_debug << "Value of interest: " << conversions::measurand_to_string(configured_measurand.measurand);
            // constructing sampled value
            SampledValue sample;

            sample.context.emplace(context);
            sample.format.emplace(ValueFormat::Raw); // TODO(kai): support signed data as well

            sample.measurand.emplace(configured_measurand.measurand);
            if (configured_measurand.phase) {
                EVLOG_debug << "  there is a phase configured: "
                            << conversions::phase_to_string(configured_measurand.phase.value());
            }
            switch (configured_measurand.measurand) {
            case Measurand::Energy_Active_Import_Register: {
                const auto energy_Wh_import = power_meter.energy_Wh_import;

                // Imported energy in Wh (from grid)
                sample.unit.emplace(UnitOfMeasure::Wh);
                sample.location.emplace(Location::Outlet);

                if (configured_measurand.phase) {
                    // phase available and it makes sense here
                    auto phase = configured_measurand.phase.value();
                    sample.phase.emplace(phase);
                    if (phase == Phase::L1) {
                        if (energy_Wh_import.L1) {
                            sample.value = ocpp::conversions::double_to_string((double)energy_Wh_import.L1.value());
                        } else {
                            EVLOG_debug
                                << "Power meter does not contain energy_Wh_import configured measurand for phase L1";
                        }
                    } else if (phase == Phase::L2) {
                        if (energy_Wh_import.L2) {
                            sample.value = ocpp::conversions::double_to_string((double)energy_Wh_import.L2.value());
                        } else {
                            EVLOG_debug
                                << "Power meter does not contain energy_Wh_import configured measurand for phase L2";
                        }
                    } else if (phase == Phase::L3) {
                        if (energy_Wh_import.L3) {
                            sample.value = ocpp::conversions::double_to_string((double)energy_Wh_import.L3.value());
                        } else {
                            EVLOG_debug
                                << "Power meter does not contain energy_Wh_import configured measurand for phase L3";
                        }
                    }
                } else {
                    // store total value
                    sample.value = ocpp::conversions::double_to_string((double)energy_Wh_import.total);
                }
                break;
            }
            case Measurand::Energy_Active_Export_Register: {
                const auto energy_Wh_export = power_meter.energy_Wh_export;
                // Exported energy in Wh (to grid)
                sample.unit.emplace(UnitOfMeasure::Wh);
                // TODO: which location is appropriate here? Inlet?
                // sample.location.emplace(Location::Outlet);
                if (energy_Wh_export) {
                    if (configured_measurand.phase) {
                        // phase available and it makes sense here
                        auto phase = configured_measurand.phase.value();
                        sample.phase.emplace(phase);
                        if (phase == Phase::L1) {
                            if (energy_Wh_export.value().L1) {
                                sample.value =
                                    ocpp::conversions::double_to_string((double)energy_Wh_export.value().L1.value());
                            } else {
                                EVLOG_debug << "Power meter does not contain energy_Wh_export configured measurand "
                                               "for phase L1";
                            }
                        } else if (phase == Phase::L2) {
                            if (energy_Wh_export.value().L2) {
                                sample.value =
                                    ocpp::conversions::double_to_string((double)energy_Wh_export.value().L2.value());
                            } else {
                                EVLOG_debug << "Power meter does not contain energy_Wh_export configured measurand "
                                               "for phase L2";
                            }
                        } else if (phase == Phase::L3) {
                            if (energy_Wh_export.value().L3) {
                                sample.value =
                                    ocpp::conversions::double_to_string((double)energy_Wh_export.value().L3.value());
                            } else {
                                EVLOG_debug << "Power meter does not contain energy_Wh_export configured measurand "
                                               "for phase L3";
                            }
                        }
                    } else {
                        // store total value
                        sample.value = ocpp::conversions::double_to_string((double)energy_Wh_export.value().total);
                    }
                } else {
                    EVLOG_debug << "Power meter does not contain energy_Wh_export configured measurand";
                }
                break;
            }
            case Measurand::Power_Active_Import: {
                const auto power_W = power_meter.power_W;
                // power flow to EV, Instantaneous power in Watt
                sample.unit.emplace(UnitOfMeasure::W);
                sample.location.emplace(Location::Outlet);
                if (power_W) {
                    if (configured_measurand.phase) {
                        // phase available and it makes sense here
                        auto phase = configured_measurand.phase.value();
                        sample.phase.emplace(phase);
                        if (phase == Phase::L1) {
                            if (power_W.value().L1) {
                                sample.value = ocpp::conversions::double_to_string((double)power_W.value().L1.value());
                            } else {
                                EVLOG_debug << "Power meter does not contain power_W configured measurand for phase L1";
                            }
                        } else if (phase == Phase::L2) {
                            if (power_W.value().L2) {
                                sample.value = ocpp::conversions::double_to_string((double)power_W.value().L2.value());
                            } else {
                                EVLOG_debug << "Power meter does not contain power_W configured measurand for phase L2";
                            }
                        } else if (phase == Phase::L3) {
                            if (power_W.value().L3) {
                                sample.value = ocpp::conversions::double_to_string((double)power_W.value().L3.value());
                            } else {
                                EVLOG_debug << "Power meter does not contain power_W configured measurand for phase L3";
                            }
                        }
                    } else {
                        // store total value
                        sample.value = ocpp::conversions::double_to_string((double)power_W.value().total);
                    }
                } else {
                    EVLOG_debug << "Power meter does not contain power_W configured measurand";
                }
                break;
            }
            case Measurand::Voltage: {
                const auto voltage_V = power_meter.voltage_V;
                // AC supply voltage, Voltage in Volts
                sample.unit.emplace(UnitOfMeasure::V);
                sample.location.emplace(Location::Outlet);
                if (voltage_V) {
                    if (configured_measurand.phase) {
                        // phase available and it makes sense here
                        auto phase = configured_measurand.phase.value();
                        sample.phase.emplace(phase);
                        if (phase == Phase::L1) {
                            if (voltage_V.value().L1) {
                                sample.value =
                                    ocpp::conversions::double_to_string((double)voltage_V.value().L1.value());
                            } else {
                                EVLOG_debug
                                    << "Power meter does not contain voltage_V configured measurand for phase L1";
                            }
                        } else if (phase == Phase::L2) {
                            if (voltage_V.value().L2) {
                                sample.value =
                                    ocpp::conversions::double_to_string((double)voltage_V.value().L2.value());
                            } else {
                                EVLOG_debug
                                    << "Power meter does not contain voltage_V configured measurand for phase L2";
                            }
                        } else if (phase == Phase::L3) {
                            if (voltage_V.value().L3) {
                                sample.value =
                                    ocpp::conversions::double_to_string((double)voltage_V.value().L3.value());
                            } else {
                                EVLOG_debug
                                    << "Power meter does not contain voltage_V configured measurand for phase L3";
                            }
                        }
                    }
                    // report DC value if set. This is a workaround for the fact that the power meter does not report
                    // AC (Dc charging)
                    else if (voltage_V.value().DC) {
                        sample.value = ocpp::conversions::double_to_string((double)voltage_V.value().DC.value());
                    }

                } else {
                    EVLOG_debug << "Power meter does not contain voltage_V configured measurand";
                }
                break;
            }
            case Measurand::Current_Import: {
                const auto current_A = power_meter.current_A;
                // current flow to EV in A
                sample.unit.emplace(UnitOfMeasure::A);
                sample.location.emplace(Location::Outlet);
                if (current_A) {
                    if (configured_measurand.phase) {
                        // phase available and it makes sense here
                        auto phase = configured_measurand.phase.value();
                        sample.phase.emplace(phase);
                        if (phase == Phase::L1) {
                            if (current_A.value().L1) {
                                sample.value =
                                    ocpp::conversions::double_to_string((double)current_A.value().L1.value());
                            } else {
                                EVLOG_debug
                                    << "Power meter does not contain current_A configured measurand for phase L1";
                            }
                        } else if (phase == Phase::L2) {
                            if (current_A.value().L2) {
                                sample.value =
                                    ocpp::conversions::double_to_string((double)current_A.value().L2.value());
                            } else {
                                EVLOG_debug
                                    << "Power meter does not contain current_A configured measurand for phase L2";
                            }
                        } else if (phase == Phase::L3) {
                            if (current_A.value().L3) {
                                sample.value =
                                    ocpp::conversions::double_to_string((double)current_A.value().L3.value());
                            } else {
                                EVLOG_debug
                                    << "Power meter does not contain current_A configured measurand for phase L3";
                            }
                        }
                    }
                    // report DC value if set. This is a workaround for the fact that the power meter does not report
                    // AC (DC charging)
                    else if (current_A.value().DC) {
                        sample.value = ocpp::conversions::double_to_string((double)current_A.value().DC.value());
                    }
                } else {
                    EVLOG_debug << "Power meter does not contain current_A configured measurand";
                }

                break;
            }
            case Measurand::Frequency: {
                const auto frequency_Hz = power_meter.frequency_Hz;
                // Grid frequency in Hertz
                // TODO: which location is appropriate here? Inlet?
                // sample.location.emplace(Location::Outlet);
                if (frequency_Hz) {
                    if (configured_measurand.phase) {
                        // phase available and it makes sense here
                        auto phase = configured_measurand.phase.value();
                        sample.phase.emplace(phase);
                        if (phase == Phase::L1) {
                            sample.value = ocpp::conversions::double_to_string((double)frequency_Hz.value().L1);
                        } else if (phase == Phase::L2) {
                            if (frequency_Hz.value().L2) {
                                sample.value =
                                    ocpp::conversions::double_to_string((double)frequency_Hz.value().L2.value());
                            } else {
                                EVLOG_debug
                                    << "Power meter does not contain frequency_Hz configured measurand for phase L2";
                            }
                        } else if (phase == Phase::L3) {
                            if (frequency_Hz.value().L3) {
                                sample.value =
                                    ocpp::conversions::double_to_string((double)frequency_Hz.value().L3.value());
                            } else {
                                EVLOG_debug
                                    << "Power meter does not contain frequency_Hz configured measurand for phase L3";
                            }
                        }
                    }
                } else {
                    EVLOG_debug << "Power meter does not contain frequency_Hz configured measurand";
                }
                break;
            }
            case Measurand::Current_Offered: {
                // current offered to EV
                sample.unit.emplace(UnitOfMeasure::A);
                sample.location.emplace(Location::Outlet);

                sample.value = ocpp::conversions::double_to_string(this->connectors.at(connector)->max_current_offered);
                break;
            }
            case Measurand::Power_Offered: {
                // power offered to EV
                sample.unit.emplace(UnitOfMeasure::W);
                sample.location.emplace(Location::Outlet);

                sample.value = ocpp::conversions::double_to_string(this->connectors.at(connector)->max_power_offered);
                break;
            }
            case Measurand::SoC: {
                // state of charge
                const auto soc = measurement.soc_Percent;
                if (soc) {
                    sample.unit.emplace(UnitOfMeasure::Percent);
                    sample.value = ocpp::conversions::double_to_string(soc.value().value);

                    if (soc.value().location.has_value()) {
                        sample.location.emplace(conversions::string_to_location(soc.value().location.value()));
                    } else {
                        sample.location.emplace(Location::EV);
                    }
                } else {
                    EVLOG_debug << "Measurement does not contain soc_Percent configured measurand";
                }
                break;
            }

            case Measurand::Temperature: {
                // temperature
                const auto temperature = measurement.temperature_C;
                if (temperature) {
                    sample.unit.emplace(UnitOfMeasure::Celsius);
                    if (temperature.value().location.has_value()) {
                        sample.location.emplace(conversions::string_to_location(temperature.value().location.value()));
                    } else {
                        sample.location.emplace(Location::EV);
                    }
                    sample.value = ocpp::conversions::double_to_string(temperature.value().value);
                } else {
                    EVLOG_debug << "Measurement does not contain temperature_C configured measurand";
                }
                break;
            }

            case Measurand::RPM: {
                // RPM
                const auto rpm = measurement.rpm;
                if (rpm) {
                    sample.unit.emplace(UnitOfMeasure::RevolutionsPerMinute);
                    if (rpm.value().location.has_value()) {
                        sample.location.emplace(conversions::string_to_location(rpm.value().location.value()));
                    } else {
                        sample.location.emplace(Location::EV);
                    }
                    sample.value = ocpp::conversions::double_to_string(rpm.value().value);
                } else {
                    EVLOG_debug << "Measurement does not contain rpm configured measurand";
                }
                break;
            }
            default:
                break;
            }
            // only add if value is set
            if (!sample.value.empty()) {
                filtered_meter_value.sampledValue.push_back(sample);
            }
        }
        filtered_meter_value_opt.emplace(filtered_meter_value);
    }
    return filtered_meter_value_opt;
}

MeterValue ChargePointImpl::get_signed_meter_value(const std::string& signed_value, const ReadingContext& context,
                                                   const ocpp::DateTime& timestamp) {
    MeterValue meter_value;
    meter_value.timestamp = timestamp;
    SampledValue sampled_value;
    sampled_value.context = context;
    sampled_value.value = signed_value;
    sampled_value.format = ValueFormat::SignedData;

    meter_value.sampledValue.push_back(sampled_value);
    return meter_value;
}

void ChargePointImpl::send_meter_value(int32_t connector, MeterValue meter_value, bool initiated_by_trigger_message) {

    if (meter_value.sampledValue.size() == 0) {
        return;
    }

    MeterValuesRequest req;
    const auto message_id = this->message_queue->createMessageId();
    // connector = 0 designates the main measurement
    // connector > 0 designates a connector of the charge point
    req.connectorId = connector;
    std::ostringstream oss;
    oss << "Gathering measurands of connector: " << connector;

    if (connector > 0) {
        auto transaction = this->transaction_handler->get_transaction(connector);
        if (transaction != nullptr and transaction->get_transaction_id().has_value()) {
            auto transaction_id = transaction->get_transaction_id().value();
            req.transactionId.emplace(transaction_id);
        } else if (transaction != nullptr) {
            // this means a transaction is active but we have not received a transaction_id from CSMS yet
            this->message_queue->add_meter_value_message_id(transaction->get_start_transaction_message_id(),
                                                            message_id.get());
        }
    }

    EVLOG_debug << oss.str();

    req.meterValue.push_back(meter_value);

    ocpp::Call<MeterValuesRequest> call(req, message_id);
    this->send<MeterValuesRequest>(call, initiated_by_trigger_message);
}

void ChargePointImpl::send_meter_value_on_pricing_trigger(const int32_t connector_number,
                                                          std::shared_ptr<Connector> connector,
                                                          const Measurement& measurement) {
    if (connector->trigger_metervalue_on_energy_kwh.has_value()) {
        if (static_cast<double>(measurement.power_meter.energy_Wh_import.total) >=
            (connector->trigger_metervalue_on_energy_kwh.value() * 1000)) {

            MeasurandWithPhase measurand;
            measurand.measurand = Measurand::Energy_Active_Import_Register;
            const std::optional<MeterValue>& meter_value =
                get_latest_meter_value(connector_number, {measurand}, ReadingContext::Other);

            if (meter_value.has_value()) {
                send_meter_value(connector_number, meter_value.value());
                // Metervalue sent, should not be sent again.
                connector->trigger_metervalue_on_energy_kwh = std::nullopt;
            } else {
                EVLOG_error << "Send latest meter value because of energy (kWh) trigger failed";
            }
        }
    }

    if (connector->trigger_metervalue_on_power_kw.has_value() && measurement.power_meter.power_W.has_value()) {
        // Store current power kW from measurement.
        const double current_power_kw = static_cast<double>(measurement.power_meter.power_W.value().total) / 1000.0;

        if (connector->last_triggered_metervalue_power_kw.has_value()) {
            const double triggered_power_kw = connector->last_triggered_metervalue_power_kw.value();
            const double trigger_metervalue_kw = connector->trigger_metervalue_on_energy_kwh.value();
            // Hysteresis of 5% to avoid repetitive triggers when the power fluctuates around the trigger level.
            const double hysteresis_kw = trigger_metervalue_kw * 0.05;

            if ( // Check if trigger value is crossed in upward direction.
                (triggered_power_kw < trigger_metervalue_kw &&
                 current_power_kw >= (trigger_metervalue_kw + hysteresis_kw)) ||
                // Check if trigger value is crossed in downward direction.
                (triggered_power_kw > trigger_metervalue_kw &&
                 current_power_kw <= (trigger_metervalue_kw - hysteresis_kw))) {

                // Power threshold is crossed, send metervalues.
                const std::optional<MeterValue>& meter_value =
                    get_latest_meter_value(connector_number,
                                           {{Measurand::Energy_Active_Import_Register, std::nullopt},
                                            {Measurand::Power_Active_Import, std::nullopt}},
                                           ReadingContext::Other);
                if (!meter_value.has_value()) {
                    EVLOG_error << "Send latest meter value because of power (Wh) trigger failed";
                } else {
                    send_meter_value(connector_number, meter_value.value());
                    // Store just sent power value to check next time.
                    connector->last_triggered_metervalue_power_kw = current_power_kw;
                }
            }
        } else {
            // Send metervalue anyway since we have no previous metervalue stored and don't know
            const std::optional<MeterValue>& meter_value =
                get_latest_meter_value(connector_number,
                                       {{Measurand::Energy_Active_Import_Register, std::nullopt},
                                        {Measurand::Power_Active_Import, std::nullopt}},
                                       ReadingContext::Other);
            if (!meter_value.has_value()) {
                EVLOG_error << "Send latest meter value because of power (Wh) trigger failed";
            } else {
                send_meter_value(connector_number, meter_value.value());
                // Store just sent power value to check for crossing next time.
                connector->last_triggered_metervalue_power_kw = current_power_kw;
            }
        }
    }
}

void ChargePointImpl::reset_pricing_triggers(const int32_t connector_number) {
    std::shared_ptr<Connector> c = this->connectors.at(connector_number);
    c->last_triggered_metervalue_power_kw = std::nullopt;
    c->trigger_metervalue_on_power_kw = std::nullopt;
    c->trigger_metervalue_on_energy_kwh = std::nullopt;
    c->trigger_metervalue_on_status = std::nullopt;
    c->previous_status = std::nullopt;

    if (c->trigger_metervalue_at_time_timer != nullptr) {
        c->trigger_metervalue_at_time_timer->stop();
        c->trigger_metervalue_at_time_timer = nullptr;
    }
}

bool ChargePointImpl::start(const std::map<int, ChargePointStatus>& connector_status_map, BootReasonEnum bootreason) {
    this->message_queue->start();
    this->bootreason = bootreason;
    this->init_state_machine(connector_status_map);
    this->init_websocket();
    this->websocket->connect();
    // push transaction messages including SecurityEventNotification.req onto the message queue
    this->message_queue->get_persisted_messages_from_db(this->configuration->getDisableSecurityEventNotifications());
    this->boot_notification();
    this->stop_pending_transactions();
    this->load_charging_profiles();
    this->call_set_connection_timeout();

    switch (bootreason) {
    case BootReasonEnum::RemoteReset:
        this->securityEventNotification(CiString<50>(ocpp::security_events::RESET_OR_REBOOT),
                                        "Charging Station rebooted due to requested remote reset!", true);
        break;
    case BootReasonEnum::ScheduledReset:
        this->securityEventNotification(CiString<50>(ocpp::security_events::RESET_OR_REBOOT),
                                        "Charging Station rebooted due to a scheduled reset!", true);
        break;
    case BootReasonEnum::FirmwareUpdate:
        this->securityEventNotification(CiString<50>(ocpp::security_events::FIRMWARE_UPDATED),
                                        "Charging Station rebooted due to firmware update!", true);
        break;
    case BootReasonEnum::ApplicationReset:
    case BootReasonEnum::LocalReset:
    case BootReasonEnum::PowerUp:
    case BootReasonEnum::Triggered:
    case BootReasonEnum::Unknown:
    case BootReasonEnum::Watchdog:
    default:
        this->securityEventNotification(CiString<50>(ocpp::security_events::STARTUP_OF_THE_DEVICE),
                                        "The Charge Point has booted", true);
        break;
    }

    this->stopped = false;
    return true;
}

bool ChargePointImpl::restart(const std::map<int, ChargePointStatus>& connector_status_map, BootReasonEnum bootreason) {
    if (this->stopped) {
        EVLOG_info << "Restarting OCPP Chargepoint";
        this->database_handler->open_connection();
        // instantiating new message queue on restart
        this->message_queue = this->create_message_queue();
        return this->start(connector_status_map, bootreason);
    } else {
        EVLOG_warning << "Attempting to restart Chargepoint while it has not been stopped before";
        return false;
    }
}

void ChargePointImpl::reset_state_machine(const std::map<int, ChargePointStatus>& connector_status_map) {
    this->status->reset(connector_status_map);
}

void ChargePointImpl::change_all_connectors_to_unavailable_for_firmware_update() {
    std::map<int32_t, AvailabilityStatus> connector_availability_status;

    bool transaction_running = false;

    int32_t number_of_connectors = this->configuration->getNumberOfConnectors();
    for (int32_t connector = 1; connector <= number_of_connectors; connector++) {
        if (this->transaction_handler->transaction_active(connector)) {
            EVLOG_debug << "change_all_connectors_to_unavailable_for_firmware_update: detected running Transaction on "
                           "connector "
                        << connector;
            transaction_running = true;
            std::lock_guard<std::mutex> change_availability_lock(change_availability_mutex);
            this->change_availability_queue[connector] = {AvailabilityType::Inoperative, false};
        } else {
            connector_availability_status[connector] = AvailabilityStatus::Accepted;
        }
    }

    for (const auto& [connector, availability_status] : connector_availability_status) {
        if (connector == 0) {
            this->status->submit_event(0, FSMEvent::ChangeAvailabilityToUnavailable, ocpp::DateTime());
        } else if (this->disable_evse_callback != nullptr and availability_status == AvailabilityStatus::Accepted) {
            this->disable_evse_callback(connector);
        }
    }

    if (!transaction_running) {
        if (this->all_connectors_unavailable_callback) {
            this->all_connectors_unavailable_callback();
        }
    }
}

void ChargePointImpl::stop_all_transactions() {
    this->stop_all_transactions(Reason::Other);
}

void ChargePointImpl::stop_all_transactions(Reason reason) {
    int32_t number_of_connectors = this->configuration->getNumberOfConnectors();
    for (int32_t connector = 1; connector <= number_of_connectors; connector++) {
        if (this->transaction_handler->transaction_active(connector)) {
            this->stop_transaction_callback(connector, reason);
        }
    }
}

bool ChargePointImpl::stop() {
    if (!this->stopped) {
        EVLOG_info << "Stopping OCPP Chargepoint";
        if (this->boot_notification_timer != nullptr) {
            this->boot_notification_timer->stop();
        }
        if (this->heartbeat_timer != nullptr) {
            this->heartbeat_timer->stop();
        }
        if (this->clock_aligned_meter_values_timer != nullptr) {
            this->clock_aligned_meter_values_timer->stop();
        }
        if (this->ocsp_request_timer != nullptr) {
            this->ocsp_request_timer->stop();
        }
        if (this->client_certificate_timer != nullptr) {
            this->client_certificate_timer->stop();
        }
        if (this->v2g_certificate_timer != nullptr) {
            this->v2g_certificate_timer->stop();
        }
        if (this->change_time_offset_timer != nullptr) {
            this->change_time_offset_timer->stop();
        }

        for (const auto& [id, connector] : this->connectors) {

            if (connector->trigger_metervalue_at_time_timer != nullptr) {
                connector->trigger_metervalue_at_time_timer->stop();
            }
        }

        this->websocket_timer.stop();

        this->stop_all_transactions();

        this->database_handler->close_connection();
        this->websocket->disconnect(WebsocketCloseReason::Normal);
        this->message_queue->stop();

        this->stopped = true;
        EVLOG_info << "Terminating...";
        return true;
    } else {
        EVLOG_warning << "Attempting to stop Chargepoint while it has been stopped before";
        return false;
    }

    EVLOG_info << "Terminating...";
}

void ChargePointImpl::connected_callback() {
    this->switch_security_profile_callback = nullptr;
    switch (this->connection_state) {
    case ChargePointConnectionState::Disconnected: {
        this->connection_state = ChargePointConnectionState::Connected;
        break;
    }
    case ChargePointConnectionState::Booted: {
        // on_open in a Booted state can happen after a successful reconnect.
        // according to spec, a charge point should not send a BootNotification after a reconnect
        // still we send StatusNotification.req for all connectors after a reconnect
        for (int32_t connector = 0; connector <= this->configuration->getNumberOfConnectors(); connector++) {
            this->status_notification(connector, ChargePointErrorCode::NoError, this->status->get_state(connector),
                                      ocpp::DateTime());
        }
        break;
    }
    case ChargePointConnectionState::Pending: {
        // in Pending state this can happen when we reconnected while the BootNotification had not been yet accepted
        break;
    }
    default:
        EVLOG_error << "Connected but not in state 'Disconnected' or 'Booted'. This can happen when the CSMS does not "
                       "respond to the initial BootNotification.req at all or with a CALLERROR";
        break;
    }
}

void ChargePointImpl::message_callback(const std::string& message) {
    EVLOG_debug << "Received Message: " << message;
    // EVLOG_debug << "json message: " << json_message;
    auto enhanced_message = this->message_queue->receive(message);
    auto json_message = enhanced_message.message;
    this->logging->central_system(conversions::messagetype_to_string(enhanced_message.messageType), message);
    try {
        // reject unsupported messages
        if (this->configuration->getSupportedMessageTypesReceiving().count(enhanced_message.messageType) == 0) {
            EVLOG_warning << "Received an unsupported message: " << enhanced_message.messageType;
            // FIXME(kai): however, only send a CALLERROR when it is a CALL message we just received
            if (enhanced_message.messageTypeId == MessageTypeId::CALL) {
                auto call_error = CallError(enhanced_message.uniqueId, "NotSupported", "", json({}, true));
                this->send(call_error);
            } else if (enhanced_message.messageTypeId == MessageTypeId::CALLERROR) {
                EVLOG_error << "Received a CALLERROR in response to a "
                            << conversions::messagetype_to_string(enhanced_message.messageType) << ": " << message;
            }
            // in any case stop message handling here:
            return;
        }

        switch (this->connection_state) {
        case ChargePointConnectionState::Disconnected: {
            EVLOG_error << "Received a message in disconnected state, this cannot be correct";
            break;
        }
        case ChargePointConnectionState::Connected: {
            if (enhanced_message.messageType == MessageType::BootNotificationResponse) {
                this->handleBootNotificationResponse(json_message);
            } else if (enhanced_message.messageTypeId == MessageTypeId::CALL) {
                // we dont want to reply to this message
                this->message_queue->reset_next_message_to_send();
            }
            break;
        }
        case ChargePointConnectionState::Rejected: {
            if (this->registration_status == RegistrationStatus::Rejected) {
                if (enhanced_message.messageType == MessageType::BootNotificationResponse) {
                    this->handleBootNotificationResponse(json_message);
                } else if (enhanced_message.messageTypeId == MessageTypeId::CALL) {
                    // we dont want to reply to this message
                    this->message_queue->reset_next_message_to_send();
                }
            }
            break;
        }
        case ChargePointConnectionState::Pending: {
            if (this->registration_status == RegistrationStatus::Pending) {
                if (enhanced_message.messageType == MessageType::BootNotificationResponse) {
                    this->handleBootNotificationResponse(json_message);
                } else if (enhanced_message.messageType == MessageType::RemoteStartTransaction) {
                    RemoteStartTransactionResponse response;
                    response.status = RemoteStartStopStatus::Rejected;
                    const ocpp::CallResult<RemoteStartTransactionResponse> call_result(response,
                                                                                       enhanced_message.uniqueId);
                    this->send<RemoteStartTransactionResponse>(call_result);
                } else if (enhanced_message.messageType == MessageType::RemoteStopTransaction) {
                    RemoteStopTransactionResponse response;
                    response.status = RemoteStartStopStatus::Rejected;
                    const ocpp::CallResult<RemoteStopTransactionResponse> call_result(response,
                                                                                      enhanced_message.uniqueId);
                    this->send<RemoteStopTransactionResponse>(call_result);
                } else {
                    this->handle_message(enhanced_message);
                }
            }
            break;
        }
        case ChargePointConnectionState::Booted: {
            this->handle_message(enhanced_message);
            break;
        }

        default:
            EVLOG_error << "Reached default statement in on_message, this should not be possible";
            break;
        }
    } catch (json::exception& e) {
        EVLOG_error << "JSON exception during handling of message: " << e.what();
        if (json_message.is_array() && json_message.size() > MESSAGE_ID) {
            auto call_error = CallError(MessageId(json_message.at(MESSAGE_ID).get<std::string>()), "FormationViolation",
                                        e.what(), json({}, true));
            this->send(call_error);
            this->securityEventNotification(ocpp::security_events::INVALIDMESSAGES, message, true);
        }
    } catch (std::out_of_range e) {
        // std::out_of_range is used when converting strings to enums
        EVLOG_error << "Out of range exception during handling of message: " << e.what();
        if (json_message.is_array() && json_message.size() > MESSAGE_ID) {
            auto call_error = CallError(MessageId(json_message.at(MESSAGE_ID).get<std::string>()), "FormationViolation",
                                        e.what(), json({}, true));
            this->send(call_error);
            this->securityEventNotification(ocpp::security_events::INVALIDMESSAGES, message, true);
        }
    }
}

void ChargePointImpl::handle_message(const EnhancedMessage<v16::MessageType>& message) {
    const auto& json_message = message.message;
    // lots of messages are allowed here
    switch (message.messageType) {

    case MessageType::AuthorizeResponse:
        // handled by authorize_id_tag future
        break;

    case MessageType::CertificateSigned:
        this->handleCertificateSignedRequest(json_message);
        break;

    case MessageType::ChangeAvailability:
        this->handleChangeAvailabilityRequest(json_message);
        break;

    case MessageType::ChangeConfiguration:
        this->handleChangeConfigurationRequest(json_message);
        break;

    case MessageType::ClearCache:
        this->handleClearCacheRequest(json_message);
        break;

    case MessageType::DataTransfer:
        this->handleDataTransferRequest(json_message);
        break;

    case MessageType::DataTransferResponse:
        // handled by data_transfer future
        break;

    case MessageType::GetConfiguration:
        this->handleGetConfigurationRequest(json_message);
        break;

    case MessageType::RemoteStartTransaction:
        this->handleRemoteStartTransactionRequest(json_message);
        break;

    case MessageType::RemoteStopTransaction:
        this->handleRemoteStopTransactionRequest(json_message);
        break;

    case MessageType::Reset:
        this->handleResetRequest(json_message);
        break;

    case MessageType::StartTransactionResponse:
        this->handleStartTransactionResponse(json_message);
        break;

    case MessageType::StopTransactionResponse:
        this->handleStopTransactionResponse(message);
        break;

    case MessageType::UnlockConnector:
        this->handleUnlockConnectorRequest(json_message);
        break;

    case MessageType::SetChargingProfile:
        this->handleSetChargingProfileRequest(json_message);
        break;

    case MessageType::GetCompositeSchedule:
        this->handleGetCompositeScheduleRequest(json_message);
        break;

    case MessageType::ClearChargingProfile:
        this->handleClearChargingProfileRequest(json_message);
        break;

    case MessageType::TriggerMessage:
        this->handleTriggerMessageRequest(json_message);
        break;

    case MessageType::GetDiagnostics:
        this->handleGetDiagnosticsRequest(json_message);
        break;

    case MessageType::UpdateFirmware:
        this->handleUpdateFirmwareRequest(json_message);
        break;

    case MessageType::GetInstalledCertificateIds:
        this->handleGetInstalledCertificateIdsRequest(json_message);
        break;

    case MessageType::DeleteCertificate:
        this->handleDeleteCertificateRequest(json_message);
        break;

    case MessageType::InstallCertificate:
        this->handleInstallCertificateRequest(json_message);
        break;

    case MessageType::GetLog:
        this->handleGetLogRequest(json_message);
        break;

    case MessageType::SignedUpdateFirmware:
        this->handleSignedUpdateFirmware(json_message);
        break;

    case MessageType::ReserveNow:
        this->handleReserveNowRequest(json_message);
        break;

    case MessageType::CancelReservation:
        this->handleCancelReservationRequest(json_message);
        break;

    case MessageType::ExtendedTriggerMessage:
        this->handleExtendedTriggerMessageRequest(json_message);
        break;

    case MessageType::SendLocalList:
        this->handleSendLocalListRequest(json_message);
        break;

    case MessageType::GetLocalListVersion:
        this->handleGetLocalListVersionRequest(json_message);
        break;

    case MessageType::HeartbeatResponse:
        this->handleHeartbeatResponse(json_message);
        break;

    default:
        // TODO(kai): not implemented error?
        break;
    }
}

void ChargePointImpl::handleBootNotificationResponse(ocpp::CallResult<BootNotificationResponse> call_result) {
    EVLOG_debug << "Received BootNotificationResponse: " << call_result.msg
                << "\nwith messageId: " << call_result.uniqueId;

    this->registration_status = call_result.msg.status;
    this->boot_time = date::utc_clock::now();
    if (call_result.msg.interval > 0) {
        this->configuration->setHeartbeatInterval(call_result.msg.interval);
    }

    // If interval value is zero, the Charge Point chooses a waiting interval on its own
    auto boot_notification_retry_interval = DEFAULT_BOOT_NOTIFICATION_INTERVAL_S;
    if (call_result.msg.interval > 0) {
        boot_notification_retry_interval = call_result.msg.interval;
    }

    switch (call_result.msg.status) {
    case RegistrationStatus::Accepted: {
        this->connection_state = ChargePointConnectionState::Booted;
        this->message_queue->set_registration_status_accepted();

        if (this->set_system_time_callback != nullptr) {
            this->set_system_time_callback(call_result.msg.currentTime.to_rfc3339());
        }

        // in case the BootNotification.req was triggered by a TriggerMessage.req the timer might still run
        this->boot_notification_timer->stop();

        // we are allowed to send messages to the central system
        // activate heartbeat
        this->update_heartbeat_interval();

        // activate clock aligned sampling of meter values
        this->update_clock_aligned_meter_values_interval();

        // send initial StatusNotification.req
        for (int32_t connector = 0; connector <= this->configuration->getNumberOfConnectors(); connector++) {
            this->status_notification(connector, ChargePointErrorCode::NoError, this->status->get_state(connector),
                                      ocpp::DateTime());
        }

        if (this->is_pnc_enabled()) {
            this->ocsp_request_timer->timeout(INITIAL_CERTIFICATE_REQUESTS_DELAY);
            this->v2g_certificate_timer->timeout(INITIAL_CERTIFICATE_REQUESTS_DELAY);
        }

        if (this->configuration->getSecurityProfile() == 3) {
            this->client_certificate_timer->stop();
            this->client_certificate_timer->timeout(INITIAL_CERTIFICATE_REQUESTS_DELAY);
        }

        if (this->is_pnc_enabled()) {
            this->ocsp_request_timer->timeout(INITIAL_CERTIFICATE_REQUESTS_DELAY);
        }

        break;
    }
    case RegistrationStatus::Pending:
        this->connection_state = ChargePointConnectionState::Pending;
        EVLOG_info << "BootNotification response is pending.";
        this->boot_notification_timer->timeout(std::chrono::seconds(boot_notification_retry_interval));
        break;
    default:
        this->connection_state = ChargePointConnectionState::Rejected;
        // In this state we are not allowed to send any messages to the central system, even when
        // requested. The first time we are allowed to send a message (a BootNotification) is
        // after boot_time + heartbeat_interval if the msg.interval is 0, or after boot_timer + msg.interval
        EVLOG_info << "BootNotification was rejected, trying again in " << this->configuration->getHeartbeatInterval()
                   << "s";

        this->boot_notification_timer->timeout(std::chrono::seconds(boot_notification_retry_interval));

        break;
    }

    if (this->boot_notification_response_callback != nullptr) {
        this->boot_notification_response_callback(call_result.msg);
    }
}

void ChargePointImpl::preprocess_change_availability_request(
    const ChangeAvailabilityRequest& request, ChangeAvailabilityResponse& response,
    std::vector<int32_t>& accepted_connector_availability_changes) {

    // we can only change the connector availability if there is no active transaction on this
    // connector. is that case this change must be scheduled and we should report an availability status
    // of "Scheduled"

    // check if connector exists
    if (request.connectorId <= this->configuration->getNumberOfConnectors() && request.connectorId >= 0) {
        bool transaction_running = false;

        if (request.connectorId == 0) {
            accepted_connector_availability_changes.push_back(0);
            int32_t number_of_connectors = this->configuration->getNumberOfConnectors();
            for (int32_t connector = 1; connector <= number_of_connectors; connector++) {
                if (this->transaction_handler->transaction_active(connector)) {
                    transaction_running = true;
                    std::lock_guard<std::mutex> change_availability_lock(change_availability_mutex);
                    this->change_availability_queue[connector] = {request.type, true};
                } else {
                    accepted_connector_availability_changes.push_back(connector);
                }
            }
        } else {
            if (this->transaction_handler->transaction_active(request.connectorId)) {
                transaction_running = true;
                std::lock_guard<std::mutex> change_availability_lock(change_availability_mutex);
                this->change_availability_queue[request.connectorId] = {request.type, true};
            } else {
                accepted_connector_availability_changes.push_back(request.connectorId);
            }
        }

        // We store the queued request in the database, so in case of a powerloss the operational state is persisted.
        for (const auto& [connector, availabilityChange] : this->change_availability_queue) {
            this->database_handler->insert_or_update_connector_availability(connector, availabilityChange.availability);
        }

        if (transaction_running) {
            response.status = AvailabilityStatus::Scheduled;
        } else {
            response.status = AvailabilityStatus::Accepted;
        }
    } else {
        // Reject if given connector id doesnt exist
        response.status = AvailabilityStatus::Rejected;
    }
}

void ChargePointImpl::execute_connectors_availability_change(const std::vector<int32_t>& changed_connectors,
                                                             const ocpp::v16::AvailabilityType availability,
                                                             bool persist) {

    // if evse availability changes, status event is only emitted for evse
    bool evse_changed = std::find(changed_connectors.begin(), changed_connectors.end(), 0) != changed_connectors.end();

    for (const auto& connector : changed_connectors) {
        if (persist) {
            try {
                this->database_handler->insert_or_update_connector_availability(connector, availability);
            } catch (const QueryExecutionException& e) {
                EVLOG_warning << "Could not update availability of connector << " << connector
                              << " in the database: " << e.what();
            }
        }
        if (availability == AvailabilityType::Operative) {
            if (connector == 0 or !evse_changed) {
                this->status->submit_event(connector, FSMEvent::BecomeAvailable, ocpp::DateTime());
            }

            if (this->enable_evse_callback != nullptr) {
                this->enable_evse_callback(connector);
            }
        } else {
            if (connector == 0 or !evse_changed) {
                this->status->submit_event(connector, FSMEvent::ChangeAvailabilityToUnavailable, ocpp::DateTime());
            }
            if (this->disable_evse_callback != nullptr) {
                this->disable_evse_callback(connector);
            }
        }
    }
}

void ChargePointImpl::handleChangeAvailabilityRequest(ocpp::Call<ChangeAvailabilityRequest> call) {
    EVLOG_debug << "Received ChangeAvailabilityRequest: " << call.msg << "\nwith messageId: " << call.uniqueId;

    const auto& request = call.msg;

    ChangeAvailabilityResponse response{};
    std::vector<int32_t> accepted_connector_availability_changes{};
    preprocess_change_availability_request(request, response, accepted_connector_availability_changes);

    // respond first
    ocpp::CallResult<ChangeAvailabilityResponse> call_result(response, call.uniqueId);
    this->send<ChangeAvailabilityResponse>(call_result);

    // if scheduled: execute status transition for connector 0
    // if accepted: execute status transition for connector 0 and other connectors
    if (response.status != AvailabilityStatus::Rejected) {
        execute_connectors_availability_change(accepted_connector_availability_changes, request.type, true);
    }
}

void ChargePointImpl::handleChangeConfigurationRequest(ocpp::Call<ChangeConfigurationRequest> call) {
    EVLOG_debug << "Received ChangeConfigurationRequest: " << call.msg << "\nwith messageId: " << call.uniqueId;

    ChangeConfigurationResponse response;
    // when reconnect or switching security profile the response has to be sent before that
    bool responded = false;

    auto kv = this->configuration->get(call.msg.key);
    if (kv || call.msg.key == "AuthorizationKey") {
        if (call.msg.key != "AuthorizationKey" && kv.value().readonly) {
            // supported but could not be changed
            response.status = ConfigurationStatus::Rejected;
        } else {
            // TODO(kai): how to signal RebootRequired? or what does need reboot required?
            response.status = this->configuration->set(call.msg.key, call.msg.value);
            if (response.status == ConfigurationStatus::Accepted) {
                if (call.msg.key == "HeartbeatInterval") {
                    this->update_heartbeat_interval();
                } else if (call.msg.key == "MeterValueSampleInterval") {
                    this->update_meter_values_sample_interval();
                } else if (call.msg.key == "ClockAlignedDataInterval") {
                    this->update_clock_aligned_meter_values_interval();
                } else if (call.msg.key == "AuthorizationKey") {
                    EVLOG_info << "AuthorizationKey was changed by central system";
                    this->websocket->set_authorization_key(this->configuration->getAuthorizationKey().value());
                    if (this->configuration->getSecurityProfile() == 0) {
                        EVLOG_info << "AuthorizationKey was changed while on security profile 0.";
                    } else if (this->configuration->getSecurityProfile() == 1 ||
                               this->configuration->getSecurityProfile() == 2) {
                        EVLOG_info
                            << "AuthorizationKey was changed while on security profile 1 or 2. Reconnect Websocket.";
                        ocpp::CallResult<ChangeConfigurationResponse> call_result(response, call.uniqueId);
                        this->send<ChangeConfigurationResponse>(call_result);
                        responded = true;
                        this->websocket->reconnect(1000);
                    } else {
                        EVLOG_info << "AuthorizationKey was changed while on security profile 3. Nothing to do.";
                    }
                } else if (call.msg.key == "SecurityProfile") {
                    try {
                        const auto security_profile = std::stoi(call.msg.value.get());
                        const auto current_security_profile = this->configuration->getSecurityProfile();
                        if (security_profile <= current_security_profile) {
                            EVLOG_warning << "New security profile is <= current security profile. Rejecting request.";
                            response.status = ConfigurationStatus::Rejected;
                        } else if ((security_profile == 1 || security_profile == 2) &&
                                   this->configuration->getAuthorizationKey() == std::nullopt) {
                            EVLOG_warning << "New security level set to 1 or 2 but no authorization key is set. "
                                             "Rejecting request.";
                            response.status = ConfigurationStatus::Rejected;
                        } else if ((security_profile == 2 || security_profile == 3) &&
                                   !this->evse_security->is_ca_certificate_installed(ocpp::CaCertificateType::CSMS)) {
                            EVLOG_warning
                                << "New security level set to 2 or 3 but no CentralSystemRootCertificateInstalled";
                            response.status = ConfigurationStatus::Rejected;
                        } else if (security_profile == 3 &&
                                   this->evse_security
                                           ->get_leaf_certificate_info(
                                               ocpp::CertificateSigningUseEnum::ChargingStationCertificate)
                                           .status != ocpp::GetCertificateInfoStatus::Accepted) {
                            EVLOG_warning << "New security level set to 3 but no Client Certificate is installed";
                            response.status = ConfigurationStatus::Rejected;
                        } else if (security_profile > 3) {
                            response.status = ConfigurationStatus::Rejected;
                        } else {
                            // valid set of security profile
                            ocpp::CallResult<ChangeConfigurationResponse> call_result(response, call.uniqueId);
                            this->send<ChangeConfigurationResponse>(call_result);
                            int32_t security_profile = std::stoi(call.msg.value);
                            responded = true;
                            this->switch_security_profile_callback = [this, security_profile]() {
                                this->switchSecurityProfile(security_profile, 1);
                            };
                            // disconnected_callback will trigger security_profile_callback when it is set
                            this->websocket->disconnect(WebsocketCloseReason::Normal);
                        }
                    } catch (const std::invalid_argument& e) {
                        response.status = ConfigurationStatus::Rejected;
                    }
                } else if (call.msg.key == "ConnectionTimeout") {
                    this->set_connection_timeout_callback(this->configuration->getConnectionTimeOut());
                } else if (call.msg.key == "TransactionMessageAttempts") {
                    this->message_queue->update_transaction_message_attempts(
                        this->configuration->getTransactionMessageAttempts());
                } else if (call.msg.key == "TransactionMessageRetryInterval") {
                    this->message_queue->update_transaction_message_retry_interval(
                        this->configuration->getTransactionMessageRetryInterval());
                } else if (call.msg.key == "WebsocketPingInterval") {
                    auto websocket_ping_interval_option = this->configuration->getWebsocketPingInterval();
                    if (websocket_ping_interval_option.has_value()) {
                        auto websocket_ping_interval = websocket_ping_interval_option.value();
                        this->websocket->set_websocket_ping_interval(websocket_ping_interval);
                    }
                } else if (call.msg.key == "ISO15118PnCEnabled") {
                    if (ocpp::conversions::string_to_bool(call.msg.value.get())) {
                        this->ocsp_request_timer->stop();
                        this->ocsp_request_timer->timeout(INITIAL_CERTIFICATE_REQUESTS_DELAY);
                        this->v2g_certificate_timer->stop();
                        this->v2g_certificate_timer->timeout(INITIAL_CERTIFICATE_REQUESTS_DELAY);
                    } else {
                        this->ocsp_request_timer->stop();
                        this->v2g_certificate_timer->stop();
                    }
                } else if (call.msg.key == "OcspRequestInterval") {
                    if (this->is_pnc_enabled()) {
                        this->ocsp_request_timer->stop();
                        this->ocsp_request_timer->interval(
                            std::chrono::seconds(this->configuration->getOcspRequestInterval()));
                    }
                } else if (call.msg.key == "NextTimeOffsetTransitionDateTime") {
                    if (this->configuration->getNextTimeOffsetTransitionDateTime().has_value()) {
                        set_time_offset_timer(this->configuration->getNextTimeOffsetTransitionDateTime().value());
                    }
                }
            }
        }
    } else {
        response.status = ConfigurationStatus::NotSupported;
    }

    if (!responded) {
        ocpp::CallResult<ChangeConfigurationResponse> call_result(response, call.uniqueId);
        this->send<ChangeConfigurationResponse>(call_result);
    }

    if (this->configuration_key_changed_callbacks.count(call.msg.key) and
        this->configuration_key_changed_callbacks[call.msg.key] != nullptr and
        response.status == ConfigurationStatus::Accepted) {
        kv.value().value = call.msg.value;
        this->configuration_key_changed_callbacks[call.msg.key](kv.value());
    } else if (this->generic_configuration_key_changed_callback != nullptr and
               response.status == ConfigurationStatus::Accepted) {
        kv.value().value = call.msg.value;
        this->generic_configuration_key_changed_callback(kv.value());
    }
}

void ChargePointImpl::switchSecurityProfile(int32_t new_security_profile, int32_t max_connection_attempts) {
    EVLOG_info << "Switching security profile from " << this->configuration->getSecurityProfile() << " to "
               << new_security_profile;
    const auto old_security_profile = this->configuration->getSecurityProfile();
    this->configuration->setSecurityProfile(new_security_profile);

    this->switch_security_profile_callback = [this, old_security_profile]() {
        EVLOG_warning << "Switching security profile back to fallback because new profile couldnt connect";
        this->switchSecurityProfile(old_security_profile, -1);
    };

    // we need to reinitialize because it could be plain or tls websocket
    this->websocket_timer.timeout(
        [this, max_connection_attempts, new_security_profile]() {
            this->init_websocket();
            auto connection_options = this->get_ws_connection_options();
            connection_options.security_profile = new_security_profile;
            connection_options.max_connection_attempts = max_connection_attempts;
            this->websocket->set_connection_options(connection_options);
            this->websocket->connect();
        },
        WEBSOCKET_INIT_DELAY);
}

void ChargePointImpl::handleClearCacheRequest(ocpp::Call<ClearCacheRequest> call) {
    EVLOG_debug << "Received ClearCacheRequest: " << call.msg << "\nwith messageId: " << call.uniqueId;

    ClearCacheResponse response;

    if (this->configuration->getAuthorizationCacheEnabled()) {
        try {
            this->database_handler->clear_authorization_cache();
            response.status = ClearCacheStatus::Accepted;
        } catch (QueryExecutionException& e) {
            auto call_error = CallError(call.uniqueId, "InternalError",
                                        "Database error while clearing authorization cache", json({}, true));
            this->send(call_error);
            return;
        }
    } else {
        response.status = ClearCacheStatus::Rejected;
    }

    ocpp::CallResult<ClearCacheResponse> call_result(response, call.uniqueId);
    this->send<ClearCacheResponse>(call_result);
}

void ChargePointImpl::handleDataTransferRequest(ocpp::Call<DataTransferRequest> call) {
    EVLOG_debug << "Received DataTransferRequest: " << call.msg << "\nwith messageId: " << call.uniqueId;

    DataTransferResponse response;

    auto vendorId = call.msg.vendorId.get();
    auto messageId = call.msg.messageId.value_or(CiString<50>()).get();

    // first try the callbacks that are explicitly registered for a vendorId or messageId
    {
        std::lock_guard<std::mutex> lock(data_transfer_callbacks_mutex);
        if (vendorId == ISO15118_PNC_VENDOR_ID and !this->is_pnc_enabled()) {
            response.status = DataTransferStatus::UnknownVendorId;
        } else if (vendorId == ISO15118_PNC_VENDOR_ID and this->is_pnc_enabled()) {
            if (this->data_transfer_pnc_callbacks.count(messageId)) {
                // there is a ISO15118 PnC callback registered for this vendorId and messageId
                const auto callback = this->data_transfer_pnc_callbacks[messageId];
                callback(call); // DataTransfer PnC callback is responsible to send DataTransfer.conf
                return;
            } else {
                EVLOG_warning
                    << "Received DataTransfer.req for ISO15118 PnC while PnC is enabled but no handler found for : "
                    << messageId;
                response.status = DataTransferStatus::UnknownMessageId;
            }
        } else if (this->data_transfer_callbacks.count(vendorId) == 0) {
            response.status = DataTransferStatus::UnknownVendorId;
        } else if (this->data_transfer_callbacks.count(vendorId) and
                   this->data_transfer_callbacks[vendorId].count(messageId) == 0) {
            response.status = DataTransferStatus::UnknownMessageId;
        } else {
            // there is a callback registered for this vendorId and messageId
            response = this->data_transfer_callbacks[vendorId][messageId](call.msg.data);
        }
    }

    // only try the general data_transfer_callback if a explicity registered callback was not found
    if (response.status == DataTransferStatus::UnknownVendorId or
        response.status == DataTransferStatus::UnknownMessageId) {
        if (this->data_transfer_callback != nullptr) {
            response = this->data_transfer_callback(call.msg);
        }
    }

    ocpp::CallResult<DataTransferResponse> call_result(response, call.uniqueId);
    this->send<DataTransferResponse>(call_result);
}

void ChargePointImpl::handleGetConfigurationRequest(ocpp::Call<GetConfigurationRequest> call) {
    EVLOG_debug << "Received GetConfigurationRequest: " << call.msg << "\nwith messageId: " << call.uniqueId;

    const auto response = this->get_configuration_key(call.msg);
    ocpp::CallResult<GetConfigurationResponse> call_result(response, call.uniqueId);
    this->send<GetConfigurationResponse>(call_result);
}

void ChargePointImpl::handleRemoteStartTransactionRequest(ocpp::Call<RemoteStartTransactionRequest> call) {
    EVLOG_debug << "Received RemoteStartTransactionRequest: " << call.msg << "\nwith messageId: " << call.uniqueId;

    // a charge point may reject a remote start transaction request without a connectorId
    // TODO(kai): what is our policy here? reject for now
    RemoteStartTransactionResponse response;
    std::vector<int32_t> referenced_connectors;

    if (call.msg.connectorId) {
        if (call.msg.connectorId.value() <= 0) {
            EVLOG_warning << "Received RemoteStartTransactionRequest with connector id <= 0";
            response.status = RemoteStartStopStatus::Rejected;
            ocpp::CallResult<RemoteStartTransactionResponse> call_result(response, call.uniqueId);
            this->send<RemoteStartTransactionResponse>(call_result);
            return;
        }
        referenced_connectors.push_back(call.msg.connectorId.value());
    } else {
        for (int connector = 1; connector <= this->configuration->getNumberOfConnectors(); connector++) {
            referenced_connectors.push_back(connector);
        }
    }

    // Check if at least one conenctor is able to execute RemoteStart (obtainable == true).
    bool obtainable = true;
    for (const auto connector : referenced_connectors) {
        obtainable = true;

        if (this->status->get_state(connector) == ChargePointStatus::Unavailable or
            this->status->get_state(connector) == ChargePointStatus::Faulted) {
            obtainable = false;
            continue;
        }

        if (this->transaction_handler->get_transaction(connector) != nullptr ||
            this->status->get_state(connector) == ChargePointStatus::Finishing) {
            obtainable = false;
            continue;
        }

        if (this->is_token_reserved_for_connector_callback != nullptr &&
            this->status->get_state(connector) == ChargePointStatus::Reserved &&
            !this->is_token_reserved_for_connector_callback(connector, call.msg.idTag.get())) {
            obtainable = false;
            continue;
        }

        if (obtainable) {
            // at least one connector can do the remote start
            break;
        }
    }

    if (!obtainable) {
        EVLOG_debug << "Received RemoteStartTransactionRequest for reserved connector and rejected";
        response.status = RemoteStartStopStatus::Rejected;
        ocpp::CallResult<RemoteStartTransactionResponse> call_result(response, call.uniqueId);
        this->send<RemoteStartTransactionResponse>(call_result);
        return;
    }

    if (call.msg.chargingProfile) {
        // TODO(kai): A charging profile was provided, forward to the charger
        if (call.msg.connectorId &&
            call.msg.chargingProfile.value().chargingProfilePurpose == ChargingProfilePurposeType::TxProfile &&
            this->smart_charging_handler->validate_profile(
                call.msg.chargingProfile.value(), call.msg.connectorId.value(), true,
                this->configuration->getChargeProfileMaxStackLevel(),
                this->configuration->getMaxChargingProfilesInstalled(),
                this->configuration->getChargingScheduleMaxPeriods(),
                this->configuration->getChargingScheduleAllowedChargingRateUnitVector())) {
            this->smart_charging_handler->add_tx_profile(call.msg.chargingProfile.value(),
                                                         call.msg.connectorId.value());
        } else {
            response.status = RemoteStartStopStatus::Rejected;
            ocpp::CallResult<RemoteStartTransactionResponse> call_result(response, call.uniqueId);
            this->send<RemoteStartTransactionResponse>(call_result);
            return;
        }
    }

    {
        std::vector<int32_t> referenced_connectors;

        if (!call.msg.connectorId) {
            for (int connector = 1; connector <= this->configuration->getNumberOfConnectors(); connector++) {
                referenced_connectors.push_back(connector);
            }
        } else {
            referenced_connectors.push_back(call.msg.connectorId.value());
        }

        response.status = RemoteStartStopStatus::Accepted;
        ocpp::CallResult<RemoteStartTransactionResponse> call_result(response, call.uniqueId);
        this->send<RemoteStartTransactionResponse>(call_result);

        if (this->configuration->getAuthorizeRemoteTxRequests()) {
            this->provide_token_callback(call.msg.idTag.get(), referenced_connectors, false);
        } else {
            this->provide_token_callback(call.msg.idTag.get(), referenced_connectors, true); // prevalidated
        }
    };
}

bool ChargePointImpl::validate_against_cache_entries(CiString<20> id_tag) {
    const auto cache_entry_opt = this->database_handler->get_authorization_cache_entry(id_tag);
    if (cache_entry_opt.has_value()) {
        auto cache_entry = cache_entry_opt.value();
        const auto expiry_date_opt = cache_entry.expiryDate;

        if (cache_entry.status == AuthorizationStatus::Accepted) {
            if (expiry_date_opt.has_value()) {
                const auto expiry_date = expiry_date_opt.value();
                if (expiry_date < ocpp::DateTime()) {
                    cache_entry.status = AuthorizationStatus::Expired;
                    try {
                        this->database_handler->insert_or_update_authorization_cache_entry(id_tag, cache_entry);
                    } catch (const QueryExecutionException& e) {
                        EVLOG_warning << "Could not insert or update authorization cache entry: " << e.what();
                    }
                    return false;
                } else {
                    return true;
                }
            } else {
                return true;
            }
        } else {
            return false;
        }
    } else {
        return false;
    }
}

void ChargePointImpl::handleRemoteStopTransactionRequest(ocpp::Call<RemoteStopTransactionRequest> call) {
    EVLOG_debug << "Received RemoteStopTransactionRequest: " << call.msg << "\nwith messageId: " << call.uniqueId;

    RemoteStopTransactionResponse response;
    response.status = RemoteStartStopStatus::Rejected;

    auto connector = this->transaction_handler->get_connector_from_transaction_id(call.msg.transactionId);
    if (connector > 0) {
        response.status = RemoteStartStopStatus::Accepted;
    }

    ocpp::CallResult<RemoteStopTransactionResponse> call_result(response, call.uniqueId);
    this->send<RemoteStopTransactionResponse>(call_result);

    if (connector > 0) {
        this->stop_transaction_callback(connector, Reason::Remote);
    }
}

void ChargePointImpl::handleResetRequest(ocpp::Call<ResetRequest> call) {
    EVLOG_debug << "Received ResetRequest: " << call.msg << "\nwith messageId: " << call.uniqueId;

    const auto reset_type = call.msg.type;
    ResetResponse response;

    if (this->is_reset_allowed_callback == nullptr || this->reset_callback == nullptr ||
        !this->is_reset_allowed_callback(reset_type)) {
        response.status = ResetStatus::Rejected;
    } else {
        // reset is allowed
        response.status = ResetStatus::Accepted;
    }

    // send response
    ocpp::CallResult<ResetResponse> call_result(response, call.uniqueId);
    this->send<ResetResponse>(call_result);

    if (response.status == ResetStatus::Accepted) {
        // gracefully stop all transactions and send StopTransaction. Restart software afterwards
        this->reset_thread = std::thread([this, reset_type]() {
            EVLOG_debug << "Waiting until all transactions are stopped...";
            std::unique_lock lk(this->stop_transaction_mutex);
            this->stop_transaction_cv.wait_for(
                lk, std::chrono::seconds(this->configuration->getWaitForStopTransactionsOnResetTimeout()), [this] {
                    for (int32_t connector = 1; connector <= this->configuration->getNumberOfConnectors();
                         connector++) {
                        if (this->transaction_handler->transaction_active(connector)) {
                            return false;
                        }
                    }
                    return true;
                });
            // this is executed after all transactions have been stopped
            this->stop();
            this->reset_callback(reset_type);
        });
        if (call.msg.type == ResetType::Soft) {
            this->stop_all_transactions(Reason::SoftReset);
        } else {
            this->stop_all_transactions(Reason::HardReset);
        }
    }
}

void ChargePointImpl::handleStartTransactionResponse(ocpp::CallResult<StartTransactionResponse> call_result) {

    StartTransactionResponse start_transaction_response = call_result.msg;

    const auto transaction = this->transaction_handler->get_transaction(call_result.uniqueId);

    if (transaction != nullptr) {
        // this can happen when a chargepoint was offline during transaction and StopTransaction.req is already queued
        if (transaction->is_finished()) {
            this->message_queue->add_stopped_transaction_id(transaction->get_stop_transaction_message_id(),
                                                            start_transaction_response.transactionId);
        }
        this->message_queue->notify_start_transaction_handled(call_result.uniqueId.get(),
                                                              start_transaction_response.transactionId);
        int32_t connector = transaction->get_connector();
        transaction->set_transaction_id(start_transaction_response.transactionId);
        auto idTag = transaction->get_id_tag();

        try {
            this->database_handler->update_transaction(transaction->get_session_id(),
                                                       start_transaction_response.transactionId,
                                                       call_result.msg.idTagInfo.parentIdTag);
        } catch (const QueryExecutionException& e) {
            EVLOG_warning << "Could not update transaction with session_id " << transaction->get_session_id()
                          << " in the database: " << e.what();
        }

        try {
            this->database_handler->insert_or_update_authorization_cache_entry(idTag,
                                                                               start_transaction_response.idTagInfo);
        } catch (const QueryExecutionException& e) {
            EVLOG_warning << "Could not insert or update authorization cache entry: " << e.what();
        }

        if (start_transaction_response.idTagInfo.status != AuthorizationStatus::Accepted) {
            this->pause_charging_callback(connector);
            if (this->configuration->getStopTransactionOnInvalidId()) {
                this->stop_transaction_callback(connector, Reason::DeAuthorized);
            }
        }

        if (this->transaction_updated_callback != nullptr) {
            this->transaction_updated_callback(connector, transaction->get_session_id(),
                                               start_transaction_response.transactionId,
                                               start_transaction_response.idTagInfo);
        }
    } else {
        EVLOG_warning << "Received StartTransaction.conf for transaction that is not known to transaction_handler";
    }
}

void ChargePointImpl::handleStopTransactionResponse(const EnhancedMessage<v16::MessageType>& message) {

    CallResult<StopTransactionResponse> call_result = message.message;
    const Call<StopTransactionRequest>& original_call = message.call_message;

    StopTransactionResponse stop_transaction_response = call_result.msg;
    const auto transaction = this->transaction_handler->get_transaction(call_result.uniqueId);

    if (transaction != nullptr) {
        int32_t connector = transaction->get_connector();

        if (stop_transaction_response.idTagInfo) {
            auto id_tag = this->transaction_handler->get_authorized_id_tag(call_result.uniqueId.get());
            if (id_tag.has_value()) {
                try {
                    this->database_handler->insert_or_update_authorization_cache_entry(
                        id_tag.value(), stop_transaction_response.idTagInfo.value());
                } catch (const QueryExecutionException& e) {
                    EVLOG_warning << "Could not insert or update authorization cache entry";
                }
            }
        }

        // perform a queued connector availability change
        bool change_queued = false;
        AvailabilityType connector_availability;
        bool persist = false;
        {
            std::lock_guard<std::mutex> change_availability_lock(change_availability_mutex);
            change_queued = this->change_availability_queue.count(connector) != 0;
            connector_availability = this->change_availability_queue[connector].availability;
            persist = this->change_availability_queue[connector].persist;
            this->change_availability_queue.erase(connector);
        }

        if (change_queued) {
            EVLOG_debug << "Queued availability change of connector " << connector << " to "
                        << conversions::availability_type_to_string(connector_availability);
            execute_connectors_availability_change({connector}, connector_availability, persist);
        }
    } else {
        EVLOG_warning << "Received StopTransaction.conf for transaction that is not known to transaction_handler";
    }

    try {
        this->database_handler->update_transaction_csms_ack(original_call.msg.transactionId);
    } catch (const QueryExecutionException& e) {
        EVLOG_warning << "Could not update CSMS_ACK of transaction with transactionId "
                      << original_call.msg.transactionId << " in the database: " << e.what();
    }

    this->transaction_handler->erase_stopped_transaction(call_result.uniqueId.get());
    // when this transaction was stopped because of a Reset.req this signals that StopTransaction.conf has been received
    this->stop_transaction_cv.notify_one();

    if (this->firmware_update_is_pending) {
        this->change_all_connectors_to_unavailable_for_firmware_update();
    }
}

void ChargePointImpl::handleUnlockConnectorRequest(ocpp::Call<UnlockConnectorRequest> call) {
    EVLOG_debug << "Received UnlockConnectorRequest: " << call.msg << "\nwith messageId: " << call.uniqueId;
    std::lock_guard<std::mutex> lock(this->stop_transaction_mutex);

    UnlockConnectorResponse response;
    auto connector = call.msg.connectorId;
    if (connector == 0 || connector > this->configuration->getNumberOfConnectors()) {
        response.status = UnlockStatus::NotSupported;
    } else {
        // this message is not intended to remotely stop a transaction, but if a transaction is still ongoing it is
        // advised to stop it first
        if (this->transaction_handler->transaction_active(connector)) {
            EVLOG_info << "Received unlock connector request with active session for this connector.";
            this->stop_transaction_callback(connector, Reason::UnlockCommand);
        }

        if (this->unlock_connector_callback != nullptr) {
            if (this->unlock_connector_callback(call.msg.connectorId)) {
                response.status = UnlockStatus::Unlocked;
            } else {
                response.status = UnlockStatus::UnlockFailed;
            }
        } else {
            response.status = UnlockStatus::NotSupported;
        }
    }

    ocpp::CallResult<UnlockConnectorResponse> call_result(response, call.uniqueId);
    this->send<UnlockConnectorResponse>(call_result);
}

void ChargePointImpl::handleHeartbeatResponse(CallResult<HeartbeatResponse> call_result) {
    if (this->set_system_time_callback != nullptr) {
        this->set_system_time_callback(call_result.msg.currentTime.to_rfc3339());
    }
}

void ChargePointImpl::handleSetChargingProfileRequest(ocpp::Call<SetChargingProfileRequest> call) {
    EVLOG_debug << "Received SetChargingProfileRequest: " << call.msg << "\nwith messageId: " << call.uniqueId;

    // FIXME(kai): after a new profile has been installed we must notify interested parties (energy manager?)

    SetChargingProfileResponse response;
    response.status = ChargingProfileStatus::Rejected;

    auto profile = call.msg.csChargingProfiles;
    const int connector_id = call.msg.connectorId;

    const auto supported_purpose_types = this->configuration->getSupportedChargingProfilePurposeTypes();
    if (std::find(supported_purpose_types.begin(), supported_purpose_types.end(),
                  call.msg.csChargingProfiles.chargingProfilePurpose) == supported_purpose_types.end()) {
        EVLOG_warning << "Rejecting SetChargingProfileRequest because purpose type is not supported: "
                      << call.msg.csChargingProfiles.chargingProfilePurpose;
        response.status = ChargingProfileStatus::Rejected;
    } else if (this->smart_charging_handler->validate_profile(
                   profile, connector_id, false, this->configuration->getChargeProfileMaxStackLevel(),
                   this->configuration->getMaxChargingProfilesInstalled(),
                   this->configuration->getChargingScheduleMaxPeriods(),
                   this->configuration->getChargingScheduleAllowedChargingRateUnitVector())) {
        response.status = ChargingProfileStatus::Accepted;
        // If a charging profile with the same chargingProfileId, or the same combination of stackLevel /
        // ChargingProfilePurpose, exists on the Charge Point, the new charging profile SHALL replace the
        // existing charging profile, otherwise it SHALL be added.
        this->smart_charging_handler->clear_all_profiles_with_filter(profile.chargingProfileId, std::nullopt,
                                                                     std::nullopt, std::nullopt, true);
        if (profile.chargingProfilePurpose == ChargingProfilePurposeType::ChargePointMaxProfile) {
            this->smart_charging_handler->add_charge_point_max_profile(profile);
        } else if (profile.chargingProfilePurpose == ChargingProfilePurposeType::TxDefaultProfile) {
            this->smart_charging_handler->add_tx_default_profile(profile, connector_id);
        } else if (profile.chargingProfilePurpose == ChargingProfilePurposeType::TxProfile) {
            this->smart_charging_handler->add_tx_profile(profile, connector_id);
        }
        response.status = ChargingProfileStatus::Accepted;
    } else {
        response.status = ChargingProfileStatus::Rejected;
    }

    ocpp::CallResult<SetChargingProfileResponse> call_result(response, call.uniqueId);
    this->send<SetChargingProfileResponse>(call_result);

    if (response.status == ChargingProfileStatus::Accepted) {
        if (this->signal_set_charging_profiles_callback != nullptr) {
            this->signal_set_charging_profiles_callback();
        } else {
            EVLOG_warning << "No callback registered for signaling that Charging Profiles have been set. Profiles have "
                             "been accepted but will not be applied";
        }
    }
}

void ChargePointImpl::handleGetCompositeScheduleRequest(ocpp::Call<GetCompositeScheduleRequest> call) {
    EVLOG_debug << "Received GetCompositeScheduleRequest: " << call.msg << "\nwith messageId: " << call.uniqueId;

    GetCompositeScheduleResponse response;

    const auto connector_id = call.msg.connectorId;
    const auto allowed_charging_rate_units = this->configuration->getChargingScheduleAllowedChargingRateUnitVector();

    if ((size_t)connector_id >= this->connectors.size() or connector_id < 0) {
        response.status = GetCompositeScheduleStatus::Rejected;
    } else if (call.msg.chargingRateUnit and
               std::find(allowed_charging_rate_units.begin(), allowed_charging_rate_units.end(),
                         call.msg.chargingRateUnit.value()) == allowed_charging_rate_units.end()) {
        EVLOG_warning << "GetCompositeScheduleRequest: ChargingRateUnit not allowed";
        response.status = GetCompositeScheduleStatus::Rejected;
    } else {
        const auto start_time = ocpp::DateTime(std::chrono::floor<std::chrono::seconds>(date::utc_clock::now()));
        if (call.msg.duration > this->configuration->getMaxCompositeScheduleDuration()) {
            EVLOG_warning << "GetCompositeScheduleRequest: Requested duration of " << call.msg.duration << "s"
                          << " is bigger than configured maximum value of "
                          << this->configuration->getMaxCompositeScheduleDuration() << "s";
        }
        const auto duration = std::min(this->configuration->getMaxCompositeScheduleDuration(), call.msg.duration);
        const auto end_time = ocpp::DateTime(start_time.to_time_point() + std::chrono::seconds(duration));
        const auto valid_profiles =
            this->smart_charging_handler->get_valid_profiles(start_time, end_time, connector_id);

        const auto composite_schedule = this->smart_charging_handler->calculate_composite_schedule(
            valid_profiles, start_time, end_time, connector_id, call.msg.chargingRateUnit);
        response.status = GetCompositeScheduleStatus::Accepted;
        response.connectorId = connector_id;
        response.scheduleStart = start_time;
        response.chargingSchedule = composite_schedule;
    }

    ocpp::CallResult<GetCompositeScheduleResponse> call_result(response, call.uniqueId);
    this->send<GetCompositeScheduleResponse>(call_result);
}

void ChargePointImpl::handleClearChargingProfileRequest(ocpp::Call<ClearChargingProfileRequest> call) {
    EVLOG_debug << "Received ClearChargingProfileRequest: " << call.msg << "\nwith messageId: " << call.uniqueId;

    // FIXME(kai): after a profile has been deleted we must notify interested parties (energy manager?)

    ClearChargingProfileResponse response;
    response.status = ClearChargingProfileStatus::Unknown;

    // clear all charging profiles
    if (!call.msg.id && !call.msg.connectorId && !call.msg.chargingProfilePurpose && !call.msg.stackLevel) {
        this->smart_charging_handler->clear_all_profiles();
        response.status = ClearChargingProfileStatus::Accepted;
    } else if (call.msg.id &&
               this->smart_charging_handler->clear_all_profiles_with_filter(
                   call.msg.id, call.msg.connectorId, call.msg.stackLevel, call.msg.chargingProfilePurpose, true)) {
        response.status = ClearChargingProfileStatus::Accepted;

    } else if (this->smart_charging_handler->clear_all_profiles_with_filter(
                   call.msg.id, call.msg.connectorId, call.msg.stackLevel, call.msg.chargingProfilePurpose, false)) {
        response.status = ClearChargingProfileStatus::Accepted;
    }

    ocpp::CallResult<ClearChargingProfileResponse> call_result(response, call.uniqueId);
    this->send<ClearChargingProfileResponse>(call_result);
}

void ChargePointImpl::handleTriggerMessageRequest(ocpp::Call<TriggerMessageRequest> call) {
    EVLOG_debug << "Received TriggerMessageRequest: " << call.msg << "\nwith messageId: " << call.uniqueId;

    TriggerMessageResponse response;
    response.status = TriggerMessageStatus::Rejected;
    switch (call.msg.requestedMessage) {
    case MessageTrigger::BootNotification:
        response.status = TriggerMessageStatus::Accepted;
        break;
    case MessageTrigger::DiagnosticsStatusNotification:
        response.status = TriggerMessageStatus::Accepted;
        break;
    case MessageTrigger::FirmwareStatusNotification:
        response.status = TriggerMessageStatus::Accepted;
        break;
    case MessageTrigger::Heartbeat:
        response.status = TriggerMessageStatus::Accepted;
        break;
    case MessageTrigger::MeterValues:
        response.status = TriggerMessageStatus::Accepted;
        break;
    case MessageTrigger::StatusNotification:
        response.status = TriggerMessageStatus::Accepted;
        break;
    }

    auto connector = call.msg.connectorId.value_or(0);
    bool valid = true;
    if (connector < 0 || connector > this->configuration->getNumberOfConnectors()) {
        response.status = TriggerMessageStatus::Rejected;
        valid = false;
    }

    ocpp::CallResult<TriggerMessageResponse> call_result(response, call.uniqueId);
    this->send<TriggerMessageResponse>(call_result);

    if (!valid) {
        return;
    }

    switch (call.msg.requestedMessage) {
    case MessageTrigger::BootNotification:
        this->boot_notification(true);
        break;
    case MessageTrigger::DiagnosticsStatusNotification:
        this->diagnostic_status_notification(this->diagnostics_status, true);
        break;
    case MessageTrigger::FirmwareStatusNotification:
        this->firmware_status_notification(this->firmware_status, true);
        break;
    case MessageTrigger::Heartbeat:
        this->heartbeat(true);
        break;
    case MessageTrigger::MeterValues: {
        const auto meter_value = this->get_latest_meter_value(
            connector, this->configuration->getMeterValuesSampledDataVector(), ReadingContext::Trigger);
        if (meter_value.has_value()) {
            this->send_meter_value(connector, meter_value.value(), true);
        } else {
            EVLOG_warning << "Could not send triggered meter value for uninitialized measurement at connector#"
                          << connector;
        }
        break;
    }
    case MessageTrigger::StatusNotification:
        if (!call.msg.connectorId.has_value()) {
            // send a status notification for every connector
            for (int32_t c = 0; c <= this->configuration->getNumberOfConnectors(); c++) {
                this->status_notification(c, ChargePointErrorCode::NoError, this->status->get_state(c),
                                          ocpp::DateTime(), std::nullopt, std::nullopt, std::nullopt, true);
            }
        } else {
            this->status_notification(connector, ChargePointErrorCode::NoError, this->status->get_state(connector),
                                      ocpp::DateTime(), std::nullopt, std::nullopt, std::nullopt, true);
        }
        break;
    }
}

void ChargePointImpl::handleGetDiagnosticsRequest(ocpp::Call<GetDiagnosticsRequest> call) {
    EVLOG_debug << "Received GetDiagnosticsRequest: " << call.msg << "\nwith messageId: " << call.uniqueId;
    GetDiagnosticsResponse response;
    if (this->upload_diagnostics_callback) {
        const auto get_log_response = this->upload_diagnostics_callback(call.msg);
        if (get_log_response.filename.has_value()) {
            response.fileName = get_log_response.filename.value();
        }
    }
    ocpp::CallResult<GetDiagnosticsResponse> call_result(response, call.uniqueId);
    this->send<GetDiagnosticsResponse>(call_result);
}

void ChargePointImpl::handleUpdateFirmwareRequest(ocpp::Call<UpdateFirmwareRequest> call) {
    EVLOG_debug << "Received UpdateFirmwareRequest: " << call.msg << "\nwith messageId: " << call.uniqueId;
    UpdateFirmwareResponse response;
    if (this->update_firmware_callback) {
        this->update_firmware_callback(call.msg);
    }
    ocpp::CallResult<UpdateFirmwareResponse> call_result(response, call.uniqueId);
    this->send<UpdateFirmwareResponse>(call_result);
}

void ChargePointImpl::handleExtendedTriggerMessageRequest(ocpp::Call<ExtendedTriggerMessageRequest> call) {
    EVLOG_debug << "Received ExtendedTriggerMessageRequest: " << call.msg << "\nwith messageId: " << call.uniqueId;

    ExtendedTriggerMessageResponse response;
    response.status = TriggerMessageStatusEnumType::Rejected;
    switch (call.msg.requestedMessage) {
    case MessageTriggerEnumType::BootNotification:
        response.status = TriggerMessageStatusEnumType::Accepted;
        break;
    case MessageTriggerEnumType::FirmwareStatusNotification:
        response.status = TriggerMessageStatusEnumType::Accepted;
        break;
    case MessageTriggerEnumType::Heartbeat:
        response.status = TriggerMessageStatusEnumType::Accepted;
        break;
    case MessageTriggerEnumType::LogStatusNotification:
        response.status = TriggerMessageStatusEnumType::Accepted;
        break;
    case MessageTriggerEnumType::MeterValues:
        response.status = TriggerMessageStatusEnumType::Accepted;
        break;
    case MessageTriggerEnumType::SignChargePointCertificate:
        if (this->configuration->getCpoName() != std::nullopt) {
            response.status = TriggerMessageStatusEnumType::Accepted;
        } else {
            EVLOG_warning << "Received ExtendedTriggerMessage with SignChargePointCertificate but no "
                             "CpoName is set.";
        }
        break;
    case MessageTriggerEnumType::StatusNotification:
        response.status = TriggerMessageStatusEnumType::Accepted;
        break;
    }

    auto connector = call.msg.connectorId.value_or(0);
    bool valid = true;
    if (response.status == TriggerMessageStatusEnumType::Rejected || connector < 0 ||
        connector > this->configuration->getNumberOfConnectors()) {
        response.status = TriggerMessageStatusEnumType::Rejected;
        valid = false;
    }

    ocpp::CallResult<ExtendedTriggerMessageResponse> call_result(response, call.uniqueId);
    this->send<ExtendedTriggerMessageResponse>(call_result);

    if (!valid) {
        return;
    }

    switch (call.msg.requestedMessage) {
    case MessageTriggerEnumType::BootNotification:
        this->boot_notification(true);
        break;
    case MessageTriggerEnumType::FirmwareStatusNotification:
        this->signed_firmware_update_status_notification(this->signed_firmware_status,
                                                         this->signed_firmware_status_request_id, true);
        break;
    case MessageTriggerEnumType::Heartbeat:
        this->heartbeat(true);
        break;
    case MessageTriggerEnumType::LogStatusNotification:
        this->log_status_notification(this->log_status, this->log_status_request_id, true);
        break;
    case MessageTriggerEnumType::MeterValues: {
        const auto meter_value = this->get_latest_meter_value(
            connector, this->configuration->getMeterValuesSampledDataVector(), ReadingContext::Trigger);
        if (meter_value.has_value()) {
            this->send_meter_value(connector, meter_value.value(), true);
        } else {
            EVLOG_warning << "Could not send triggered meter value for uninitialized measurement at connector#"
                          << connector;
        }
        break;
    }
    case MessageTriggerEnumType::SignChargePointCertificate:
        this->sign_certificate(ocpp::CertificateSigningUseEnum::ChargingStationCertificate, true);
        break;
    case MessageTriggerEnumType::StatusNotification:
        if (!call.msg.connectorId.has_value()) {
            // send a status notification for every connector
            for (int32_t c = 0; c <= this->configuration->getNumberOfConnectors(); c++) {
                this->status_notification(c, ChargePointErrorCode::NoError, this->status->get_state(c),
                                          ocpp::DateTime(), std::nullopt, std::nullopt, std::nullopt, true);
            }
        } else {
            this->status_notification(connector, ChargePointErrorCode::NoError, this->status->get_state(connector),
                                      ocpp::DateTime(), std::nullopt, std::nullopt, std::nullopt, true);
        }
        break;
    }
}

void ChargePointImpl::sign_certificate(const ocpp::CertificateSigningUseEnum& certificate_signing_use,
                                       bool initiated_by_trigger_message) {

    EVLOG_info << "Create CSR (TPM=" << this->configuration->getUseTPM() << ")";
    SignCertificateRequest req;

    const auto response = this->evse_security->generate_certificate_signing_request(
        certificate_signing_use, this->configuration->getSeccLeafSubjectCountry().value_or("DE"),
        this->configuration->getCpoName().value(), this->configuration->getChargeBoxSerialNumber(),
        this->configuration->getUseTPM());

    if (response.status != GetCertificateSignRequestStatus::Accepted || !response.csr.has_value()) {
        EVLOG_error << "Create CSR (TPM=" << this->configuration->getUseTPM() << ")"
                    << " failed for:"
                    << ocpp::conversions::certificate_signing_use_enum_to_string(certificate_signing_use);

        std::string gen_error =
            "Sign certificate failed due to:" +
            ocpp::conversions::generate_certificate_signing_request_status_to_string(response.status);
        this->securityEventNotification(ocpp::security_events::CSRGENERATIONFAILED, gen_error, true);

        return;
    }

    req.csr = response.csr.value();

    ocpp::Call<SignCertificateRequest> call(req, this->message_queue->createMessageId());
    this->send<SignCertificateRequest>(call, initiated_by_trigger_message);
}

void ChargePointImpl::update_ocsp_cache() {
    EVLOG_info << "Checking if OCSP cache should be updated";
    try {
        const auto last_update = this->database_handler->get_last_ocsp_update();
        const auto now = DateTime();
        if (!last_update.has_value() or
            (last_update.value().to_time_point() + std::chrono::seconds(this->configuration->getOcspRequestInterval()) <
             now.to_time_point())) {
            EVLOG_info << "Requesting OCSP response.";
            const auto ocsp_request_data = this->evse_security->get_v2g_ocsp_request_data();
            for (const auto& ocsp_request_entry : ocsp_request_data) {
                ocpp::v201::OCSPRequestData ocsp_request =
                    ocpp::evse_security_conversions::to_ocpp_v201(ocsp_request_entry);
                this->data_transfer_pnc_get_certificate_status(ocsp_request);
            }
            this->database_handler->insert_ocsp_update();
        } else {
            EVLOG_info << "OCSP Cache is up-to-date enough";
        }
    } catch (const QueryExecutionException& e) {
        EVLOG_warning << "Could not insert OCSP update in database: " << e.what();
    } catch (const std::exception& e) {
        EVLOG_warning << "Unknown Error while requesting OCSP Response: " << e.what();
    }
}

void ChargePointImpl::handleCertificateSignedRequest(ocpp::Call<CertificateSignedRequest> call) {
    EVLOG_debug << "Received CertificateSignedRequest: " << call.msg << "\nwith messageId: " << call.uniqueId;

    CertificateSignedResponse response;
    response.status = CertificateSignedStatusEnumType::Rejected;

    const auto certificateChain = call.msg.certificateChain.get();

    // TODO(piet): Choose the right sign use enum!
    const auto result = this->evse_security->update_leaf_certificate(
        certificateChain, ocpp::CertificateSigningUseEnum::ChargingStationCertificate);
    if (result == ocpp::InstallCertificateResult::Accepted) {
        response.status = CertificateSignedStatusEnumType::Accepted;
    }

    ocpp::CallResult<CertificateSignedResponse> call_result(response, call.uniqueId);
    this->send<CertificateSignedResponse>(call_result);

    if (response.status == CertificateSignedStatusEnumType::Rejected) {
        this->securityEventNotification(ocpp::security_events::INVALIDCHARGEPOINTCERTIFICATE,
                                        ocpp::conversions::install_certificate_result_to_string(result), true);
    }

    // reconnect with new certificate if valid and security profile is 3
    if (response.status == CertificateSignedStatusEnumType::Accepted &&
        this->configuration->getSecurityProfile() == 3) {
        this->websocket->reconnect(1000);
    }
}

void ChargePointImpl::handleGetInstalledCertificateIdsRequest(ocpp::Call<GetInstalledCertificateIdsRequest> call) {
    EVLOG_debug << "Received GetInstalledCertificatesRequest: " << call.msg << "\nwith messageId: " << call.uniqueId;
    GetInstalledCertificateIdsResponse response;
    response.status = GetInstalledCertificateStatusEnumType::NotFound;

    // add v16::CertificateUseEnumType to std::vector<ocpp::CaCertificateType>
    std::vector<ocpp::CertificateType> certificate_types;

    if (call.msg.certificateType == CertificateUseEnumType::CentralSystemRootCertificate) {
        certificate_types.push_back(ocpp::CertificateType::CSMSRootCertificate);
    }
    if (call.msg.certificateType == CertificateUseEnumType::ManufacturerRootCertificate) {
        certificate_types.push_back(ocpp::CertificateType::MFRootCertificate);
    }
    // this is common CertificateHashDataChain
    const auto certificate_hash_data_chains = this->evse_security->get_installed_certificates(certificate_types);
    if (!certificate_hash_data_chains.empty()) {
        // convert ocpp::CertificateHashData to v16::CertificateHashData
        std::optional<std::vector<CertificateHashDataType>> certificate_hash_data_16_vec_opt;
        std::vector<CertificateHashDataType> certificate_hash_data_16_vec;
        for (const auto certificate_hash_data_chain_entry : certificate_hash_data_chains) {
            certificate_hash_data_16_vec.push_back(
                CertificateHashDataType(json(certificate_hash_data_chain_entry.certificateHashData)));
        }
        certificate_hash_data_16_vec_opt.emplace(certificate_hash_data_16_vec);
        response.certificateHashData = certificate_hash_data_16_vec_opt;
        response.status = GetInstalledCertificateStatusEnumType::Accepted;
    }

    ocpp::CallResult<GetInstalledCertificateIdsResponse> call_result(response, call.uniqueId);
    this->send<GetInstalledCertificateIdsResponse>(call_result);
}

void ChargePointImpl::handleDeleteCertificateRequest(ocpp::Call<DeleteCertificateRequest> call) {
    DeleteCertificateResponse response;

    // convert 1.6 CertificateHashData to common CertificateHashData
    ocpp::CertificateHashDataType certificate_hash_data(json(call.msg.certificateHashData));

    const auto result = this->evse_security->delete_certificate(certificate_hash_data);

    response.status = conversions::string_to_delete_certificate_status_enum_type(
        ocpp::conversions::delete_certificate_result_to_string(result));

    ocpp::CallResult<DeleteCertificateResponse> call_result(response, call.uniqueId);
    this->send<DeleteCertificateResponse>(call_result);
}

void ChargePointImpl::handleInstallCertificateRequest(ocpp::Call<InstallCertificateRequest> call) {
    InstallCertificateResponse response;
    response.status = InstallCertificateStatusEnumType::Rejected;

    ocpp::CaCertificateType ca_certificate_type;
    if (call.msg.certificateType == CertificateUseEnumType::CentralSystemRootCertificate) {
        ca_certificate_type = CaCertificateType::CSMS;
    } else {
        ca_certificate_type = CaCertificateType::MF;
    }

    const auto result = this->evse_security->install_ca_certificate(call.msg.certificate.get(), ca_certificate_type);

    if (result == ocpp::InstallCertificateResult::Accepted) {
        response.status = InstallCertificateStatusEnumType::Accepted;
    } else if (result == ocpp::InstallCertificateResult::WriteError) {
        response.status = InstallCertificateStatusEnumType::Failed;
    } else {
        response.status = InstallCertificateStatusEnumType::Rejected;
    }

    ocpp::CallResult<InstallCertificateResponse> call_result(response, call.uniqueId);
    this->send<InstallCertificateResponse>(call_result);

    if (response.status == InstallCertificateStatusEnumType::Rejected) {
        this->securityEventNotification(ocpp::security_events::INVALIDCENTRALSYSTEMCERTIFICATE,
                                        ocpp::conversions::install_certificate_result_to_string(result), true);
    }
}

void ChargePointImpl::handleGetLogRequest(ocpp::Call<GetLogRequest> call) {
    GetLogResponse response;

    if (this->upload_logs_callback) {

        const auto get_log_response = this->upload_logs_callback(call.msg);
        response.status = get_log_response.status;
        response.filename = get_log_response.filename;
    }

    ocpp::CallResult<GetLogResponse> call_result(response, call.uniqueId);
    this->send<GetLogResponse>(call_result);
}

void ChargePointImpl::handleSignedUpdateFirmware(ocpp::Call<SignedUpdateFirmwareRequest> call) {
    EVLOG_debug << "Received SignedUpdateFirmwareRequest: " << call.msg << "\nwith messageId: " << call.uniqueId;
    SignedUpdateFirmwareResponse response;

    if (this->evse_security->verify_certificate(call.msg.firmware.signingCertificate.get(),
                                                ocpp::LeafCertificateType::MF) !=
        ocpp::CertificateValidationResult::Valid) {
        response.status = UpdateFirmwareStatusEnumType::InvalidCertificate;
        ocpp::CallResult<SignedUpdateFirmwareResponse> call_result(response, call.uniqueId);
        this->send<SignedUpdateFirmwareResponse>(call_result);
    } else {
        response.status = this->signed_update_firmware_callback(call.msg);
        ocpp::CallResult<SignedUpdateFirmwareResponse> call_result(response, call.uniqueId);
        this->send<SignedUpdateFirmwareResponse>(call_result);
    }

    if (response.status == UpdateFirmwareStatusEnumType::InvalidCertificate) {
        this->securityEventNotification(ocpp::security_events::INVALIDFIRMWARESIGNINGCERTIFICATE,
                                        "Certificate is invalid.", true);
    }
}

void ChargePointImpl::securityEventNotification(const std::string& type, const std::string& tech_info,
                                                const bool triggered_internally) {

    SecurityEventNotificationRequest req;
    req.type = type;
    req.techInfo.emplace(tech_info);
    req.timestamp = ocpp::DateTime();

    this->logging->security(json(req).dump());

    if (!this->configuration->getDisableSecurityEventNotifications()) {
        ocpp::Call<SecurityEventNotificationRequest> call(req, this->message_queue->createMessageId());
        this->send<SecurityEventNotificationRequest>(call);
    }

    if (triggered_internally and this->security_event_callback != nullptr) {
        this->security_event_callback(type, tech_info);
    }
}

void ChargePointImpl::log_status_notification(UploadLogStatusEnumType status, int requestId,
                                              bool initiated_by_trigger_message) {

    EVLOG_debug << "Sending log_status_notification with status: " << status << ", requestId: " << requestId;

    LogStatusNotificationRequest req;
    req.status = status;
    req.requestId = requestId;

    this->log_status = status;
    this->log_status_request_id = requestId;

    ocpp::Call<LogStatusNotificationRequest> call(req, this->message_queue->createMessageId());
    this->send<LogStatusNotificationRequest>(call, initiated_by_trigger_message);
}

void ChargePointImpl::signed_firmware_update_status_notification(FirmwareStatusEnumType status, int requestId,
                                                                 bool initiated_by_trigger_message) {
    EVLOG_debug << "Sending FirmwareUpdateStatusNotification with status"
                << conversions::firmware_status_enum_type_to_string(status);
    SignedFirmwareStatusNotificationRequest req;
    req.status = status;
    req.requestId = requestId;

    // The "SignatureVerified" status signals a firmware update is pending which will cause connectors to be set
    // inoperative (now or after pending transactions are stopped); in case of a status that signals a failed firmware
    // update this is revoked
    if (status == FirmwareStatusEnumType::SignatureVerified) {
        this->firmware_update_is_pending = true;
    } else if (status == FirmwareStatusEnumType::InstallationFailed ||
               status == FirmwareStatusEnumType::DownloadFailed ||
               status == FirmwareStatusEnumType::InstallVerificationFailed ||
               status == FirmwareStatusEnumType::InvalidSignature) {
        this->firmware_update_is_pending = false;
    }

    this->signed_firmware_status = status;
    this->signed_firmware_status_request_id = requestId;

    ocpp::Call<SignedFirmwareStatusNotificationRequest> call(req, this->message_queue->createMessageId());
    this->send<SignedFirmwareStatusNotificationRequest>(call, initiated_by_trigger_message);

    if (status == FirmwareStatusEnumType::InvalidSignature) {
        this->securityEventNotification(ocpp::security_events::INVALIDFIRMWARESIGNATURE, "", true);
    }

    if (this->firmware_update_is_pending) {
        this->change_all_connectors_to_unavailable_for_firmware_update();
    }
}

void ChargePointImpl::handleReserveNowRequest(ocpp::Call<ReserveNowRequest> call) {
    ReserveNowResponse response;
    response.status = ReservationStatus::Rejected;

    if (this->status->get_state(call.msg.connectorId) == ChargePointStatus::Faulted) {
        response.status = ReservationStatus::Faulted;
    } else if (this->reserve_now_callback != nullptr &&
               this->configuration->getSupportedFeatureProfiles().find("Reservation") != std::string::npos) {
        if (call.msg.connectorId != 0 || this->configuration->getReserveConnectorZeroSupported().value_or(false)) {
            response.status = this->reserve_now_callback(call.msg.reservationId, call.msg.connectorId,
                                                         call.msg.expiryDate, call.msg.idTag, call.msg.parentIdTag);
        }
    }

    ocpp::CallResult<ReserveNowResponse> call_result(response, call.uniqueId);
    this->send<ReserveNowResponse>(call_result);
}

void ChargePointImpl::handleCancelReservationRequest(ocpp::Call<CancelReservationRequest> call) {
    CancelReservationResponse response;
    response.status = CancelReservationStatus::Rejected;

    if (this->cancel_reservation_callback != nullptr) {
        if (this->cancel_reservation_callback(call.msg.reservationId)) {
            response.status = CancelReservationStatus::Accepted;
        }
    }
    ocpp::CallResult<CancelReservationResponse> call_result(response, call.uniqueId);
    this->send<CancelReservationResponse>(call_result);
}

void ChargePointImpl::handleSendLocalListRequest(ocpp::Call<SendLocalListRequest> call) {
    EVLOG_debug << "Received SendLocalListRequest: " << call.msg << "\nwith messageId: " << call.uniqueId;

    SendLocalListResponse response;
    response.status = UpdateStatus::Failed;

    try {
        if (!this->configuration->getSupportedFeatureProfilesSet().count(
                SupportedFeatureProfiles::LocalAuthListManagement) or
            !this->configuration->getLocalAuthListEnabled()) {
            response.status = UpdateStatus::NotSupported;
        } else if (call.msg.updateType == UpdateType::Full) {
            if (call.msg.localAuthorizationList) {
                auto local_auth_list = call.msg.localAuthorizationList.value();
                this->database_handler->clear_local_authorization_list();
                this->database_handler->insert_or_update_local_list_version(call.msg.listVersion);
                this->database_handler->insert_or_update_local_authorization_list(local_auth_list);
            } else {
                this->database_handler->insert_or_update_local_list_version(call.msg.listVersion);
                this->database_handler->clear_local_authorization_list();
            }
            response.status = UpdateStatus::Accepted;
        } else if (call.msg.updateType == UpdateType::Differential) {
            if (call.msg.localAuthorizationList) {
                auto local_auth_list = call.msg.localAuthorizationList.value();
                try {
                    if (this->database_handler->get_local_list_version() < call.msg.listVersion) {
                        this->database_handler->insert_or_update_local_list_version(call.msg.listVersion);
                        this->database_handler->insert_or_update_local_authorization_list(local_auth_list);

                        response.status = UpdateStatus::Accepted;
                    } else {
                        response.status = UpdateStatus::VersionMismatch;
                    }
                } catch (const RequiredEntryNotFoundException& e) {
                    try {
                        // try to recover if no entry for local list version is found
                        this->database_handler->insert_or_ignore_local_list_version(0);
                    } catch (QueryExecutionException& e) {
                        EVLOG_warning << "Could not restore local list version in database";
                    }
                    response.status = UpdateStatus::Failed;
                }
            }
        }
    } catch (const QueryExecutionException& e) {
        EVLOG_warning << "Insert or update of local authorization list failed (at least partially): " << e.what();
        response.status = UpdateStatus::Failed;
    }

    ocpp::CallResult<SendLocalListResponse> call_result(response, call.uniqueId);
    this->send<SendLocalListResponse>(call_result);
}

void ChargePointImpl::handleGetLocalListVersionRequest(ocpp::Call<GetLocalListVersionRequest> call) {
    EVLOG_debug << "Received GetLocalListVersionRequest: " << call.msg << "\nwith messageId: " << call.uniqueId;

    GetLocalListVersionResponse response;
    if (!this->configuration->getSupportedFeatureProfilesSet().count(
            SupportedFeatureProfiles::LocalAuthListManagement) or
        !this->configuration->getLocalAuthListEnabled()) {
        // if Local Authorization List is not supported, report back -1 as list version
        response.listVersion = -1;
    } else {
        try {
            if (this->database_handler->get_local_authorization_list_number_of_entries() == 0) {
                response.listVersion = 0;
            } else {
                response.listVersion = this->database_handler->get_local_list_version();
            }
        } catch (QueryExecutionException& e) {
            auto call_error = CallError(call.uniqueId, "InternalError", "Could not retrieve listVersion from database",
                                        json({}, true));
            this->send(call_error);
            return;
        } catch (RequiredEntryNotFoundException& e) {
            try {
                // try to recover if not entry is found
                this->database_handler->insert_or_ignore_local_list_version(0);
            } catch (QueryExecutionException& e) {
                EVLOG_warning << "Could not restore local list version in database";
            }
            auto call_error = CallError(call.uniqueId, "InternalError", "Could not retrieve listVersion from database",
                                        json({}, true));
            this->send(call_error);
            return;
        }
    }

    ocpp::CallResult<GetLocalListVersionResponse> call_result(response, call.uniqueId);
    this->send<GetLocalListVersionResponse>(call_result);
}

DataTransferResponse ChargePointImpl::handle_set_user_price(const std::optional<std::string>& msg) {
    std::optional<std::string> id_token = std::nullopt;
    DataTransferResponse response;
    response.status = DataTransferStatus::Rejected;
    if (!msg.has_value()) {
        EVLOG_error << "Data transfer for set user price does not contain any data.";
        return response;
    }

    if (set_display_message_callback == nullptr) {
        EVLOG_error << "Received data transfer for set user price, but now callback is registered.";
        return response;
    }

    json data;
    try {
        data = json::parse(msg.value());
        if (data.contains("idToken")) {
            id_token = data.at("idToken");
        }
    } catch (const std::exception& e) {
        EVLOG_error << "Could not parse set user price datatransfer message: " << e.what();
        return response;
    }

    std::vector<DisplayMessage> messages;
    DisplayMessage message;
    const std::shared_ptr<Transaction>& t = this->transaction_handler->get_transaction(id_token.value());
    std::string session_id = id_token.value();
    if (t != nullptr) {
        session_id = t->get_session_id();
    } else {
        EVLOG_error << "Set user price: could not get session id from transaction. Token id is sent instead.";
    }

    message.transaction_id = session_id;

    if (data.contains("priceText")) {
        message.message.message = data.at("priceText");
        if (this->configuration->getLanguage().has_value()) {
            message.message.language = this->configuration->getLanguage().value();
        }
    }

    messages.push_back(message);

    if (this->configuration->getCustomMultiLanguageMessagesEnabled() && data.contains("priceTextExtra") &&
        data.at("priceTextExtra").is_array()) {
        for (const json& j : data.at("priceTextExtra")) {
            DisplayMessage display_message;
            display_message.transaction_id = session_id;
            if (j.contains("format")) {
                display_message.message.message_format =
                    v201::conversions::string_to_message_format_enum(j.at("format"));
            }

            if (j.contains("language")) {
                display_message.message.language = j.at("language");
            }

            if (j.contains("content")) {
                display_message.message.message = j.at("content");
            }

            messages.push_back(display_message);
        }
    }

    response = this->set_display_message_callback(messages);
    return response;
}

DataTransferResponse ChargePointImpl::handle_set_session_cost(const std::string& type,
                                                              const std::optional<std::string>& message) {
    DataTransferResponse response;
    response.status = DataTransferStatus::Rejected;

    if (!message.has_value()) {
        EVLOG_error << "Data transfer for RunningCost / FinalCost does not contain any data.";
        return response;
    }

    if (session_cost_callback == nullptr) {
        EVLOG_error << "Received data transfer for " << type << ", but now callback is registered.";
        return response;
    }

    RunningCost cost;
    json data;

    std::optional<std::string> trigger_meter_value_at_time;
    std::optional<double> trigger_meter_value_at_energy_kwh;
    std::optional<double> trigger_meter_value_at_power_kw;
    std::optional<ChargePointStatus> trigger_meter_value_at_chargepoint_status;

    try {
        data = json::parse(message.value());
        cost = data;

        // Libocpp will handle those triggers, so they are not stored in the 'RunningCost' object.
        if (data.contains("triggerMeterValue")) {
            const json& triggerMeterValue = data.at("triggerMeterValue");
            if (triggerMeterValue.is_object()) {
                if (triggerMeterValue.contains("atTime")) {
                    trigger_meter_value_at_time = triggerMeterValue.at("atTime");
                }

                if (triggerMeterValue.contains("atEnergykWh")) {
                    trigger_meter_value_at_energy_kwh = triggerMeterValue.at("atEnergykWh");
                }

                if (triggerMeterValue.contains("atPowerkW")) {
                    trigger_meter_value_at_power_kw = triggerMeterValue.at("atPowerkW");
                }

                if (triggerMeterValue.contains("atCPStatus")) {
                    trigger_meter_value_at_chargepoint_status =
                        v16::conversions::string_to_charge_point_status(triggerMeterValue.at("atCPStatus"));
                }
            }
        }
    } catch (const std::exception& e) {
        EVLOG_warning << "Set session cost: Parsing failed! " << e.what();
        response.data = "json parsing failed";
        return response;
    }

    const std::shared_ptr<Transaction>& t = this->transaction_handler->get_transaction(cost.transaction_id);
    std::shared_ptr<Connector> connector;
    std::string session_id = cost.transaction_id;
    if (t != nullptr) {
        session_id = t->get_session_id();
        connector = this->connectors.at(t->get_connector());
    } else {
        EVLOG_warning << "Set ssession cost: Could not set session id because transaction is not found. Using "
                         "transaction id as session id.";
    }

    cost.transaction_id = session_id;

    if (connector != nullptr) {
        connector->trigger_metervalue_on_energy_kwh = trigger_meter_value_at_energy_kwh;
        connector->trigger_metervalue_on_power_kw = trigger_meter_value_at_power_kw;
        connector->trigger_metervalue_on_status = trigger_meter_value_at_chargepoint_status;

        if (trigger_meter_value_at_time.has_value()) {
            const DateTime trigger_date_time(trigger_meter_value_at_time.value());
            std::chrono::time_point<date::utc_clock> trigger_timepoint = trigger_date_time.to_time_point();

            std::optional<std::string> time_offset = this->configuration->getDisplayTimeOffset();
            if (time_offset.has_value()) {
                const std::vector<std::string> times = split_string(time_offset.value(), ':');
                if (times.size() != 2) {
                    EVLOG_error << "Could not set display time offset: format not correct (should be something like "
                                   "\"-05:00\", but is "
                                << time_offset.value() << ")";
                } else {
                    try {
                        trigger_timepoint += std::chrono::hours(std::stoi(times.at(0)));
                        trigger_timepoint += std::chrono::minutes(std::stoi(times.at(1)));
                    } catch (const std::exception& e) {
                        EVLOG_error << "Could not set display time offset: format not correct (should be something "
                                       "like \"-19:15\", but is "
                                    << time_offset.value() << "): " << e.what();
                    }
                }
            }

            connector->trigger_metervalue_at_time_timer =
                std::make_unique<Everest::SystemTimer>(&this->io_service, [this, &connector]() {
                    const std::optional<MeterValue>& meter_value = get_latest_meter_value(
                        connector->id, {{Measurand::Energy_Active_Import_Register, std::nullopt}},
                        ReadingContext::Other);
                    if (!meter_value.has_value()) {
                        EVLOG_error << "Send latest meter value because of chargepoint time trigger failed";
                    } else {
                        send_meter_value(connector->id, meter_value.value());
                    }
                });

            connector->trigger_metervalue_at_time_timer->at(trigger_timepoint);
        }
    }

    if (type == "FinalCost") {
        cost.state = RunningCostState::Finished;
    } else if (type == "RunningCost") {
        cost.state = RunningCostState::Charging;
    }

    static const uint32_t number_of_decimals =
        this->configuration->getPriceNumberOfDecimals().value_or(DEFAULT_PRICE_NUMBER_OF_DECIMALS);

    return session_cost_callback(cost, number_of_decimals);
}

void ChargePointImpl::set_time_offset_timer(const std::string& date_time) {
    DateTime d(date_time);
    if (this->change_time_offset_timer != nullptr) {
        this->change_time_offset_timer->stop();
    } else {
        this->change_time_offset_timer = std::make_unique<Everest::SystemTimer>(&this->io_service, [this]() {
            const std::optional<std::string> next_offset = this->configuration->getNextTimeOffsetNextTransition();
            if (next_offset.has_value()) {
                this->configuration->setDisplayTimeOffset(next_offset.value());
            }
        });
    }

    this->change_time_offset_timer->at(d.to_time_point());
}

template <class T> bool ChargePointImpl::send(ocpp::Call<T> call, bool initiated_by_trigger_message) {
    const auto message_type = conversions::string_to_messagetype(json(call).at(CALL_ACTION));
    const auto message_transmission_priority = get_message_transmission_priority(
        is_boot_notification_message(message_type), initiated_by_trigger_message,
        (this->registration_status == RegistrationStatus::Accepted), is_transaction_message(message_type),
        this->configuration->getQueueAllMessages().value_or(false));
    switch (message_transmission_priority) {
    case MessageTransmissionPriority::SendImmediately:
        this->message_queue->push(call);
        return true;
    case MessageTransmissionPriority::SendAfterRegistrationStatusAccepted:
        this->message_queue->push(call, true);
        return true;
    case MessageTransmissionPriority::Discard:
        return false;
    }
    throw std::runtime_error("Missing handling for MessageTransmissionPriority");
}

template <class T>
std::future<EnhancedMessage<v16::MessageType>> ChargePointImpl::send_async(ocpp::Call<T> call,
                                                                           bool initiated_by_trigger_message) {
    const auto message_type = conversions::string_to_messagetype(json(call).at(CALL_ACTION));
    const auto message_transmission_priority = get_message_transmission_priority(
        is_boot_notification_message(message_type), initiated_by_trigger_message,
        (this->registration_status == RegistrationStatus::Accepted), is_transaction_message(message_type),
        this->configuration->getQueueAllMessages().value_or(false));

    switch (message_transmission_priority) {
    case MessageTransmissionPriority::SendImmediately:
        return this->message_queue->push_async(call);
    case MessageTransmissionPriority::SendAfterRegistrationStatusAccepted:
    case MessageTransmissionPriority::Discard:
        auto promise = std::promise<EnhancedMessage<MessageType>>();
        auto enhanced_message = EnhancedMessage<MessageType>();
        enhanced_message.offline = true;
        promise.set_value(enhanced_message);
        return promise.get_future();
    }
    throw std::runtime_error("Missing handling for MessageTransmissionPriority");
}

template <class T> bool ChargePointImpl::send(ocpp::CallResult<T> call_result) {
    this->message_queue->push(call_result);
    return true;
}

bool ChargePointImpl::send(CallError call_error) {
    this->message_queue->push(call_error);
    return true;
}

void ChargePointImpl::status_notification(const int32_t connector, const ChargePointErrorCode errorCode,
                                          const ChargePointStatus status, const ocpp::DateTime& timestamp,
                                          const std::optional<CiString<50>>& info,
                                          const std::optional<CiString<255>>& vendor_id,
                                          const std::optional<CiString<50>>& vendor_error_code,
                                          bool initiated_by_trigger_message) {
    StatusNotificationRequest request;
    request.connectorId = connector;
    request.errorCode = errorCode;
    request.status = status;
    request.timestamp = timestamp;
    request.info = info;
    request.vendorId = vendor_id;
    request.vendorErrorCode = vendor_error_code;
    ocpp::Call<StatusNotificationRequest> call(request, this->message_queue->createMessageId());
    this->send<StatusNotificationRequest>(call, initiated_by_trigger_message);

    // Check if the changed status should trigger to send a metervalue.
    const std::shared_ptr<Connector>& c = this->connectors.at(connector);
    if (c->trigger_metervalue_on_status.has_value() &&
        (status == c->trigger_metervalue_on_status.value() &&
         (!c->previous_status.has_value() ||
          (c->previous_status.has_value() && c->previous_status.value() != status)))) {
        const std::optional<MeterValue>& meter_value = get_latest_meter_value(
            connector, {{Measurand::Energy_Active_Import_Register, std::nullopt}}, ReadingContext::Other);
        if (!meter_value.has_value()) {
            EVLOG_error << "Send latest meter value because of chargepoint status trigger failed";
        } else {
            send_meter_value(connector, meter_value.value());
        }
    }

    c->previous_status = status;
}

// public API for Core profile

IdTagInfo ChargePointImpl::authorize_id_token(CiString<20> idTag, const bool authorize_only_locally) {
    // only do authorize req when authorization locally not enabled or fails
    // proritize auth list over auth cache for same idTags

    // Authorize locally (cache or local list) if
    // - LocalPreAuthorize is true and CP is online
    // OR
    // - LocalAuthorizeOffline is true and CP is offline
    if ((this->configuration->getLocalPreAuthorize() &&
         (this->websocket != nullptr && this->websocket->is_connected())) ||
        (this->configuration->getLocalAuthorizeOffline() &&
         (this->websocket == nullptr || !this->websocket->is_connected()))) {
        if (this->configuration->getLocalAuthListEnabled()) {
            try {
                const auto auth_list_entry_opt = this->database_handler->get_local_authorization_list_entry(idTag);
                if (auth_list_entry_opt.has_value()) {
                    EVLOG_info << "Found id_tag " << idTag.get() << " in AuthorizationList";
                    return auth_list_entry_opt.value();
                }
            } catch (const QueryExecutionException& e) {
                EVLOG_warning << "Could not request local authorization list entry: " << e.what();
            } catch (const std::exception& e) {
                EVLOG_warning << "Unknown Error while requesting local authorization list entry: " << e.what();
            }
        }
        if (this->configuration->getAuthorizationCacheEnabled()) {
            if (this->validate_against_cache_entries(idTag)) {
                EVLOG_info << "Found valid id_tag " << idTag.get() << " in AuthorizationCache";
                return this->database_handler->get_authorization_cache_entry(idTag).value();
            }
        }
    }

    if (authorize_only_locally) {
        return {AuthorizationStatus::Invalid};
    }

    AuthorizeRequest req;
    req.idTag = idTag;

    ocpp::Call<AuthorizeRequest> call(req, this->message_queue->createMessageId());

    auto authorize_future = this->send_async<AuthorizeRequest>(call);

    if (authorize_future.wait_for(DEFAULT_WAIT_FOR_FUTURE_TIMEOUT) == std::future_status::timeout) {
        EVLOG_warning << "Waiting for Authorize.conf future timed out!";
        return {AuthorizationStatus::Invalid, std::nullopt, std::nullopt};
    }

    auto enhanced_message = authorize_future.get();

    IdTagInfo id_tag_info;
    if (enhanced_message.messageType == MessageType::AuthorizeResponse) {
        try {
            ocpp::CallResult<AuthorizeResponse> call_result = enhanced_message.message;
            this->database_handler->insert_or_update_authorization_cache_entry(idTag, call_result.msg.idTagInfo);
            return call_result.msg.idTagInfo;
        } catch (const QueryExecutionException& e) {
            EVLOG_warning << "Could not insert or update authorization cache entry";
            return {AuthorizationStatus::Invalid, std::nullopt, std::nullopt};
        } catch (const json::exception& e) {
            EVLOG_warning << "CSMS returned a malformed response to the AuthorizeRequest, assuming id tag is invalid.";
            return {AuthorizationStatus::Invalid, std::nullopt, std::nullopt};
        }
    } else if (enhanced_message.offline) {
        if (this->configuration->getAllowOfflineTxForUnknownId() != std::nullopt &&
            this->configuration->getAllowOfflineTxForUnknownId().value()) {
            id_tag_info = {AuthorizationStatus::Accepted, std::nullopt, std::nullopt};
            return id_tag_info;
        }
    }
    id_tag_info = {AuthorizationStatus::Invalid, std::nullopt, std::nullopt};
    return id_tag_info;
}

std::map<int32_t, ChargingSchedule> ChargePointImpl::get_all_composite_charging_schedules(const int32_t duration_s) {

    std::map<int32_t, ChargingSchedule> charging_schedules;

    for (int connector_id = 0; connector_id <= this->configuration->getNumberOfConnectors(); connector_id++) {
        const auto start_time = ocpp::DateTime();
        const auto duration = std::chrono::seconds(duration_s);
        const auto end_time = ocpp::DateTime(start_time.to_time_point() + duration);

        const auto valid_profiles =
            this->smart_charging_handler->get_valid_profiles(start_time, end_time, connector_id);
        const auto composite_schedule = this->smart_charging_handler->calculate_composite_schedule(
            valid_profiles, start_time, end_time, connector_id, ChargingRateUnit::A);
        charging_schedules[connector_id] = composite_schedule;
    }

    return charging_schedules;
}

std::map<int32_t, EnhancedChargingSchedule>
ChargePointImpl::get_all_enhanced_composite_charging_schedules(const int32_t duration_s) {

    std::map<int32_t, EnhancedChargingSchedule> charging_schedules;

    for (int connector_id = 0; connector_id <= this->configuration->getNumberOfConnectors(); connector_id++) {
        const auto start_time = ocpp::DateTime();
        const auto duration = std::chrono::seconds(duration_s);
        const auto end_time = ocpp::DateTime(start_time.to_time_point() + duration);

        const auto valid_profiles =
            this->smart_charging_handler->get_valid_profiles(start_time, end_time, connector_id);
        const auto composite_schedule = this->smart_charging_handler->calculate_enhanced_composite_schedule(
            valid_profiles, start_time, end_time, connector_id, ChargingRateUnit::A);
        charging_schedules[connector_id] = composite_schedule;
    }

    return charging_schedules;
}

bool ChargePointImpl::is_pnc_enabled() {
    return this->configuration->getSupportedFeatureProfilesSet().count(SupportedFeatureProfiles::PnC) and
           this->configuration->getISO15118PnCEnabled();
}

ocpp::v201::AuthorizeResponse ChargePointImpl::data_transfer_pnc_authorize(

    const std::string& emaid, const std::optional<std::string>& certificate,
    const std::optional<std::vector<ocpp::v201::OCSPRequestData>>& iso15118_certificate_hash_data) {

    ocpp::v201::AuthorizeResponse authorize_response;
    authorize_response.idTokenInfo.status = ocpp::v201::AuthorizationStatusEnum::Invalid;

    if (!this->is_pnc_enabled()) {
        EVLOG_warning << "Received request to send DataTransfer(Authorize.req) while PnC is disabled";
        return authorize_response;
    }

    DataTransferRequest req;
    req.vendorId = ISO15118_PNC_VENDOR_ID;
    req.messageId.emplace(CiString<50>(std::string("Authorize")));

    ocpp::v201::AuthorizeRequest authorize_req;
    ocpp::v201::IdToken id_token;

    id_token.type = ocpp::v201::IdTokenEnum::eMAID;
    id_token.idToken = emaid;
    authorize_req.idToken = id_token;

    // Temporary variable that is set to true to avoid immediate response to allow the local auth list
    // or auth cache to be tried
    bool try_local_auth_list_or_cache = false;
    bool forward_to_csms = false;

    if (this->websocket->is_connected() and iso15118_certificate_hash_data.has_value()) {
        authorize_req.iso15118CertificateHashData = iso15118_certificate_hash_data;
        forward_to_csms = true;
    } else if (certificate.has_value()) {
        // First try to validate the contract certificate locally
        CertificateValidationResult local_verify_result =
            this->evse_security->verify_certificate(certificate.value(), ocpp::LeafCertificateType::MO);
        EVLOG_info << "Local contract validation result: " << local_verify_result;
        const auto central_contract_validation_allowed =
            this->configuration->getCentralContractValidationAllowed().value_or(false);
        const auto contract_validation_offline = this->configuration->getContractValidationOffline();
        const auto local_authorize_offline = this->configuration->getLocalAuthorizeOffline();

        // C07.FR.01: When CS is online, it shall send an AuthorizeRequest
        // C07.FR.02: The AuthorizeRequest shall at least contain the OCSP data
        if (this->websocket->is_connected()) {
            if (local_verify_result == CertificateValidationResult::IssuerNotFound) {
                // C07.FR.06: Pass contract validation to CSMS when no contract root is found
                if (central_contract_validation_allowed) {
                    EVLOG_info << "Online: No local contract root found. Pass contract validation to CSMS";
                    authorize_req.certificate = certificate.value();
                    forward_to_csms = true;
                } else {
                    EVLOG_warning << "Online: Central Contract Validation not allowed";
                    authorize_response.idTokenInfo.status = ocpp::v201::AuthorizationStatusEnum::Invalid;
                }
            } else {
                // Try to generate the OCSP data from the certificate chain and use that
                const auto generated_ocsp_request_data_list = ocpp::evse_security_conversions::to_ocpp_v201(
                    this->evse_security->get_mo_ocsp_request_data(certificate.value()));
                if (generated_ocsp_request_data_list.size() > 0) {
                    EVLOG_info << "Online: Pass generated OCSP data to CSMS";
                    authorize_req.iso15118CertificateHashData = generated_ocsp_request_data_list;
                    forward_to_csms = true;
                } else {
                    EVLOG_warning << "Online: OCSP data could not be generated";
                    if (central_contract_validation_allowed) {
                        EVLOG_info << "Online: OCSP data could not be generated. Pass contract validation to CSMS";
                        authorize_req.certificate = certificate.value();
                        forward_to_csms = true;
                    } else {
                        EVLOG_warning
                            << "Online: OCSP data could not be generated and CentralContractValidation not allowed";
                        authorize_response.idTokenInfo.status = ocpp::v201::AuthorizationStatusEnum::Invalid;
                    }
                }
            }
        } else { // Offline
            // C07.FR.08: CS shall try to validate the contract locally
            if (contract_validation_offline) {
                EVLOG_info << "Offline: contract " << local_verify_result;
                switch (local_verify_result) {
                // C07.FR.09: CS shall lookup the eMAID in Local Auth List or Auth Cache when
                // local validation succeeded
                case CertificateValidationResult::Valid:
                    // In C07.FR.09 LocalAuthorizeOffline is mentioned, this seems to be a generic config item
                    // that applies to Local Auth List and Auth Cache, but since there are no requirements about
                    // it, lets check it here
                    if (local_authorize_offline) {
                        try_local_auth_list_or_cache = true;
                    } else {
                        // No requirement states what to do when ContractValidationOffline is true
                        // and LocalAuthorizeOffline is false
                        authorize_response.idTokenInfo.status = ocpp::v201::AuthorizationStatusEnum::Unknown;
                        authorize_response.certificateStatus = ocpp::v201::AuthorizeCertificateStatusEnum::Accepted;
                    }
                    break;
                case CertificateValidationResult::Expired:
                    authorize_response.idTokenInfo.status = ocpp::v201::AuthorizationStatusEnum::Expired;
                    authorize_response.certificateStatus =
                        ocpp::v201::AuthorizeCertificateStatusEnum::CertificateExpired;
                    break;
                default:
                    authorize_response.idTokenInfo.status = ocpp::v201::AuthorizationStatusEnum::Unknown;
                    break;
                }
            } else {
                EVLOG_warning << "Offline: ContractValidationOffline is disabled. Validation not allowed";
                // C07.FR.07: CS shall not allow charging
                authorize_response.idTokenInfo.status = ocpp::v201::AuthorizationStatusEnum::NotAtThisTime;
            }
        }
    } else {
        EVLOG_warning << "Can not validate eMAID without certificate chain";
        authorize_response.idTokenInfo.status = ocpp::v201::AuthorizationStatusEnum::Invalid;
    }

    if (forward_to_csms) {
        authorize_response.idTokenInfo.status = ocpp::v201::AuthorizationStatusEnum::Unknown;
        // AuthorizeRequest sent to CSMS, let's show the results
        req.data.emplace(json(authorize_req).dump());

        // Send the DataTransfer(Authorize) to the CSMS
        Call<DataTransferRequest> call(req, this->message_queue->createMessageId());
        auto authorize_future = this->send_async<DataTransferRequest>(call);

        if (authorize_future.wait_for(DEFAULT_WAIT_FOR_FUTURE_TIMEOUT) == std::future_status::timeout) {
            EVLOG_warning << "Waiting for DataTransfer.conf(Authorize) future timed out!";
            return authorize_response;
        }

        auto enhanced_message = authorize_future.get();

        if (enhanced_message.messageType == MessageType::DataTransferResponse) {
            try {
                // parse and return authorize response
                ocpp::CallResult<DataTransferResponse> call_result = enhanced_message.message;
                if (call_result.msg.data.has_value()) {
                    authorize_response = json::parse(call_result.msg.data.value());
                } else {
                    EVLOG_warning << "CSMS response of DataTransferRequest(Authorize) did not include data";
                }
            } catch (const json::exception& e) {
                EVLOG_warning << "Could not parse data of DataTransfer message Authorize.conf: " << e.what();
            } catch (const std::exception& e) {
                EVLOG_error << "Unknown Error while handling DataTransfer message Authorize.conf: " << e.what();
            }
        } else if (enhanced_message.offline) {
            EVLOG_warning << "No response received for DataTransfer.req(Authorize) from CSMS";
        } else {
            EVLOG_warning << "CSMS response of DataTransferRequest(Authorize) was not DataTransferResponse";
        }
        return authorize_response;
    }
    // For eMAID, we will respond here, unless the local auth list or auth cache is tried
    if (!try_local_auth_list_or_cache) {
        return authorize_response;
    } else {
        const auto local_authorize_result = this->authorize_id_token(emaid, true);
        if (local_authorize_result.status == AuthorizationStatus::Accepted) {
            authorize_response.idTokenInfo.status = ocpp::v201::AuthorizationStatusEnum::Accepted;
        } else {
            authorize_response.idTokenInfo.status = ocpp::v201::AuthorizationStatusEnum::Invalid;
        }
        return authorize_response;
    }
}

void ChargePointImpl::data_transfer_pnc_sign_certificate() {

    if (!this->configuration->getCpoName().has_value() and
        !this->configuration->getSeccLeafSubjectOrganization().has_value()) {
        EVLOG_warning
            << "Can not request new V2GCertificate because neither CpoName nor SeccLeafSubjectOrganization is set.";
        return;
    }

    DataTransferRequest req;
    req.vendorId = ISO15118_PNC_VENDOR_ID;
    req.messageId.emplace(CiString<50>(std::string("SignCertificate")));

    ocpp::v201::SignCertificateRequest csr_req;

    const auto result = this->evse_security->generate_certificate_signing_request(
        ocpp::CertificateSigningUseEnum::V2GCertificate,
        this->configuration->getSeccLeafSubjectCountry().value_or("DE"),
        this->configuration->getSeccLeafSubjectOrganization().value_or(this->configuration->getCpoName().value()),
        this->configuration->getSeccLeafSubjectCommonName().value_or(this->configuration->getChargeBoxSerialNumber()),
        this->configuration->getUseTPM());

    if (result.status != GetCertificateSignRequestStatus::Accepted || !result.csr.has_value()) {
        EVLOG_error << "Could not request new V2GCertificate, because the CSR was not successful.";

        std::string gen_error = "Data transfer pnc csr failed due to:" +
                                ocpp::conversions::generate_certificate_signing_request_status_to_string(result.status);
        this->securityEventNotification(ocpp::security_events::CSRGENERATIONFAILED, gen_error, true);

        return;
    }

    csr_req.csr = result.csr.value();
    csr_req.certificateType = ocpp::v201::CertificateSigningUseEnum::V2GCertificate;
    req.data.emplace(json(csr_req).dump());

    Call<DataTransferRequest> call(req, this->message_queue->createMessageId());
    this->send<DataTransferRequest>(call);
}

void ChargePointImpl::data_transfer_pnc_get_15118_ev_certificate(
    const int32_t connector_id, const std::string& exi_request, const std::string& iso15118_schema_version,
    const ocpp::v201::CertificateActionEnum& certificate_action) {

    if (!this->is_pnc_enabled()) {
        EVLOG_warning
            << "Received request to send DataTransfer(Get15118EVCertificateRequest.req) while PnC is disabled";
        return;
    }

    EVLOG_info << "Sending Get15118EVCertificate DataTransfer.req";
    DataTransferRequest req;
    req.vendorId = ISO15118_PNC_VENDOR_ID;
    req.messageId.emplace(CiString<50>(std::string("Get15118EVCertificate")));

    ocpp::v201::Get15118EVCertificateRequest cert_req;
    cert_req.action = certificate_action;
    cert_req.exiRequest = exi_request;
    cert_req.iso15118SchemaVersion = iso15118_schema_version;

    req.data.emplace(json(cert_req).dump());

    Call<DataTransferRequest> call(req, this->message_queue->createMessageId());
    auto future = this->send_async<DataTransferRequest>(call);

    if (future.wait_for(DEFAULT_WAIT_FOR_FUTURE_TIMEOUT) == std::future_status::timeout) {
        EVLOG_warning << "Waiting for DataTransfer.conf(Get15118EVCertificate) future timed out!";
        return;
    }

    auto enhanced_message = future.get();

    if (enhanced_message.messageType == MessageType::DataTransferResponse) {
        // parse and return authorize response
        try {
            ocpp::CallResult<DataTransferResponse> call_result = enhanced_message.message;
            if (call_result.msg.data.has_value() and call_result.msg.status == DataTransferStatus::Accepted) {
                ocpp::v201::Get15118EVCertificateResponse ev_certificate_response =
                    json::parse(call_result.msg.data.value());
                this->get_15118_ev_certificate_response_callback(connector_id, ev_certificate_response,
                                                                 certificate_action);
            } else {
                EVLOG_warning << "DataTransferRequest(Get15118EVCertificate) was not Accepted by CSMS or missed data";
                return;
            }
        } catch (const json::exception& e) {
            EVLOG_warning << "Could not parse data of DataTransfer message Get15118EVCertificate.conf: " << e.what();
            return;
        } catch (const std::exception& e) {
            EVLOG_error << "Unknown Error while handling DataTransfer message Get15118EVCertificate.conf: " << e.what();
            return;
        }
    } else if (enhanced_message.offline) {
        return;
    } else {
        EVLOG_warning << "CSMS response of DataTransferRequest(Get15118EVCertificate) was not DataTransferResponse";
        return;
    }
}

void ChargePointImpl::data_transfer_pnc_get_certificate_status(const ocpp::v201::OCSPRequestData& ocsp_request_data) {
    EVLOG_info << "Requesting OCSP certificate Status";

    DataTransferRequest req;
    req.vendorId = ISO15118_PNC_VENDOR_ID;
    req.messageId.emplace(CiString<50>(std::string("GetCertificateStatus")));

    ocpp::v201::GetCertificateStatusRequest cert_status_req;
    cert_status_req.ocspRequestData = ocsp_request_data;

    req.data.emplace(json(cert_status_req).dump());

    Call<DataTransferRequest> call(req, this->message_queue->createMessageId());
    auto future = this->send_async<DataTransferRequest>(call);

    if (future.wait_for(DEFAULT_WAIT_FOR_FUTURE_TIMEOUT) == std::future_status::timeout) {
        EVLOG_warning << "Waiting for DataTransfer.conf(GetCertificateStatus) future timed out!";
        return;
    }

    auto enhanced_message = future.get();

    if (enhanced_message.messageType == MessageType::DataTransferResponse) {
        try {
            ocpp::CallResult<DataTransferResponse> call_result = enhanced_message.message;
            if (call_result.msg.data.has_value()) {
                ocpp::v201::GetCertificateStatusResponse cert_status_response =
                    json::parse(call_result.msg.data.value());
                if (cert_status_response.status == ocpp::v201::GetCertificateStatusEnum::Accepted) {
                    if (cert_status_response.ocspResult.has_value()) {
                        ocpp::CertificateHashDataType certificate_hash_data;
                        certificate_hash_data.hashAlgorithm =
                            ocpp::evse_security_conversions::from_ocpp_v201(ocsp_request_data.hashAlgorithm);
                        certificate_hash_data.issuerKeyHash = ocsp_request_data.issuerKeyHash.get();
                        certificate_hash_data.issuerNameHash = ocsp_request_data.issuerNameHash.get();
                        certificate_hash_data.serialNumber = ocsp_request_data.serialNumber.get();
                        this->evse_security->update_ocsp_cache(certificate_hash_data,
                                                               cert_status_response.ocspResult.value());
                    } else {
                        EVLOG_warning << "GetCertificateStatusResponse status was accepted but no ocspResult is set. "
                                         "This is not allowed by the CSMS";
                        return;
                    }
                }
                // TODO(piet): Update cache and call this once a week (M06)
            } else {
                EVLOG_warning << "CSMS response of DataTransferRequest(GetCertificateStatus) did not include data";
                return;
            }
        } catch (const json::exception& e) {
            EVLOG_warning << "Could not parse data of DataTransfer message GetCertificateStatus.conf: " << e.what();
            return;
        } catch (const std::exception& e) {
            EVLOG_error << "Unknown Error while handling DataTransfer message GetCertificateStatus.conf: " << e.what();
            return;
        }
    } else if (enhanced_message.offline) {
        return;
    } else {
        EVLOG_warning << "CSMS response of DataTransferRequest(GetCertificateStatus) was not DataTransferResponse";
        return;
    }
}

void ChargePointImpl::handle_data_transfer_pnc_trigger_message(Call<DataTransferRequest> call) {
    EVLOG_info << "Received Data Transfer TriggerMessage: " << call.msg << "\nwith messageId: " << call.uniqueId;

    DataTransferResponse response;

    if (this->configuration->getCpoName().has_value() or
        this->configuration->getSeccLeafSubjectOrganization().has_value()) {
        response.status = DataTransferStatus::Accepted;
        ocpp::v201::TriggerMessageResponse trigger_message_response;
        trigger_message_response.status = ocpp::v201::TriggerMessageStatusEnum::Accepted;
        response.data.emplace(json(trigger_message_response).dump());
    } else {
        EVLOG_warning << "Received Data Transfer TriggerMessage to trigger CSR but no "
                         "CpoName or SeccLeafSubjectOrganization is set.";
        response.status = DataTransferStatus::Rejected;
        response.data.emplace("No CpoName or SeccLeafSubjectOrganization is set. Cannot trigger CSR");
    }

    CallResult<DataTransferResponse> call_result(response, call.uniqueId);
    this->send<DataTransferResponse>(call_result);

    if (response.status == DataTransferStatus::Accepted) {
        // send sign certificate wrapped in data_transfer
        this->data_transfer_pnc_sign_certificate();
    }
}

void ChargePointImpl::handle_data_transfer_pnc_certificate_signed(Call<DataTransferRequest> call) {
    EVLOG_info << "Received Data Transfer CertificateSignedRequest: " << call.msg
               << "\nwith messageId: " << call.uniqueId;

    DataTransferResponse response;
    response.status = DataTransferStatus::Rejected;

    try {
        const ocpp::v201::CertificateSignedRequest req = json::parse(call.msg.data.value());

        response.status = DataTransferStatus::Accepted;

        CertificateSignedResponse certificate_response;
        certificate_response.status = CertificateSignedStatusEnumType::Rejected;
        std::string tech_info; // in case certificate is rejected this contains human readable information

        if (req.certificateType.has_value() and
            req.certificateType.value() != ocpp::v201::CertificateSigningUseEnum::V2GCertificate) {
            tech_info = "Received DataTransfer.req containing CertificateSigned.req where certificateType is not "
                        "V2GCertificate";
            EVLOG_warning << tech_info;
        } else if (this->configuration->getCertificateSignedMaxChainSize().has_value() and
                   (size_t) this->configuration->getCertificateSignedMaxChainSize().value() <
                       req.certificateChain.get().size()) {
            tech_info = "Received DataTransfer.req containing CertificateSigned.req where chain size is greater "
                        "than configured CertificateSignedMaxChainSize";
            EVLOG_warning << tech_info;
        } else {
            const auto certificate_chain = req.certificateChain.get();
            const auto result = this->evse_security->update_leaf_certificate(
                certificate_chain, ocpp::CertificateSigningUseEnum::V2GCertificate);

            if (result == InstallCertificateResult::Accepted) {
                certificate_response.status = CertificateSignedStatusEnumType::Accepted;
            } else {
                tech_info = ocpp::conversions::install_certificate_result_to_string(result);
            }
        }

        response.data.emplace(json(certificate_response).dump());

        CallResult<DataTransferResponse> call_result(response, call.uniqueId);
        this->send<DataTransferResponse>(call_result);

        if (certificate_response.status == CertificateSignedStatusEnumType::Rejected) {
            this->securityEventNotification(ocpp::security_events::INVALIDCHARGEPOINTCERTIFICATE, tech_info, true);
        }
    } catch (const json::exception& e) {
        EVLOG_warning << "Could not parse data of DataTransfer message CertificateSigned.req: " << e.what();
        CallResult<DataTransferResponse> call_result(response, call.uniqueId);
        this->send<DataTransferResponse>(call_result);
    } catch (const std::exception& e) {
        EVLOG_error << "Unknown Error while handling DataTransfer message CertificateSigned.req: " << e.what();
        CallResult<DataTransferResponse> call_result(response, call.uniqueId);
        this->send<DataTransferResponse>(call_result);
    }
}

void ChargePointImpl::handle_data_transfer_pnc_get_installed_certificates(Call<DataTransferRequest> call) {
    EVLOG_debug << "Received Data Transfer GetInstalledCertificatesRequest: " << call.msg
                << "\nwith messageId: " << call.uniqueId;

    DataTransferResponse response;

    try {
        if (call.msg.data.has_value()) {
            const ocpp::v201::GetInstalledCertificateIdsRequest req = json::parse(call.msg.data.value());

            response.status = DataTransferStatus::Accepted;

            // prepare argument for getRootCertificate
            std::vector<ocpp::CertificateType> certificate_types;
            if (req.certificateType.has_value()) {
                certificate_types = ocpp::evse_security_conversions::from_ocpp_v201(req.certificateType.value());
            }

            ocpp::v201::GetInstalledCertificateIdsResponse get_certificate_ids_response;
            get_certificate_ids_response.status = ocpp::v201::GetInstalledCertificateStatusEnum::NotFound;

            const auto certificate_hash_data_chains =
                this->evse_security->get_installed_certificates(certificate_types);
            std::optional<std::vector<ocpp::v201::CertificateHashDataChain>> certificate_hash_data_chain_v201_opt;
            std::vector<ocpp::v201::CertificateHashDataChain> certificate_hash_data_chain_v201;
            for (const auto certificate_hash_data_chain_entry : certificate_hash_data_chains) {
                certificate_hash_data_chain_v201.push_back(
                    ocpp::evse_security_conversions::to_ocpp_v201(certificate_hash_data_chain_entry));
            }
            certificate_hash_data_chain_v201_opt.emplace(certificate_hash_data_chain_v201);
            get_certificate_ids_response.certificateHashDataChain = certificate_hash_data_chain_v201_opt;
            get_certificate_ids_response.status = ocpp::v201::GetInstalledCertificateStatusEnum::Accepted;

            response.data.emplace(json(get_certificate_ids_response).dump());
        } else {
            response.status = DataTransferStatus::Rejected;
        }
    } catch (const json::exception& e) {
        EVLOG_warning << "Could not parse data of DataTransfer message GetInstalledCertificateIds.req: " << e.what();
        response.status = DataTransferStatus::Rejected;
    } catch (const std::exception& e) {
        EVLOG_error << "Unknown Error while handling DataTransfer message GetInstalledCertificateIds.req: " << e.what();
        response.status = DataTransferStatus::Rejected;
    }

    CallResult<DataTransferResponse> call_result(response, call.uniqueId);
    this->send<DataTransferResponse>(call_result);
}

void ChargePointImpl::handle_data_transfer_delete_certificate(Call<DataTransferRequest> call) {
    DataTransferResponse response;

    if (call.msg.data.has_value()) {
        try {
            const ocpp::v201::DeleteCertificateRequest req = json::parse(call.msg.data.value());
            response.status = DataTransferStatus::Accepted;

            ocpp::v201::DeleteCertificateResponse delete_cert_response;
            const ocpp::CertificateHashDataType certificate_hash_data(json(req.certificateHashData));

            delete_cert_response.status = ocpp::evse_security_conversions::to_ocpp_v201(
                this->evse_security->delete_certificate(certificate_hash_data));

            response.data.emplace(json(delete_cert_response).dump());
        } catch (const json::exception& e) {
            EVLOG_warning << "Could not parse data of DataTransfer message DeleteCertificate.req: " << e.what();
            response.status = DataTransferStatus::Rejected;
        } catch (const std::exception& e) {
            EVLOG_error << "Unknown Error while handling DataTransfer message DeleteCertificate.req: " << e.what();
            response.status = DataTransferStatus::Rejected;
        }
    } else {
        response.status = DataTransferStatus::Rejected;
    }

    CallResult<DataTransferResponse> call_result(response, call.uniqueId);
    this->send<DataTransferResponse>(call_result);
}

void ChargePointImpl::handle_data_transfer_install_certificate(Call<DataTransferRequest> call) {
    DataTransferResponse response;

    if (call.msg.data.has_value()) {
        try {
            const ocpp::v201::InstallCertificateRequest req = json::parse(call.msg.data.value());
            response.status = DataTransferStatus::Accepted;
            ocpp::CaCertificateType ca_certificate_type =
                evse_security_conversions::from_ocpp_v201(req.certificateType);
            const auto result = this->evse_security->install_ca_certificate(req.certificate.get(), ca_certificate_type);
            ocpp::v201::InstallCertificateResponse install_cert_response;
            install_cert_response.status = ocpp::evse_security_conversions::to_ocpp_v201(result);
            response.data.emplace(json(install_cert_response).dump());
        } catch (const json::exception& e) {
            EVLOG_warning << "Could not parse data of DataTransfer message InstallCertificate.req: " << e.what();
            response.status = DataTransferStatus::Rejected;
        } catch (const std::exception& e) {
            EVLOG_error << "Unknown Error while handling DataTransfer message InstallCertificate.req: " << e.what();
            response.status = DataTransferStatus::Rejected;
        }
    } else {
        response.status = DataTransferStatus::Rejected;
    }

    CallResult<DataTransferResponse> call_result(response, call.uniqueId);
    this->send<DataTransferResponse>(call_result);
}

std::optional<DataTransferResponse> ChargePointImpl::data_transfer(const CiString<255>& vendorId,
                                                                   const std::optional<CiString<50>>& messageId,
                                                                   const std::optional<std::string>& data) {
    DataTransferRequest req;
    req.vendorId = vendorId;
    req.messageId = messageId;
    req.data = data;

    DataTransferResponse response;
    response.status = DataTransferStatus::Rejected;
    ocpp::Call<DataTransferRequest> call(req, this->message_queue->createMessageId());
    auto data_transfer_future = this->send_async<DataTransferRequest>(call);

    if (!this->websocket->is_connected()) {
        EVLOG_warning << "Attempting to send DataTransfer.req but charging station is offline";
        return std::nullopt;
    }

    if (data_transfer_future.wait_for(DEFAULT_WAIT_FOR_FUTURE_TIMEOUT) == std::future_status::timeout) {
        EVLOG_warning << "Waiting for DataTransfer.conf future timed out";
        return std::nullopt;
    }

    auto enhanced_message = data_transfer_future.get();
    if (enhanced_message.messageType == MessageType::DataTransferResponse) {
        try {
            ocpp::CallResult<DataTransferResponse> call_result = enhanced_message.message;
            response = call_result.msg;
        } catch (json::exception& e) {
            EVLOG_warning << "Could not parse DataTransfer.conf message from CSMS";
            // We can not parse the returned message, so we somehow have to indicate an error to the caller
            response.status = DataTransferStatus::Rejected; // Rejected is not completely correct, but the
                                                            // best we have to indicate an error
        }
    }
    if (enhanced_message.offline) {
        EVLOG_warning << "Did not receive DataTransfer.conf from CSMS because we are offline";
        // The charge point is offline or has a bad connection.
        return std::nullopt;
    }

    return response;
}

void ChargePointImpl::register_data_transfer_callback(
    const CiString<255>& vendorId, const CiString<50>& messageId,
    const std::function<DataTransferResponse(const std::optional<std::string>& msg)>& callback) {
    std::lock_guard<std::mutex> lock(data_transfer_callbacks_mutex);
    this->data_transfer_callbacks[vendorId.get()][messageId.get()] = callback;
}

void ChargePointImpl::register_data_transfer_callback(
    const std::function<DataTransferResponse(const DataTransferRequest& request)>& callback) {
    this->data_transfer_callback = callback;
}

void ChargePointImpl::on_meter_values(int32_t connector, const Measurement& measurement) {
    // FIXME: fix measurement to also work with dc
    EVLOG_debug << "updating measurement for connector: " << connector;
    std::lock_guard<std::mutex> lock(measurement_mutex);
    std::shared_ptr<Connector> c = this->connectors.at(connector);
    c->measurement.emplace(measurement);

    send_meter_value_on_pricing_trigger(connector, c, measurement);
}

void ChargePointImpl::on_max_current_offered(int32_t connector, int32_t max_current) {
    std::lock_guard<std::mutex> lock(measurement_mutex);
    // TODO(kai): uses power meter mutex because the reading context is similar, think about storing
    // this information in a unified struct
    this->connectors.at(connector)->max_current_offered = max_current;
}

void ChargePointImpl::on_max_power_offered(int32_t connector, int32_t max_power) {
    std::lock_guard<std::mutex> lock(measurement_mutex);
    // TODO(kai): uses power meter mutex because the reading context is similar, think about storing
    // this information in a unified struct
    this->connectors.at(connector)->max_power_offered = max_power;
}

void ChargePointImpl::start_transaction(std::shared_ptr<Transaction> transaction) {

    StartTransactionRequest req;
    req.connectorId = transaction->get_connector();
    req.idTag = transaction->get_id_tag();
    req.meterStart = std::round(transaction->get_start_energy_wh()->energy_Wh);
    req.timestamp = transaction->get_start_energy_wh()->timestamp;
    const auto message_id = this->message_queue->createMessageId();

    try {
        this->database_handler->insert_transaction(
            transaction->get_session_id(), transaction->get_internal_transaction_id(), req.connectorId, req.idTag.get(),
            req.timestamp, req.meterStart, false, transaction->get_reservation_id(), message_id);
    } catch (const QueryExecutionException& e) {
        EVLOG_warning << "Could not insert transaction with session_id " << transaction->get_session_id()
                      << " into database: " << e.what();
    }

    this->transaction_handler->add_transaction(transaction);
    this->connectors.at(req.connectorId)->transaction = transaction;

    ocpp::Call<StartTransactionRequest> call(req, message_id);

    if (transaction->get_reservation_id()) {
        call.msg.reservationId = transaction->get_reservation_id().value();
    }

    transaction->set_start_transaction_message_id(message_id.get());
    transaction->change_meter_values_sample_interval(this->configuration->getMeterValueSampleInterval());

    this->send<StartTransactionRequest>(call);

    if (this->transaction_started_callback != nullptr) {
        this->transaction_started_callback(transaction->get_connector(), transaction->get_session_id());
    }
}

void ChargePointImpl::on_session_started(int32_t connector, const std::string& session_id,
                                         const ocpp::SessionStartedReason reason,
                                         const std::optional<std::string>& session_logging_path) {

    EVLOG_debug << "Session on connector#" << connector << " started with reason " << reason;

    if (session_logging_path.has_value() && this->logging->session_logging_active()) {
        this->logging->start_session_logging(session_id, session_logging_path.value());
    }

    // dont change to preparing when in reserved
    if ((this->status->get_state(connector) == ChargePointStatus::Reserved &&
         reason == SessionStartedReason::Authorized) ||
        this->status->get_state(connector) != ChargePointStatus::Reserved) {
        this->status->submit_event(connector, FSMEvent::UsageInitiated, ocpp::DateTime(),
                                   ocpp::conversions::session_started_reason_to_string(reason));
    }
}

void ChargePointImpl::on_session_stopped(const int32_t connector, const std::string& session_id) {
    // TODO(piet) fix this when evse manager signals clearance of an error
    if (this->status->get_state(connector) == ChargePointStatus::Faulted) {
        this->status->submit_event(connector, FSMEvent::I1_ReturnToAvailable, ocpp::DateTime());
    } else if (this->status->get_state(connector) != ChargePointStatus::Reserved &&
               this->status->get_state(connector) != ChargePointStatus::Unavailable) {
        this->status->submit_event(connector, FSMEvent::BecomeAvailable, ocpp::DateTime());
    }

    if (this->logging->session_logging_active()) {
        this->logging->stop_session_logging(session_id);
    }
}

void ChargePointImpl::on_transaction_started(const int32_t& connector, const std::string& session_id,
                                             const std::string& id_token, const double meter_start,
                                             std::optional<int32_t> reservation_id, const ocpp::DateTime& timestamp,
                                             std::optional<std::string> signed_meter_value) {
    if (this->status->get_state(connector) == ChargePointStatus::Reserved) {
        this->status->submit_event(connector, FSMEvent::UsageInitiated, ocpp::DateTime());
    }

    auto meter_values_sample_timer = std::make_unique<Everest::SteadyTimer>(&this->io_service, [this, connector]() {
        const auto meter_value = this->get_latest_meter_value(
            connector, this->configuration->getMeterValuesSampledDataVector(), ReadingContext::Sample_Periodic);
        if (meter_value.has_value()) {
            this->transaction_handler->add_meter_value(connector, meter_value.value());
            this->send_meter_value(connector, meter_value.value());

            // this updates the last meter value in the database
            const auto transaction = this->transaction_handler->get_transaction(connector);
            if (transaction != nullptr) {
                for (const auto& entry : meter_value.value().sampledValue) {
                    if (entry.measurand == Measurand::Energy_Active_Import_Register and !entry.phase.has_value()) {
                        // this is the entry for Energy.Active.Import.Register total
                        try {
                            this->database_handler->update_transaction_meter_value(
                                transaction->get_session_id(), std::stoi(entry.value),
                                meter_value.value().timestamp.to_rfc3339());
                        } catch (const std::invalid_argument& e) {
                            EVLOG_warning << "Processed invalid meter value: " << entry.value
                                          << " while updating database";
                        } catch (const QueryExecutionException& e) {
                            EVLOG_warning << "Could not update meter value of transaction with session_id "
                                          << transaction->get_session_id() << " in the database: " << e.what();
                        }
                    }
                }
            }
        } else {
            EVLOG_warning
                << "Could not send and add meter value to transaction for uninitialized measurement at connector#"
                << connector;
        }
    });
    meter_values_sample_timer->interval(std::chrono::seconds(this->configuration->getMeterValueSampleInterval()));
    std::shared_ptr<Transaction> transaction = std::make_shared<Transaction>(
        this->transaction_handler->get_negative_random_transaction_id(), connector, session_id, CiString<20>(id_token),
        meter_start, reservation_id, timestamp, std::move(meter_values_sample_timer));
    if (signed_meter_value) {
        const auto meter_value =
            this->get_signed_meter_value(signed_meter_value.value(), ReadingContext::Transaction_Begin, timestamp);
        transaction->add_meter_value(meter_value);
    }

    this->start_transaction(transaction);
}

void ChargePointImpl::on_transaction_stopped(const int32_t connector, const std::string& session_id,
                                             const Reason& reason, ocpp::DateTime timestamp, float energy_wh_import,
                                             std::optional<CiString<20>> id_tag_end,
                                             std::optional<std::string> signed_meter_value) {
    auto transaction = this->transaction_handler->get_transaction(connector);
    if (transaction == nullptr) {
        EVLOG_error << "Trying to stop a transaction that is unknown on connector: " << connector
                    << ", with session_id: " << session_id;
        return;
    }
    if (signed_meter_value) {
        const auto meter_value =
            this->get_signed_meter_value(signed_meter_value.value(), ReadingContext::Transaction_End, timestamp);
        transaction->add_meter_value(meter_value);
    }
    const auto stop_energy_wh = std::make_shared<StampedEnergyWh>(timestamp, energy_wh_import);
    transaction->add_stop_energy_wh(stop_energy_wh);

    this->status->submit_event(connector, FSMEvent::TransactionStoppedAndUserActionRequired, ocpp::DateTime());
    this->stop_transaction(connector, reason, id_tag_end);
    this->transaction_handler->remove_active_transaction(connector);
    this->smart_charging_handler->clear_all_profiles_with_filter(std::nullopt, connector, std::nullopt,
                                                                 ChargingProfilePurposeType::TxProfile, false);

    reset_pricing_triggers(connector);
}

void ChargePointImpl::stop_transaction(int32_t connector, Reason reason, std::optional<CiString<20>> id_tag_end) {
    EVLOG_debug << "Called stop transaction with reason: " << conversions::reason_to_string(reason);
    StopTransactionRequest req;

    auto transaction = this->transaction_handler->get_transaction(connector);
    auto energyWhStamped = transaction->get_stop_energy_wh();

    if (reason == Reason::EVDisconnected) {
        // unlock connector
        if (this->configuration->getUnlockConnectorOnEVSideDisconnect() && this->unlock_connector_callback != nullptr) {
            this->unlock_connector_callback(connector);
        }
    }

    req.meterStop = std::round(energyWhStamped->energy_Wh);
    req.timestamp = energyWhStamped->timestamp;
    req.reason.emplace(reason);
    req.transactionId = transaction->get_transaction_id().value_or(transaction->get_internal_transaction_id());

    if (id_tag_end) {
        req.idTag.emplace(id_tag_end.value());
    }

    const auto transaction_data = this->get_filtered_transaction_data(transaction);
    if (!transaction_data.empty()) {
        req.transactionData.emplace(transaction_data);
    }

    auto message_id = this->message_queue->createMessageId();
    ocpp::Call<StopTransactionRequest> call(req, message_id);

    const auto max_message_size = this->configuration->getMaxMessageSize();
    if (utils::get_message_size(call) > max_message_size) {
        EVLOG_warning << "StopTransaction.req is too large. Dropping transaction data";
        utils::drop_transaction_data(max_message_size, call);
    }

    {
        std::lock_guard<std::mutex> lock(this->stop_transaction_mutex);
        this->send<StopTransactionRequest>(call);
    }

    if (this->transaction_stopped_callback != nullptr) {
        this->transaction_stopped_callback(
            connector, transaction->get_session_id(),
            transaction->get_transaction_id().value_or(transaction->get_internal_transaction_id()));
    }

    transaction->set_finished();
    transaction->set_stop_transaction_message_id(message_id.get());
    this->transaction_handler->add_stopped_transaction(transaction->get_connector());

    try {
        this->database_handler->update_transaction(transaction->get_session_id(), req.meterStop,
                                                   req.timestamp.to_rfc3339(), id_tag_end, reason, message_id.get());
    } catch (const QueryExecutionException& e) {
        EVLOG_warning << "Could not update transaction with session_id " << transaction->get_session_id()
                      << " in the database: " << e.what();
    }
}

std::vector<Measurand> ChargePointImpl::get_measurands_vec(const std::string& measurands_csv) {
    std::vector<Measurand> measurands;
    std::vector<std::string> measurands_strings = ocpp::get_vector_from_csv(measurands_csv);

    for (const auto& measurand_string : measurands_strings) {
        try {
            measurands.push_back(conversions::string_to_measurand(measurand_string));
        } catch (std::out_of_range& e) {
            EVLOG_warning << "Could not convert string: " << measurand_string << " to MeasurandEnum";
        }
    }
    return measurands;
}

std::vector<TransactionData>
ChargePointImpl::get_filtered_transaction_data(const std::shared_ptr<Transaction>& transaction) {
    const auto stop_txn_sampled_data_measurands =
        this->get_measurands_vec(this->configuration->getStopTxnSampledData());
    const auto stop_txn_aligned_data_measurands =
        this->get_measurands_vec(this->configuration->getStopTxnAlignedData());

    std::vector<TransactionData> filtered_transaction_data_vec;

    if (!stop_txn_sampled_data_measurands.empty() or !stop_txn_aligned_data_measurands.empty() or
        transaction->get_has_signed_meter_values()) {
        std::vector<TransactionData> transaction_data_vec = transaction->get_transaction_data();
        for (const auto& entry : transaction_data_vec) {
            std::vector<SampledValue> sampled_values;
            for (const auto& meter_value : entry.sampledValue) {
                if (meter_value.measurand.has_value()) {
                    // if Sample.Clock use StopTxnAlignedData
                    if (meter_value.context.has_value() and meter_value.context == ReadingContext::Sample_Clock) {
                        if (std::find(stop_txn_aligned_data_measurands.begin(), stop_txn_aligned_data_measurands.end(),
                                      meter_value.measurand.value()) != stop_txn_aligned_data_measurands.end()) {
                            sampled_values.push_back(meter_value);
                            continue;
                        }
                    } else {
                        // else use StopTxnSampledData although spec is unclear about how to filter other ReadingContext
                        // values like Transaction.Begin , Trigger , etc.
                        if (std::find(stop_txn_sampled_data_measurands.begin(), stop_txn_sampled_data_measurands.end(),
                                      meter_value.measurand.value()) != stop_txn_sampled_data_measurands.end()) {
                            sampled_values.push_back(meter_value);
                            continue;
                        }
                    }
                } else {
                    sampled_values.push_back(meter_value);
                }
            }
            if (!sampled_values.empty()) {
                TransactionData transaction_data;
                transaction_data.timestamp = entry.timestamp;
                transaction_data.sampledValue = sampled_values;
                filtered_transaction_data_vec.push_back(transaction_data);
            }
        }
    }
    return filtered_transaction_data_vec;
}

void ChargePointImpl::on_suspend_charging_ev(int32_t connector) {
    this->status->submit_event(connector, FSMEvent::PauseChargingEV, ocpp::DateTime());
}

void ChargePointImpl::on_suspend_charging_evse(int32_t connector) {
    this->status->submit_event(connector, FSMEvent::PauseChargingEVSE, ocpp::DateTime());
}

void ChargePointImpl::on_resume_charging(int32_t connector) {
    this->status->submit_event(connector, FSMEvent::StartCharging, ocpp::DateTime());
}

void ChargePointImpl::on_error(int32_t connector, const ChargePointErrorCode& error_code,
                               const std::optional<CiString<50>>& info, const std::optional<CiString<255>>& vendor_id,
                               const std::optional<CiString<50>>& vendor_error_code) {
    this->status->submit_error(connector, error_code, ocpp::DateTime(), info, vendor_id, vendor_error_code);
}

void ChargePointImpl::on_fault(int32_t connector, const ChargePointErrorCode& error_code,
                               const std::optional<CiString<50>>& info, const std::optional<CiString<255>>& vendor_id,
                               const std::optional<CiString<50>>& vendor_error_code) {
    this->status->submit_fault(connector, error_code, ocpp::DateTime(), info, vendor_id, vendor_error_code);
}

void ChargePointImpl::on_log_status_notification(int32_t request_id, std::string log_status) {
    // request id of -1 indicates a diagnostics status notification, else log status notification
    if (request_id != -1) {
        this->log_status_notification(conversions::string_to_upload_log_status_enum_type(log_status), request_id);
    } else {
        // In OCPP enum DiagnosticsStatus it is called UploadFailed, in UploadLogStatusEnumType of Security Whitepaper
        // it is called UploadFailure
        if (log_status == "UploadFailure") {
            log_status = "UploadFailed";
        }
        this->diagnostic_status_notification(conversions::string_to_diagnostics_status(log_status));
    }
}

void ChargePointImpl::on_firmware_update_status_notification(int32_t request_id,
                                                             const FirmwareStatusNotification firmware_update_status) {
    try {
        if (request_id != -1) {
            this->signed_firmware_update_status_notification(
                ocpp::conversions::firmware_status_notification_to_firmware_status_enum_type(firmware_update_status),
                request_id);
        } else {
            this->firmware_status_notification(
                ocpp::conversions::firmware_status_notification_to_firmware_status(firmware_update_status));
        }
    } catch (const std::out_of_range& e) {
        EVLOG_debug << "Could not convert incoming FirmwareStatusNotification to OCPP type";
    }

    if (firmware_update_status == FirmwareStatusNotification::Installed) {
        this->securityEventNotification(ocpp::security_events::FIRMWARE_UPDATED, "Firmware update was installed", true);
    }
}

void ChargePointImpl::diagnostic_status_notification(DiagnosticsStatus status, bool initiated_by_trigger_message) {
    DiagnosticsStatusNotificationRequest req;
    req.status = status;
    this->diagnostics_status = status;

    ocpp::Call<DiagnosticsStatusNotificationRequest> call(req, this->message_queue->createMessageId());
    this->send_async<DiagnosticsStatusNotificationRequest>(call, true);
}

void ChargePointImpl::firmware_status_notification(FirmwareStatus status, bool initiated_by_trigger_message) {

    EVLOG_debug << "Received FirmwareUpdateStatusNotification with status"
                << conversions::firmware_status_to_string(status);
    FirmwareStatusNotificationRequest req;
    req.status = status;

    // The "Downloaded" status signals a firmware update is pending which will cause connectors to be set inoperative
    // (now or after pending transactions are stopped); in case of a status that signals a failed firmware update this
    // is revoked
    if (status == FirmwareStatus::Downloaded) {
        this->firmware_update_is_pending = true;
    } else if (status == FirmwareStatus::DownloadFailed || status == FirmwareStatus::InstallationFailed) {
        this->firmware_update_is_pending = false;
    }

    this->firmware_status = status;

    ocpp::Call<FirmwareStatusNotificationRequest> call(req, this->message_queue->createMessageId());
    this->send_async<FirmwareStatusNotificationRequest>(call, initiated_by_trigger_message);

    if (this->firmware_update_is_pending) {
        this->change_all_connectors_to_unavailable_for_firmware_update();
    }
}

void ChargePointImpl::register_enable_evse_callback(const std::function<bool(int32_t connector)>& callback) {
    this->enable_evse_callback = callback;
}

void ChargePointImpl::register_disable_evse_callback(const std::function<bool(int32_t connector)>& callback) {
    this->disable_evse_callback = callback;
}

void ChargePointImpl::register_pause_charging_callback(const std::function<bool(int32_t connector)>& callback) {
    this->pause_charging_callback = callback;
}

void ChargePointImpl::register_resume_charging_callback(const std::function<bool(int32_t connector)>& callback) {
    this->resume_charging_callback = callback;
}

void ChargePointImpl::register_provide_token_callback(
    const std::function<void(const std::string& id_token, std::vector<int32_t> referenced_connectors,
                             bool prevalidated)>& callback) {
    this->provide_token_callback = callback;
}

void ChargePointImpl::register_stop_transaction_callback(
    const std::function<bool(int32_t connector, Reason reason)>& callback) {
    this->stop_transaction_callback = callback;
}

void ChargePointImpl::register_reserve_now_callback(
    const std::function<ReservationStatus(int32_t reservation_id, int32_t connector, ocpp::DateTime expiryDate,
                                          CiString<20> idTag, std::optional<CiString<20>> parent_id)>& callback) {
    this->reserve_now_callback = callback;
}

void ChargePointImpl::register_cancel_reservation_callback(const std::function<bool(int32_t connector)>& callback) {
    this->cancel_reservation_callback = callback;
}

void ChargePointImpl::register_unlock_connector_callback(const std::function<bool(int32_t connector)>& callback) {
    this->unlock_connector_callback = callback;
}

void ChargePointImpl::register_is_reset_allowed_callback(
    const std::function<bool(const ResetType& reset_type)>& callback) {
    this->is_reset_allowed_callback = callback;
}

void ChargePointImpl::register_reset_callback(const std::function<void(const ResetType& reset_type)>& callback) {
    this->reset_callback = callback;
}

void ChargePointImpl::register_set_system_time_callback(
    const std::function<void(const std::string& system_time)>& callback) {
    this->set_system_time_callback = callback;
}

void ChargePointImpl::register_boot_notification_response_callback(
    const std::function<void(const BootNotificationResponse& boot_notification_response)>& callback) {
    this->boot_notification_response_callback = callback;
}

void ChargePointImpl::register_signal_set_charging_profiles_callback(const std::function<void()>& callback) {
    this->signal_set_charging_profiles_callback = callback;
}

void ChargePointImpl::register_upload_diagnostics_callback(
    const std::function<GetLogResponse(const GetDiagnosticsRequest& request)>& callback) {
    this->upload_diagnostics_callback = callback;
}

void ChargePointImpl::register_update_firmware_callback(
    const std::function<void(const UpdateFirmwareRequest msg)>& callback) {
    this->update_firmware_callback = callback;
}

void ChargePointImpl::register_signed_update_firmware_callback(
    const std::function<UpdateFirmwareStatusEnumType(const SignedUpdateFirmwareRequest msg)>& callback) {
    this->signed_update_firmware_callback = callback;
}

void ChargePointImpl::register_all_connectors_unavailable_callback(const std::function<void()>& callback) {
    this->all_connectors_unavailable_callback = callback;
}

void ChargePointImpl::register_upload_logs_callback(const std::function<GetLogResponse(GetLogRequest req)>& callback) {
    this->upload_logs_callback = callback;
}

void ChargePointImpl::register_set_connection_timeout_callback(
    const std::function<void(int32_t connection_timeout)>& callback) {
    this->set_connection_timeout_callback = callback;
}

void ChargePointImpl::register_connection_state_changed_callback(
    const std::function<void(bool is_connected)>& callback) {
    this->connection_state_changed_callback = callback;
}

void ChargePointImpl::register_get_15118_ev_certificate_response_callback(
    const std::function<void(const int32_t connector,
                             const ocpp::v201::Get15118EVCertificateResponse& certificate_response,
                             const ocpp::v201::CertificateActionEnum& certificate_action)>& callback) {
    this->get_15118_ev_certificate_response_callback = callback;
}

void ChargePointImpl::register_transaction_started_callback(
    const std::function<void(const int32_t connector, const std::string& session_id)>& callback) {
    this->transaction_started_callback = callback;
}

void ChargePointImpl::register_transaction_stopped_callback(
    const std::function<void(const int32_t connector, const std::string& session_id, const int32_t transaction_id)>&
        callback) {
    this->transaction_stopped_callback = callback;
}

void ChargePointImpl::register_transaction_updated_callback(
    const std::function<void(const int32_t connector, const std::string& session_id, const int32_t transaction_id,
                             const IdTagInfo& id_tag_info)>
        callback) {
    this->transaction_updated_callback = callback;
}

void ChargePointImpl::register_configuration_key_changed_callback(
    const CiString<50>& key, const std::function<void(const KeyValue& key_value)>& callback) {
    this->configuration_key_changed_callbacks[key] = callback;
}

void ChargePointImpl::register_generic_configuration_key_changed_callback(
    const std::function<void(const KeyValue& key_value)>& callback) {
    this->generic_configuration_key_changed_callback = callback;
}

void ChargePointImpl::register_security_event_callback(
    const std::function<void(const std::string& type, const std::string& tech_info)>& callback) {
    this->security_event_callback = callback;
}

void ChargePointImpl::register_is_token_reserved_for_connector_callback(
    const std::function<bool(const int32_t connector, const std::string& id_token)>& callback) {
    this->is_token_reserved_for_connector_callback = callback;
}

void ChargePointImpl::register_session_cost_callback(
    const std::function<DataTransferResponse(const RunningCost& running_cost, const uint32_t number_of_decimals)>&
        session_cost_callback) {
    this->session_cost_callback = session_cost_callback;
}

void ChargePointImpl::register_set_display_message_callback(
    const std::function<DataTransferResponse(const std::vector<DisplayMessage>& display_message)>
        set_display_message_callback) {
    this->set_display_message_callback = set_display_message_callback;
}

void ChargePointImpl::on_reservation_start(int32_t connector) {
    this->status->submit_event(connector, FSMEvent::ReserveConnector, ocpp::DateTime());
}

void ChargePointImpl::on_reservation_end(int32_t connector) {
    this->status->submit_event(connector, FSMEvent::BecomeAvailable, ocpp::DateTime());
}

void ChargePointImpl::on_enabled(int32_t connector) {
    this->status->submit_event(connector, FSMEvent::BecomeAvailable, ocpp::DateTime());
}

void ChargePointImpl::on_disabled(int32_t connector) {
    this->status->submit_event(connector, FSMEvent::ChangeAvailabilityToUnavailable, ocpp::DateTime());
}

void ChargePointImpl::on_plugin_timeout(int32_t connector) {
    this->status->submit_event(connector, FSMEvent::TransactionStoppedAndUserActionRequired, ocpp::DateTime(),
                               "ConnectionTimeout");
}

void ChargePointImpl::on_security_event(const std::string& type, const std::string& tech_info) {
    this->securityEventNotification(type, tech_info, false);
}

ChangeAvailabilityResponse ChargePointImpl::on_change_availability(const ChangeAvailabilityRequest& request) {
    EVLOG_debug << "Received internal ChangeAvailabilityRequest for connector " << request.connectorId << " to state "
                << conversions::availability_type_to_string(request.type);

    ChangeAvailabilityResponse response{};
    std::vector<int32_t> accepted_connector_availability_changes{};

    preprocess_change_availability_request(request, response, accepted_connector_availability_changes);

    if (response.status != AvailabilityStatus::Rejected) {
        execute_connectors_availability_change(accepted_connector_availability_changes, request.type, true);
    }

    return response;
}

GetConfigurationResponse ChargePointImpl::get_configuration_key(const GetConfigurationRequest& request) {
    GetConfigurationResponse response;
    std::vector<KeyValue> configurationKey;
    std::vector<CiString<50>> unknownKey;

    if (!request.key) {
        EVLOG_debug << "empty request, sending all configuration keys...";
        configurationKey = this->configuration->get_all_key_value();
    } else {
        auto keys = request.key.value();
        if (keys.empty()) {
            EVLOG_debug << "key field is empty, sending all configuration keys...";
            configurationKey = this->configuration->get_all_key_value();
        } else {
            EVLOG_debug << "specific requests for some keys";
            for (const auto& key : request.key.value()) {
                EVLOG_debug << "retrieving key: " << key;
                auto kv = this->configuration->get(key);
                if (kv) {
                    configurationKey.push_back(kv.value());
                } else {
                    unknownKey.push_back(key);
                }
            }
        }
    }

    if (!configurationKey.empty()) {
        response.configurationKey.emplace(configurationKey);
    }
    if (!unknownKey.empty()) {
        response.unknownKey.emplace(unknownKey);
    }
    return response;
}

ConfigurationStatus ChargePointImpl::set_custom_configuration_key(CiString<50> key, CiString<500> value) {
    // attempt to set the custom key
    const auto result = this->configuration->setCustomKey(key, value, true);
    if (result != ConfigurationStatus::Accepted) {
        // return immediately if not "Accepted"
        return result;
    }

    // notify callback if registered and change was accepted
    if (this->configuration_key_changed_callbacks.count(key) and
        this->configuration_key_changed_callbacks[key] != nullptr and result == ConfigurationStatus::Accepted) {
        KeyValue kv = {key, false, value};
        this->configuration_key_changed_callbacks[key](kv);
    }

    return result;
}

} // namespace v16
} // namespace ocpp<|MERGE_RESOLUTION|>--- conflicted
+++ resolved
@@ -31,11 +31,8 @@
 const auto WEBSOCKET_INIT_DELAY = std::chrono::seconds(2);
 const auto DEFAULT_MESSAGE_QUEUE_SIZE_THRESHOLD = 2E5;
 const auto DEFAULT_BOOT_NOTIFICATION_INTERVAL_S = 60; // fallback interval if BootNotification returns interval of 0.
-<<<<<<< HEAD
+const auto DEFAULT_WAIT_FOR_FUTURE_TIMEOUT = std::chrono::seconds(60);
 const auto DEFAULT_PRICE_NUMBER_OF_DECIMALS = 3;
-=======
-const auto DEFAULT_WAIT_FOR_FUTURE_TIMEOUT = std::chrono::seconds(60);
->>>>>>> d6064d73
 
 ChargePointImpl::ChargePointImpl(const std::string& config, const fs::path& share_path,
                                  const fs::path& user_config_path, const fs::path& database_path,
