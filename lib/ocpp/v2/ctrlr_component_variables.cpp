--- conflicted
+++ resolved
@@ -1210,11 +1210,8 @@
 const Variable SupplyPhases = {"SupplyPhases"};
 const Variable AllowReset = {"AllowReset"};
 const Variable Power = {"Power"};
-<<<<<<< HEAD
 const Variable DCInputPhaseControl = {"DCInputPhaseControl", std::nullopt, std::nullopt};
-=======
 const Variable ISO15118EvseId = {"ISO15118EvseId"};
->>>>>>> 7b4ba2c8
 
 ComponentVariable get_component_variable(const int32_t evse_id, const Variable& variable) {
     EVSE evse = {evse_id};
