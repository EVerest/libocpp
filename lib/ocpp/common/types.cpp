--- conflicted
+++ resolved
@@ -568,12 +568,6 @@
     return os;
 }
 
-<<<<<<< HEAD
-void from_json(const json& j, RunningCost& c) {
-    // TODO for 2.0.1, the cost and transactionid are set in CostUpdatedRequest, the remaining is set in the
-    // 'customData'. Don't forget to add `cost` and `transactionId` to the class as well for 2.0.1!!
-
-=======
 void from_json(const json& j, DisplayMessageContent& m) {
     if (j.contains("content")) {
         m.message = j.at("content");
@@ -676,7 +670,6 @@
 } // namespace conversions
 
 void from_json(const json& j, RunningCost& c) {
->>>>>>> c2a980b7
     if (j.contains("transactionId")) {
         if (j.at("transactionId").is_number()) {
             uint32_t transaction_id = j.at("transactionId");
@@ -754,30 +747,6 @@
     if (j.contains("qrCodeText")) {
         c.qr_code_text = j.at("qrCodeText");
     }
-<<<<<<< HEAD
-
-    // TODO mz this is done by OCPP (implement in 2.0.1!!!)
-    // if (j.contains("triggerMeterValue")) {
-    //     const json& triggerMeterValue = j.at("triggerMeterValue");
-    //     if (triggerMeterValue.is_object()) {
-    //         if (triggerMeterValue.contains("atTime")) {
-    //             c.trigger_meter_value_at_time = triggerMeterValue.at("atTime");
-    //         }
-
-    //         if (triggerMeterValue.contains("atEnergykWh")) {
-    //             c.trigger_meter_value_at_energy_kwh = triggerMeterValue.at("atEnergykWh");
-    //         }
-
-    //         if (triggerMeterValue.contains("atPowerkW")) {
-    //             c.trigger_meter_value_at_power_kw = triggerMeterValue.at("atPowerkW");
-    //         }
-
-    //         if (triggerMeterValue.contains("atCPStatus")) {
-    //             v16::conversions::string_to_charge_point_status(triggerMeterValue.at("atCPStatus"));
-    //         }
-    //     }
-    // }
-=======
 }
 
 void from_json(const json& j, TriggerMeterValue& t) {
@@ -811,7 +780,6 @@
             }
         }
     }
->>>>>>> c2a980b7
 }
 
 namespace conversions {
