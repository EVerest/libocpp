// SPDX-License-Identifier: Apache-2.0
// Copyright 2020 - 2023 Pionix GmbH and Contributors to EVerest

#include <everest/logging.hpp>
#include <ocpp/common/database/sqlite_statement.hpp>
#include <ocpp/v201/device_model_storage_sqlite.hpp>

namespace ocpp {

using namespace common;

namespace v201 {

extern void filter_criteria_monitors(const std::vector<MonitoringCriterionEnum>& criteria,
                                     std::vector<VariableMonitoringMeta>& monitors);

DeviceModelStorageSqlite::DeviceModelStorageSqlite(const fs::path& db_path) {
    db = std::make_unique<ocpp::common::DatabaseConnection>(db_path);

    if (!db->open_connection()) {
        EVLOG_error << "Could not open database at provided path: " << db_path;
        EVLOG_AND_THROW(std::runtime_error("Could not open device model database at provided path."));
    } else {
        EVLOG_info << "Established connection to device model database successfully: " << db_path;
    }
}

int DeviceModelStorageSqlite::get_component_id(const Component& component_id) {
    std::string select_query =
        "SELECT ID FROM COMPONENT WHERE NAME = ? AND INSTANCE IS ? AND EVSE_ID IS ? AND CONNECTOR_ID IS ?";

    auto select_stmt = this->db->new_statement(select_query);

    select_stmt->bind_text(1, component_id.name.get(), SQLiteString::Transient);
    if (component_id.instance.has_value()) {
        select_stmt->bind_text(2, component_id.instance.value().get(), SQLiteString::Transient);
    } else {
        select_stmt->bind_null(2);
    }
    if (component_id.evse.has_value()) {
        select_stmt->bind_int(3, component_id.evse.value().id);
        if (component_id.evse.value().connectorId.has_value()) {
            select_stmt->bind_int(4, component_id.evse.value().connectorId.value());
        } else {
            select_stmt->bind_null(4);
        }
    } else {
        select_stmt->bind_null(3);
    }

    if (select_stmt->step() == SQLITE_ROW) {
        return select_stmt->column_int(0);
    } else {
        return -1;
    }
}

int DeviceModelStorageSqlite::get_variable_id(const Component& component_id, const Variable& variable_id) {
    const auto _component_id = this->get_component_id(component_id);
    if (_component_id == -1) {
        return -1;
    }

    std::string select_query = "SELECT ID FROM VARIABLE WHERE COMPONENT_ID = ? AND NAME = ? AND INSTANCE IS ?";
    auto select_stmt = this->db->new_statement(select_query);

    select_stmt->bind_int(1, _component_id);
    select_stmt->bind_text(2, variable_id.name.get(), SQLiteString::Transient);
    if (variable_id.instance.has_value()) {
        select_stmt->bind_text(3, variable_id.instance.value().get(), SQLiteString::Transient);
    } else {
        select_stmt->bind_null(3);
    }
    if (select_stmt->step() == SQLITE_ROW) {
        return select_stmt->column_int(0);
    } else {
        return -1;
    }
}

DeviceModelMap DeviceModelStorageSqlite::get_device_model() {
    std::map<Component, std::map<Variable, VariableMetaData>> device_model;

    std::string select_query =
        "SELECT c.NAME, c.EVSE_ID, c.CONNECTOR_ID, c.INSTANCE, v.NAME, v.INSTANCE, vc.DATATYPE_ID, "
        "vc.SUPPORTS_MONITORING, vc.UNIT, vc.MIN_LIMIT, vc.MAX_LIMIT, vc.VALUES_LIST "
        "FROM COMPONENT c "
        "JOIN VARIABLE v ON c.ID = v.COMPONENT_ID "
        "JOIN VARIABLE_CHARACTERISTICS vc ON vc.VARIABLE_ID = v.ID";

    auto select_stmt = this->db->new_statement(select_query);

    while (select_stmt->step() == SQLITE_ROW) {
        Component component;
        component.name = select_stmt->column_text(0);

        if (select_stmt->column_type(1) != SQLITE_NULL) {
            auto evse_id = select_stmt->column_int(1);
            EVSE evse;
            evse.id = evse_id;
            if (select_stmt->column_type(2) != SQLITE_NULL) {
                evse.connectorId = select_stmt->column_int(2);
            }
            component.evse = evse;
        }

        if (select_stmt->column_type(3) != SQLITE_NULL) {
            component.instance = select_stmt->column_text(3);
        }

        Variable variable;
        variable.name = select_stmt->column_text(4);

        if (select_stmt->column_type(5) != SQLITE_NULL) {
            variable.instance = select_stmt->column_text(5);
        }

        VariableCharacteristics characteristics;
        characteristics.dataType = static_cast<DataEnum>(select_stmt->column_int(6));
        characteristics.supportsMonitoring = select_stmt->column_int(7) != 0;

        if (select_stmt->column_type(8) != SQLITE_NULL) {
            characteristics.unit = select_stmt->column_text(8);
        }

        if (select_stmt->column_type(9) != SQLITE_NULL) {
            characteristics.minLimit = select_stmt->column_double(9);
        }

        if (select_stmt->column_type(10) != SQLITE_NULL) {
            characteristics.maxLimit = select_stmt->column_double(10);
        }

        if (select_stmt->column_type(11) != SQLITE_NULL) {
            characteristics.valuesList = select_stmt->column_text(11);
        }

        VariableMetaData meta_data;
        meta_data.characteristics = characteristics;

        // Query all monitors for this variable
        auto monitoring = get_monitoring_data({}, component, variable);
        if (!monitoring.empty()) {
            for (auto& monitor_meta : monitoring) {
                meta_data.monitors.insert(std::pair{monitor_meta.monitor.id, std::move(monitor_meta)});
            }
        }

        device_model[component][variable] = meta_data;
    }

    EVLOG_info << "Successfully retrieved Device Model from DeviceModelStorage";
    return device_model;
}

std::optional<VariableAttribute> DeviceModelStorageSqlite::get_variable_attribute(const Component& component_id,
                                                                                  const Variable& variable_id,
                                                                                  const AttributeEnum& attribute_enum) {
    const auto attributes = this->get_variable_attributes(component_id, variable_id, attribute_enum);
    if (!attributes.empty()) {
        return attributes.at(0);
    } else {
        return std::nullopt;
    }
}

std::vector<VariableAttribute>
DeviceModelStorageSqlite::get_variable_attributes(const Component& component_id, const Variable& variable_id,
                                                  const std::optional<AttributeEnum>& attribute_enum) {
    std::vector<VariableAttribute> attributes;
    const auto _variable_id = this->get_variable_id(component_id, variable_id);
    if (_variable_id == -1) {
        return attributes;
    }

    std::string select_query = "SELECT va.VALUE, va.MUTABILITY_ID, va.PERSISTENT, va.CONSTANT, va.TYPE_ID "
                               "FROM VARIABLE_ATTRIBUTE va "
                               "WHERE va.VARIABLE_ID = @variable_id";

    if (attribute_enum.has_value()) {
        std::stringstream ss;
        ss << select_query << "  AND va.TYPE_ID = " << static_cast<int>(attribute_enum.value());
        select_query = ss.str();
    }

    auto select_stmt = this->db->new_statement(select_query);

    select_stmt->bind_int(1, _variable_id);

    while (select_stmt->step() == SQLITE_ROW) {
        VariableAttribute attribute;

        if (select_stmt->column_type(0) != SQLITE_NULL) {
            attribute.value = select_stmt->column_text(0);
        }
        attribute.mutability = static_cast<MutabilityEnum>(select_stmt->column_int(1));
        attribute.persistent = static_cast<bool>(select_stmt->column_int(2));
        attribute.constant = static_cast<bool>(select_stmt->column_int(3));
        attribute.type = static_cast<AttributeEnum>(select_stmt->column_int(4));
        attributes.push_back(attribute);
    }

    return attributes;
}

bool DeviceModelStorageSqlite::set_variable_attribute_value(const Component& component_id, const Variable& variable_id,
                                                            const AttributeEnum& attribute_enum,
<<<<<<< HEAD
                                                            const std::string& value, const std::string& source) {
    std::string insert_query =
        "UPDATE VARIABLE_ATTRIBUTE SET VALUE = ?, VALUE_SOURCE = ? WHERE VARIABLE_ID = ? AND TYPE_ID = ?";
=======
                                                            const std::string& value) {
    auto transaction = this->db->begin_transaction();

    std::string insert_query = "UPDATE VARIABLE_ATTRIBUTE SET VALUE = ? WHERE VARIABLE_ID = ? AND TYPE_ID = ?";
>>>>>>> 77f5b2a6
    auto insert_stmt = this->db->new_statement(insert_query);

    const auto _variable_id = this->get_variable_id(component_id, variable_id);

    if (_variable_id == -1) {
        return false;
    }

    insert_stmt->bind_text(1, value);
    insert_stmt->bind_text(2, source);
    insert_stmt->bind_int(3, _variable_id);
    insert_stmt->bind_int(4, static_cast<int>(attribute_enum));
    if (insert_stmt->step() != SQLITE_DONE) {
        EVLOG_error << this->db->get_error_message();
        return false;
    }

    transaction->commit();
    return true;
}

std::optional<VariableMonitoringMeta> DeviceModelStorageSqlite::set_monitoring_data(const SetMonitoringData& data,
                                                                                    const VariableMonitorType type) {
    const auto _variable_id = this->get_variable_id(data.component, data.variable);
    if (_variable_id == -1) {
        return std::nullopt;
    }

    std::optional<std::string> actual_value;

    // For a delta monitor, the actual value is mandatory,
    // since it is used as a reference value when triggering
    if (data.type == MonitorEnum::Delta) {
        auto attrib = get_variable_attribute(data.component, data.variable, AttributeEnum::Actual);

        if (attrib.has_value() && attrib.value().value.has_value()) {
            actual_value = attrib.value().value.value();
        } else {
            return std::nullopt;
        }
    }

    // TODO (ioan): see if we already have an existing monitor?
    auto transaction = this->db->begin_transaction();

    std::string insert_query;

    if (data.id.has_value()) {
        insert_query = "INSERT OR REPLACE INTO VARIABLE_MONITORING (VARIABLE_ID, SEVERITY, 'TRANSACTION', TYPE_ID, "
                       "CONFIG_TYPE_ID, VALUE, REFERENCE_VALUE) "
                       "VALUES (?, ?, ?, ?, ?, ?, ?)";
    } else {
        insert_query = "INSERT OR REPLACE INTO VARIABLE_MONITORING (VARIABLE_ID, SEVERITY, 'TRANSACTION', TYPE_ID, "
                       "CONFIG_TYPE_ID, VALUE, REFERENCE_VALUE, ID) "
                       "VALUES (?, ?, ?, ?, ?, ?, ?, ?)";
    }

    auto insert_stmt = this->db->new_statement(insert_query);

    insert_stmt->bind_int(1, _variable_id);
    insert_stmt->bind_int(2, data.severity);
    insert_stmt->bind_int(3, data.transaction.value_or(false));
    insert_stmt->bind_int(4, static_cast<int>(data.type));
    insert_stmt->bind_int(5, static_cast<int>(type));
    insert_stmt->bind_double(6, data.value);

    if (actual_value.has_value()) {
        // If the monitor is a delta, we need to insert the reference value
        insert_stmt->bind_text(7, actual_value.value(), SQLiteString::Transient);
    } else {
        insert_stmt->bind_null(7);
    }

    if (data.id.has_value()) {
        insert_stmt->bind_int(8, data.id.value());
    }

    if (insert_stmt->step() != SQLITE_DONE) {
        EVLOG_error << this->db->get_error_message();
        return std::nullopt;
    }

    transaction->commit();

    int64_t last_row_id = this->db->get_last_inserted_rowid();

    VariableMonitoringMeta meta;

    meta.monitor.id = last_row_id;
    meta.monitor.severity = data.severity;
    meta.monitor.transaction = data.transaction.value_or(false);
    meta.monitor.type = data.type;
    meta.monitor.value = data.value;
    meta.type = type;
    meta.reference_value = actual_value;

    return meta;
}

std::vector<VariableMonitoringMeta>
DeviceModelStorageSqlite::get_monitoring_data(const std::vector<MonitoringCriterionEnum>& criteria,
                                              const Component& component_id, const Variable& variable_id) {
    const auto _variable_id = this->get_variable_id(component_id, variable_id);
    if (_variable_id == -1) {
        return {};
    }

    // TODO (ioan): optimize select based on criterions
    std::string select_query =
        "SELECT vm.TYPE_ID, vm.ID, vm.SEVERITY, vm.'TRANSACTION', vm.VALUE, vm.CONFIG_TYPE_ID, vm.REFERENCE_VALUE "
        "FROM VARIABLE_MONITORING vm "
        "WHERE vm.VARIABLE_ID = @variable_id";

    auto select_stmt = this->db->new_statement(select_query);
    select_stmt->bind_int(1, _variable_id);

    std::vector<VariableMonitoringMeta> monitors;

    while (select_stmt->step() == SQLITE_ROW) {
        VariableMonitoringMeta monitor_meta;
        VariableMonitoring monitor;

        // Retrieve monitor data
        monitor.type = static_cast<MonitorEnum>(select_stmt->column_int(0));
        monitor.id = select_stmt->column_int(1);
        monitor.severity = select_stmt->column_int(2);
        monitor.transaction = static_cast<bool>(select_stmt->column_int(3));
        monitor.value = static_cast<float>(select_stmt->column_double(4));

        VariableMonitorType type = static_cast<VariableMonitorType>(select_stmt->column_int(5));
        auto reference_value = select_stmt->column_text_nullable(6);

        monitor_meta.monitor = monitor;
        monitor_meta.reference_value = reference_value;
        monitor_meta.type = type;

        monitors.push_back(monitor_meta);

        // Filter only required monitors
        filter_criteria_monitors(criteria, monitors);
    }

    return monitors;
}

ClearMonitoringStatusEnum DeviceModelStorageSqlite::clear_variable_monitor(int monitor_id, bool allow_protected) {
    std::string select_query = "SELECT COUNT(*) FROM VARIABLE_MONITORING WHERE ID = ?";

    auto select_stmt = this->db->new_statement(select_query);
    select_stmt->bind_int(1, monitor_id);

    if (select_stmt->step() != SQLITE_ROW) {
        EVLOG_error << this->db->get_error_message();
        return ClearMonitoringStatusEnum::Rejected;
    } else {
        // If we couldn't find a monitor in the DB
        if (select_stmt->column_int(0) != 1) {
            return ClearMonitoringStatusEnum::NotFound;
        }
    }

    std::string delete_query;

    if (allow_protected) {
        delete_query = "DELETE FROM VARIABLE_MONITORING WHERE ID = ?";
    } else {
        delete_query = "DELETE FROM VARIABLE_MONITORING WHERE ID = ? AND CONFIG_TYPE_ID = ?";
    }

    auto transaction = this->db->begin_transaction();
    auto delete_stmt = this->db->new_statement(delete_query);

    delete_stmt->bind_int(1, monitor_id);

    if (!allow_protected) {
        delete_stmt->bind_int(2, static_cast<int>(VariableMonitorType::CustomMonitor));
    }

    if (delete_stmt->step() != SQLITE_DONE) {
        EVLOG_error << this->db->get_error_message();
        return ClearMonitoringStatusEnum::Rejected;
    }

    transaction->commit();

    // Ensure that we deleted 1 row
    return ((delete_stmt->changes() == 1) ? ClearMonitoringStatusEnum::Accepted : ClearMonitoringStatusEnum::Rejected);
}

int32_t DeviceModelStorageSqlite::clear_custom_variable_monitors() {
    std::string delete_query = "DELETE FROM VARIABLE_MONITORING WHERE CONFIG_TYPE_ID = ?";

    auto transaction = this->db->begin_transaction();
    auto delete_stmt = this->db->new_statement(delete_query);

    delete_stmt->bind_int(1, static_cast<int>(VariableMonitorType::CustomMonitor));
    if (delete_stmt->step() != SQLITE_DONE) {
        EVLOG_error << this->db->get_error_message();
        return false;
    }

    transaction->commit();

    return delete_stmt->changes();
}

void DeviceModelStorageSqlite::check_integrity() {

    // Check for required variables without actual values
    std::stringstream query_stream;
    query_stream << "SELECT c.NAME as 'COMPONENT_NAME', "
                    "c.EVSE_ID as 'EVSE_ID', "
                    "c.CONNECTOR_ID as 'CONNECTOR_ID', "
                    "v.NAME as 'VARIABLE_NAME', "
                    "v.INSTANCE as 'VARIABLE_INSTANCE' "
                    "FROM VARIABLE_ATTRIBUTE va "
                    "JOIN VARIABLE v ON v.ID = va.VARIABLE_ID "
                    "JOIN COMPONENT c ON v.COMPONENT_ID = c.ID "
                    "WHERE va.TYPE_ID = "
                 << static_cast<int>(AttributeEnum::Actual)
                 << " AND va.VALUE IS NULL"
                    " AND v.REQUIRED = 1";
    auto select_stmt = this->db->new_statement(query_stream.str());

    if (select_stmt->step() != SQLITE_DONE) {
        std::stringstream error;
        error << "Corrupted device model: Missing the following required values for 'Actual' Variable Attributes:"
              << std::endl;
        do {
            error << "(Component/EvseId/ConnectorId/Variable/Instance: " << select_stmt->column_text(0) << "/"
                  << select_stmt->column_text_nullable(1).value_or("<null>") << "/"
                  << select_stmt->column_text_nullable(2).value_or("<null>") << "/" << select_stmt->column_text(3)
                  << "/" << select_stmt->column_text_nullable(4).value_or("<null>") << ")" << std::endl;
        } while (select_stmt->step() == SQLITE_ROW);

        throw DeviceModelStorageError(error.str());
    }
}

} // namespace v201
} // namespace ocpp<|MERGE_RESOLUTION|>--- conflicted
+++ resolved
@@ -205,16 +205,11 @@
 
 bool DeviceModelStorageSqlite::set_variable_attribute_value(const Component& component_id, const Variable& variable_id,
                                                             const AttributeEnum& attribute_enum,
-<<<<<<< HEAD
                                                             const std::string& value, const std::string& source) {
+    auto transaction = this->db->begin_transaction();
+
     std::string insert_query =
         "UPDATE VARIABLE_ATTRIBUTE SET VALUE = ?, VALUE_SOURCE = ? WHERE VARIABLE_ID = ? AND TYPE_ID = ?";
-=======
-                                                            const std::string& value) {
-    auto transaction = this->db->begin_transaction();
-
-    std::string insert_query = "UPDATE VARIABLE_ATTRIBUTE SET VALUE = ? WHERE VARIABLE_ID = ? AND TYPE_ID = ?";
->>>>>>> 77f5b2a6
     auto insert_stmt = this->db->new_statement(insert_query);
 
     const auto _variable_id = this->get_variable_id(component_id, variable_id);
