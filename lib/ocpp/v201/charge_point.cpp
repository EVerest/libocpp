// SPDX-License-Identifier: Apache-2.0
// Copyright Pionix GmbH and Contributors to EVerest

#include <ocpp/common/constants.hpp>
#include <ocpp/common/types.hpp>
#include <ocpp/v201/charge_point.hpp>
#include <ocpp/v201/ctrlr_component_variables.hpp>
#include <ocpp/v201/device_model_storage_sqlite.hpp>
#include <ocpp/v201/message_dispatcher.hpp>
#include <ocpp/v201/messages/FirmwareStatusNotification.hpp>
#include <ocpp/v201/messages/LogStatusNotification.hpp>
#include <ocpp/v201/notify_report_requests_splitter.hpp>

#include <optional>
#include <stdexcept>
#include <string>

using namespace std::chrono_literals;

const auto DEFAULT_MAX_CUSTOMER_INFORMATION_DATA_LENGTH = 51200;
const auto DEFAULT_PRICE_NUMBER_OF_DECIMALS = 3;

using DatabaseException = ocpp::common::DatabaseException;

namespace ocpp {
namespace v201 {

const auto DEFAULT_BOOT_NOTIFICATION_RETRY_INTERVAL = std::chrono::seconds(30);
const auto DEFAULT_MESSAGE_QUEUE_SIZE_THRESHOLD = 2E5;
const auto DEFAULT_MAX_MESSAGE_SIZE = 65000;

ChargePoint::ChargePoint(const std::map<int32_t, int32_t>& evse_connector_structure,
                         std::shared_ptr<DeviceModel> device_model, std::shared_ptr<DatabaseHandler> database_handler,
                         std::shared_ptr<MessageQueue<v201::MessageType>> message_queue,
                         const std::string& message_log_path, const std::shared_ptr<EvseSecurity> evse_security,
                         const Callbacks& callbacks) :
    ocpp::ChargingStationBase(evse_security),
    message_queue(message_queue),
    device_model(device_model),
    database_handler(database_handler),
    registration_status(RegistrationStatusEnum::Rejected),
    skip_invalid_csms_certificate_notifications(false),
    reset_scheduled(false),
    reset_scheduled_evseids{},
    firmware_status(FirmwareStatusEnum::Idle),
    upload_log_status(UploadLogStatusEnum::Idle),
    bootreason(BootReasonEnum::PowerUp),
    ocsp_updater(this->evse_security, this->send_callback<GetCertificateStatusRequest, GetCertificateStatusResponse>(
                                          MessageType::GetCertificateStatusResponse)),
    monitoring_updater(
        device_model, [this](const std::vector<EventData>& events) { this->notify_event_req(events); },
        [this]() { return this->is_offline(); }),
    client_certificate_expiration_check_timer([this]() { this->scheduled_check_client_certificate_expiration(); }),
    v2g_certificate_expiration_check_timer([this]() { this->scheduled_check_v2g_certificate_expiration(); }),
    callbacks(callbacks) {

    if (!this->device_model) {
        EVLOG_AND_THROW(std::invalid_argument("Device model should not be null"));
    }

    // Make sure the received callback struct is completely filled early before we actually start running
    if (!this->callbacks.all_callbacks_valid(this->device_model)) {
        EVLOG_AND_THROW(std::invalid_argument("All non-optional callbacks must be supplied"));
    }

    if (!this->database_handler) {
        EVLOG_AND_THROW(std::invalid_argument("Database handler should not be null"));
    }

    initialize(evse_connector_structure, message_log_path);
}

ChargePoint::ChargePoint(const std::map<int32_t, int32_t>& evse_connector_structure,
                         std::unique_ptr<DeviceModelStorageInterface> device_model_storage_interface,
                         const std::string& ocpp_main_path, const std::string& core_database_path,
                         const std::string& sql_init_path, const std::string& message_log_path,
                         const std::shared_ptr<EvseSecurity> evse_security, const Callbacks& callbacks) :
    ChargePoint(
        evse_connector_structure, std::make_shared<DeviceModel>(std::move(device_model_storage_interface)),
        std::make_shared<DatabaseHandler>(
            std::make_unique<common::DatabaseConnection>(fs::path(core_database_path) / "cp.db"), sql_init_path),
        nullptr /* message_queue initialized in this constructor */, message_log_path, evse_security, callbacks) {
}

ChargePoint::ChargePoint(const std::map<int32_t, int32_t>& evse_connector_structure,
                         const std::string& device_model_storage_address, const bool initialize_device_model,
                         const std::string& device_model_migration_path, const std::string& device_model_config_path,
                         const std::string& ocpp_main_path, const std::string& core_database_path,
                         const std::string& sql_init_path, const std::string& message_log_path,
                         const std::shared_ptr<EvseSecurity> evse_security, const Callbacks& callbacks) :
    ChargePoint(evse_connector_structure,
                std::make_unique<DeviceModelStorageSqlite>(device_model_storage_address, device_model_migration_path,
                                                           device_model_config_path, initialize_device_model),
                ocpp_main_path, core_database_path, sql_init_path, message_log_path, evse_security, callbacks) {
}

ChargePoint::~ChargePoint() {
}

void ChargePoint::start(BootReasonEnum bootreason, bool start_connecting) {
    this->message_queue->start();

    this->bootreason = bootreason;
    // Trigger all initial status notifications and callbacks related to component state
    // Should be done before sending the BootNotification.req so that the correct states can be reported
    this->component_state_manager->trigger_all_effective_availability_changed_callbacks();
    // get transaction messages from db (if there are any) so they can be sent again.
    this->message_queue->get_persisted_messages_from_db();
    this->boot_notification_req(bootreason);
    // call clear_invalid_charging_profiles when system boots
    this->clear_invalid_charging_profiles();
    if (start_connecting) {
        this->connectivity_manager->connect();
    }

    const std::string firmware_version =
        this->device_model->get_value<std::string>(ControllerComponentVariables::FirmwareVersion);

    if (this->bootreason == BootReasonEnum::RemoteReset) {
        this->security->security_event_notification_req(
            CiString<50>(ocpp::security_events::RESET_OR_REBOOT),
            std::optional<CiString<255>>("Charging Station rebooted due to requested remote reset!"), true, true);
    } else if (this->bootreason == BootReasonEnum::ScheduledReset) {
        this->security->security_event_notification_req(
            CiString<50>(ocpp::security_events::RESET_OR_REBOOT),
            std::optional<CiString<255>>("Charging Station rebooted due to a scheduled reset!"), true, true);
    } else if (this->bootreason == BootReasonEnum::PowerUp) {
        std::string startup_message = "Charging Station powered up! Firmware version: " + firmware_version;
        this->security->security_event_notification_req(CiString<50>(ocpp::security_events::STARTUP_OF_THE_DEVICE),
                                                        std::optional<CiString<255>>(startup_message), true, true);
    } else if (this->bootreason == BootReasonEnum::FirmwareUpdate) {
        std::string startup_message =
            "Charging station reboot after firmware update. Firmware version: " + firmware_version;
        this->security->security_event_notification_req(CiString<50>(ocpp::security_events::FIRMWARE_UPDATED),
                                                        std::optional<CiString<255>>(startup_message), true, true);
    } else {
        std::string startup_message = "Charging station reset or reboot. Firmware version: " + firmware_version;
        this->security->security_event_notification_req(CiString<50>(ocpp::security_events::RESET_OR_REBOOT),
                                                        std::optional<CiString<255>>(startup_message), true, true);
    }
}

void ChargePoint::stop() {
    this->ocsp_updater.stop();
    this->availability->stop_heartbeat_timer();
    this->boot_notification_timer.stop();
    this->connectivity_manager->disconnect();
    this->client_certificate_expiration_check_timer.stop();
    this->v2g_certificate_expiration_check_timer.stop();
    this->monitoring_updater.stop_monitoring();
    this->message_queue->stop();
    this->security->stop_certificate_signed_timer();
}

void ChargePoint::disconnect_websocket() {
    this->connectivity_manager->disconnect();
}

void ChargePoint::on_network_disconnected(OCPPInterfaceEnum ocpp_interface) {
    this->connectivity_manager->on_network_disconnected(ocpp_interface);
}

void ChargePoint::connect_websocket(std::optional<int32_t> network_profile_slot) {
    this->connectivity_manager->connect(network_profile_slot);
}

void ChargePoint::on_firmware_update_status_notification(int32_t request_id,
                                                         const FirmwareStatusEnum& firmware_update_status) {
    if (this->firmware_status == firmware_update_status) {
        if (request_id == -1 or
            this->firmware_status_id.has_value() and this->firmware_status_id.value() == request_id) {
            // already sent, do not send again
            return;
        }
    }
    FirmwareStatusNotificationRequest req;
    req.status = firmware_update_status;
    // Firmware status and id are stored for future trigger message request.
    this->firmware_status = req.status;

    if (request_id != -1) {
        req.requestId = request_id; // L01.FR.20
        this->firmware_status_id = request_id;
    }

    ocpp::Call<FirmwareStatusNotificationRequest> call(req);
    this->message_dispatcher->dispatch_call_async(call);

    if (req.status == FirmwareStatusEnum::Installed) {
        std::string firmwareVersionMessage = "New firmware succesfully installed! Version: ";
        firmwareVersionMessage.append(
            this->device_model->get_value<std::string>(ControllerComponentVariables::FirmwareVersion));
        this->security->security_event_notification_req(CiString<50>(ocpp::security_events::FIRMWARE_UPDATED),
                                                        std::optional<CiString<255>>(firmwareVersionMessage), true,
                                                        true); // L01.FR.31
    } else if (req.status == FirmwareStatusEnum::InvalidSignature) {
        this->security->security_event_notification_req(
            CiString<50>(ocpp::security_events::INVALIDFIRMWARESIGNATURE),
            std::optional<CiString<255>>("Signature of the provided firmware is not valid!"), true,
            true); // L01.FR.03 - critical because TC_L_06_CS requires this message to be sent
    } else if (req.status == FirmwareStatusEnum::InstallVerificationFailed or
               req.status == FirmwareStatusEnum::InstallationFailed) {
        this->restore_all_connector_states();
    }

    if (this->firmware_status_before_installing == req.status) {
        // FIXME(Kai): This is a temporary workaround, because the EVerest System module does not keep track of
        // transactions and can't inquire about their status from the OCPP modules. If the firmware status is expected
        // to become "Installing", but we still have a transaction running, the update will wait for the transaction to
        // finish, and so we send an "InstallScheduled" status. This is necessary for OCTT TC_L_15_CS to pass.
        const auto transaction_active = this->evse_manager->any_transaction_active(std::nullopt);
        if (transaction_active) {
            this->firmware_status = FirmwareStatusEnum::InstallScheduled;
            req.status = firmware_status;
            ocpp::Call<FirmwareStatusNotificationRequest> call(req);
            this->message_dispatcher->dispatch_call_async(call);
        }
        this->change_all_connectors_to_unavailable_for_firmware_update();
    }
}

void ChargePoint::on_session_started(const int32_t evse_id, const int32_t connector_id) {
    this->evse_manager->get_evse(evse_id).submit_event(connector_id, ConnectorEvent::PlugIn);
}

Get15118EVCertificateResponse
ChargePoint::on_get_15118_ev_certificate_request(const Get15118EVCertificateRequest& request) {

    Get15118EVCertificateResponse response;

    if (!this->device_model
             ->get_optional_value<bool>(ControllerComponentVariables::ContractCertificateInstallationEnabled)
             .value_or(false)) {
        EVLOG_warning << "Can not fulfill Get15118EVCertificateRequest because ContractCertificateInstallationEnabled "
                         "is configured as false!";
        response.status = Iso15118EVCertificateStatusEnum::Failed;
        return response;
    }

    EVLOG_debug << "Received Get15118EVCertificateRequest " << request;
    auto future_res = this->message_dispatcher->dispatch_call_async(ocpp::Call<Get15118EVCertificateRequest>(request));

    if (future_res.wait_for(DEFAULT_WAIT_FOR_FUTURE_TIMEOUT) == std::future_status::timeout) {
        EVLOG_warning << "Waiting for Get15118EVCertificateRequest.conf future timed out!";
        response.status = Iso15118EVCertificateStatusEnum::Failed;
        return response;
    }

    const auto response_message = future_res.get();
    EVLOG_debug << "Received Get15118EVCertificateResponse " << response_message.message;
    if (response_message.messageType != MessageType::Get15118EVCertificateResponse) {
        response.status = Iso15118EVCertificateStatusEnum::Failed;
        return response;
    }

    try {
        ocpp::CallResult<Get15118EVCertificateResponse> call_result = response_message.message;
        return call_result.msg;
    } catch (const EnumConversionException& e) {
        EVLOG_error << "EnumConversionException during handling of message: " << e.what();
        auto call_error = CallError(response_message.uniqueId, "FormationViolation", e.what(), json({}));
        this->message_dispatcher->dispatch_call_error(call_error);
        return response;
    }
}

void ChargePoint::on_transaction_started(const int32_t evse_id, const int32_t connector_id,
                                         const std::string& session_id, const DateTime& timestamp,
                                         const ocpp::v201::TriggerReasonEnum trigger_reason,
                                         const MeterValue& meter_start, const std::optional<IdToken>& id_token,
                                         const std::optional<IdToken>& group_id_token,
                                         const std::optional<int32_t>& reservation_id,
                                         const std::optional<int32_t>& remote_start_id,
                                         const ChargingStateEnum charging_state) {

    auto& evse_handle = this->evse_manager->get_evse(evse_id);
    evse_handle.open_transaction(session_id, connector_id, timestamp, meter_start, id_token, group_id_token,
                                 reservation_id, charging_state);

    const auto meter_value = utils::get_meter_value_with_measurands_applied(
        meter_start, utils::get_measurands_vec(this->device_model->get_value<std::string>(
                         ControllerComponentVariables::SampledDataTxStartedMeasurands)));

    const auto& enhanced_transaction = evse_handle.get_transaction();
    Transaction transaction{enhanced_transaction->transactionId};
    transaction.chargingState = charging_state;
    if (remote_start_id.has_value()) {
        transaction.remoteStartId = remote_start_id.value();
        enhanced_transaction->remoteStartId = remote_start_id.value();
    }

    EVSE evse{evse_id};
    evse.connectorId.emplace(connector_id);

    std::optional<std::vector<MeterValue>> opt_meter_value;
    if (!meter_value.sampledValue.empty()) {
        opt_meter_value.emplace(1, meter_value);
    }

    this->transaction_event_req(TransactionEventEnum::Started, timestamp, transaction, trigger_reason,
                                enhanced_transaction->get_seq_no(), std::nullopt, evse, id_token, opt_meter_value,
                                std::nullopt, this->is_offline(), reservation_id);
}

void ChargePoint::on_transaction_finished(const int32_t evse_id, const DateTime& timestamp,
                                          const MeterValue& meter_stop, const ReasonEnum reason,
                                          const TriggerReasonEnum trigger_reason,
                                          const std::optional<IdToken>& id_token,
                                          const std::optional<std::string>& signed_meter_value,
                                          const ChargingStateEnum charging_state) {
    auto& evse_handle = this->evse_manager->get_evse(evse_id);
    auto& enhanced_transaction = evse_handle.get_transaction();
    if (enhanced_transaction == nullptr) {
        EVLOG_warning << "Received notification of finished transaction while no transaction was active";
        return;
    }

    enhanced_transaction->chargingState = charging_state;
    evse_handle.close_transaction(timestamp, meter_stop, reason);
    const auto transaction = enhanced_transaction->get_transaction();
    const auto transaction_id = enhanced_transaction->transactionId.get();

    std::optional<std::vector<ocpp::v201::MeterValue>> meter_values = std::nullopt;
    try {
        meter_values = std::make_optional(utils::get_meter_values_with_measurands_applied(
            this->database_handler->transaction_metervalues_get_all(enhanced_transaction->transactionId.get()),
            utils::get_measurands_vec(
                this->device_model->get_value<std::string>(ControllerComponentVariables::SampledDataTxEndedMeasurands)),
            utils::get_measurands_vec(
                this->device_model->get_value<std::string>(ControllerComponentVariables::AlignedDataTxEndedMeasurands)),
            timestamp,
            this->device_model->get_optional_value<bool>(ControllerComponentVariables::SampledDataSignReadings)
                .value_or(false),
            this->device_model->get_optional_value<bool>(ControllerComponentVariables::AlignedDataSignReadings)
                .value_or(false)));

        if (meter_values.value().empty()) {
            meter_values.reset();
        }
    } catch (const DatabaseException& e) {
        EVLOG_warning << "Could not get metervalues of transaction: " << e.what();
    }

    // E07.FR.02 The field idToken is provided when the authorization of the transaction has been ended
    const std::optional<IdToken> transaction_id_token =
        trigger_reason == ocpp::v201::TriggerReasonEnum::StopAuthorized ? id_token : std::nullopt;

    this->transaction_event_req(TransactionEventEnum::Ended, timestamp, enhanced_transaction->get_transaction(),
                                trigger_reason, enhanced_transaction->get_seq_no(), std::nullopt, std::nullopt,
                                transaction_id_token, meter_values, std::nullopt, this->is_offline(), std::nullopt);

    // K02.FR.05 The transaction is over, so delete the TxProfiles associated with the transaction.
    smart_charging_handler->delete_transaction_tx_profiles(enhanced_transaction->get_transaction().transactionId);
    evse_handle.release_transaction();

    bool send_reset = false;
    if (this->reset_scheduled) {
        // Check if this evse needs to be reset or set to inoperative.
        if (!this->reset_scheduled_evseids.empty()) {
            // There is an evse id in the 'reset scheduled' list, it needs to be
            // reset because it has finished charging.
            if (this->reset_scheduled_evseids.find(evse_id) != this->reset_scheduled_evseids.end()) {
                send_reset = true;
            }
        } else {
            // No evse id is given, whole charging station needs a reset. Wait
            // for last evse id to stop charging.
            bool is_charging = false;
            for (auto const& evse : *this->evse_manager) {
                if (evse.has_active_transaction()) {
                    is_charging = true;
                    break;
                }
            }

            if (is_charging) {
                set_evse_connectors_unavailable(evse_handle, false);
            } else {
                send_reset = true;
            }
        }
    }

    if (send_reset) {
        // Reset evse.
        if (reset_scheduled_evseids.empty()) {
            // This was the last evse that was charging, whole charging station
            // should be rest, send reset.
            this->callbacks.reset_callback(std::nullopt, ResetEnum::OnIdle);
            this->reset_scheduled = false;
        } else {
            // Reset evse that just stopped the transaction.
            this->callbacks.reset_callback(evse_id, ResetEnum::OnIdle);
            // Remove evse id that is just reset.
            this->reset_scheduled_evseids.erase(evse_id);

            // Check if there are more evse's that should be reset.
            if (reset_scheduled_evseids.empty()) {
                // No other evse's should be reset
                this->reset_scheduled = false;
            }
        }

        this->reset_scheduled_evseids.erase(evse_id);
    }

    this->availability->handle_scheduled_change_availability_requests(evse_id);
    this->availability->handle_scheduled_change_availability_requests(0);
}

void ChargePoint::on_session_finished(const int32_t evse_id, const int32_t connector_id) {
    this->evse_manager->get_evse(evse_id).submit_event(connector_id, ConnectorEvent::PlugOut);
}

void ChargePoint::on_authorized(const int32_t evse_id, const int32_t connector_id, const IdToken& id_token) {
    auto& evse = this->evse_manager->get_evse(evse_id);
    if (!evse.has_active_transaction()) {
        // nothing to report in case transaction is not yet open
        return;
    }

    std::unique_ptr<EnhancedTransaction>& transaction = evse.get_transaction();
    if (transaction->id_token_sent) {
        // if transactions id_token_sent is set, it is assumed it has already been reported
        return;
    }

    // set id_token of enhanced_transaction and send TransactionEvent(Updated) with id_token
    transaction->set_id_token_sent();
    this->transaction_event_req(TransactionEventEnum::Updated, ocpp::DateTime(), transaction->get_transaction(),
                                TriggerReasonEnum::Authorized, transaction->get_seq_no(), std::nullopt, std::nullopt,
                                id_token, std::nullopt, std::nullopt, this->is_offline(), std::nullopt);
}

void ChargePoint::on_meter_value(const int32_t evse_id, const MeterValue& meter_value) {
    if (evse_id == 0) {
        // if evseId = 0 then store in the chargepoint metervalues
        this->aligned_data_evse0.set_values(meter_value);
    } else {
        this->evse_manager->get_evse(evse_id).on_meter_value(meter_value);
        this->update_dm_evse_power(evse_id, meter_value);
    }
}

std::string ChargePoint::get_customer_information(const std::optional<CertificateHashDataType> customer_certificate,
                                                  const std::optional<IdToken> id_token,
                                                  const std::optional<CiString<64>> customer_identifier) {
    std::stringstream s;

    // Retrieve possible customer information from application that uses this library
    if (this->callbacks.get_customer_information_callback.has_value()) {
        s << this->callbacks.get_customer_information_callback.value()(customer_certificate, id_token,
                                                                       customer_identifier);
    }

    // Retrieve information from auth cache
    if (id_token.has_value()) {
        const auto hashed_id_token = utils::generate_token_hash(id_token.value());
        try {
            const auto entry = this->authorization->authorization_cache_get_entry(hashed_id_token);
            if (entry.has_value()) {
                s << "Hashed id_token stored in cache: " + hashed_id_token + "\n";
                s << "IdTokenInfo: " << entry->id_token_info;
            }
        } catch (const DatabaseException& e) {
            EVLOG_warning << "Could not get authorization cache entry from database";
        } catch (const json::exception& e) {
            EVLOG_warning << "Could not parse data of IdTokenInfo: " << e.what();
        } catch (const std::exception& e) {
            EVLOG_error << "Unknown Error while parsing IdTokenInfo: " << e.what();
        }
    }

    return s.str();
}

void ChargePoint::clear_customer_information(const std::optional<CertificateHashDataType> customer_certificate,
                                             const std::optional<IdToken> id_token,
                                             const std::optional<CiString<64>> customer_identifier) {
    if (this->callbacks.clear_customer_information_callback.has_value()) {
        this->callbacks.clear_customer_information_callback.value()(customer_certificate, id_token,
                                                                    customer_identifier);
    }

    if (id_token.has_value()) {
        const auto hashed_id_token = utils::generate_token_hash(id_token.value());
        try {
            this->authorization->authorization_cache_delete_entry(hashed_id_token);
        } catch (const DatabaseException& e) {
            EVLOG_error << "Could not delete from table: " << e.what();
        } catch (const std::exception& e) {
            EVLOG_error << "Exception while deleting from auth cache table: " << e.what();
        }
        this->authorization->update_authorization_cache_size();
    }
}

void ChargePoint::configure_message_logging_format(const std::string& message_log_path) {
    auto log_formats = this->device_model->get_value<std::string>(ControllerComponentVariables::LogMessagesFormat);
    bool log_to_console = log_formats.find("console") != log_formats.npos;
    bool detailed_log_to_console = log_formats.find("console_detailed") != log_formats.npos;
    bool log_to_file = log_formats.find("log") != log_formats.npos;
    bool log_to_html = log_formats.find("html") != log_formats.npos;
    bool log_security = log_formats.find("security") != log_formats.npos;
    bool session_logging = log_formats.find("session_logging") != log_formats.npos;
    bool message_callback = log_formats.find("callback") != log_formats.npos;
    std::function<void(const std::string& message, MessageDirection direction)> logging_callback = nullptr;
    bool log_rotation =
        this->device_model->get_optional_value<bool>(ControllerComponentVariables::LogRotation).value_or(false);
    bool log_rotation_date_suffix =
        this->device_model->get_optional_value<bool>(ControllerComponentVariables::LogRotationDateSuffix)
            .value_or(false);
    uint64_t log_rotation_maximum_file_size =
        this->device_model->get_optional_value<uint64_t>(ControllerComponentVariables::LogRotationMaximumFileSize)
            .value_or(0);
    uint64_t log_rotation_maximum_file_count =
        this->device_model->get_optional_value<uint64_t>(ControllerComponentVariables::LogRotationMaximumFileCount)
            .value_or(0);

    if (message_callback) {
        logging_callback = this->callbacks.ocpp_messages_callback.value_or(nullptr);
    }

    if (log_rotation) {
        this->logging = std::make_shared<ocpp::MessageLogging>(
            !log_formats.empty(), message_log_path, "libocpp_201", log_to_console, detailed_log_to_console, log_to_file,
            log_to_html, log_security, session_logging, logging_callback,
            ocpp::LogRotationConfig(log_rotation_date_suffix, log_rotation_maximum_file_size,
                                    log_rotation_maximum_file_count),
            [this](ocpp::LogRotationStatus status) {
                if (status == ocpp::LogRotationStatus::RotatedWithDeletion) {
                    const auto& security_event = ocpp::security_events::SECURITYLOGWASCLEARED;
                    std::string tech_info = "Security log was rotated and an old log was deleted in the process";
                    this->security->security_event_notification_req(CiString<50>(security_event),
                                                                    CiString<255>(tech_info), true,
                                                                    utils::is_critical(security_event));
                }
            });
    } else {
        this->logging = std::make_shared<ocpp::MessageLogging>(
            !log_formats.empty(), message_log_path, DateTime().to_rfc3339(), log_to_console, detailed_log_to_console,
            log_to_file, log_to_html, log_security, session_logging, logging_callback);
    }
}

void ChargePoint::handle_cost_and_tariff(const TransactionEventResponse& response,
                                         const TransactionEventRequest& original_message,
                                         const json& original_transaction_event_response) {
    const bool tariff_enabled = this->is_tariff_enabled();

    const bool cost_enabled = this->is_cost_enabled();

    std::vector<DisplayMessageContent> cost_messages;

    // Check if there is a tariff message and if 'Tariff' is available and enabled
    if (response.updatedPersonalMessage.has_value() and tariff_enabled) {
        MessageContent personal_message = response.updatedPersonalMessage.value();
        DisplayMessageContent message = message_content_to_display_message_content(personal_message);
        cost_messages.push_back(message);

        // If cost is enabled, the message will be sent to the running cost callback. But if it is not enabled, the
        // tariff message will be sent using the display message callback.
        if (!cost_enabled and this->callbacks.set_display_message_callback.has_value() and
            this->callbacks.set_display_message_callback != nullptr) {
            DisplayMessage display_message;
            display_message.message = message;
            display_message.identifier_id = original_message.transactionInfo.transactionId;
            display_message.identifier_type = IdentifierType::TransactionId;
            this->callbacks.set_display_message_callback.value()({display_message});
        }
    }

    // Check if cost is available and enabled, and if there is a totalcost message.
    if (cost_enabled and response.totalCost.has_value() and this->callbacks.set_running_cost_callback.has_value()) {
        RunningCost running_cost;
        std::string total_cost;
        // We use the original string and convert it to a double ourselves, as the nlohmann library converts it to a
        // float first and then multiply by 10^5 for example (5 decimals) will give some rounding errors. With a initial
        // double instead of float, we have (a bit) more accuracy.
        if (original_transaction_event_response.contains("totalCost")) {
            total_cost = original_transaction_event_response.at("totalCost").dump();
            running_cost.cost = stod(total_cost);
        } else {
            running_cost.cost = static_cast<double>(response.totalCost.value());
        }

        if (original_message.eventType == TransactionEventEnum::Ended) {
            running_cost.state = RunningCostState::Finished;
        } else {
            running_cost.state = RunningCostState::Charging;
        }

        running_cost.transaction_id = original_message.transactionInfo.transactionId;

        if (original_message.meterValue.has_value()) {
            const auto& meter_value = original_message.meterValue.value();
            std::optional<float> max_meter_value;
            for (const MeterValue& mv : meter_value) {
                auto it = std::find_if(mv.sampledValue.begin(), mv.sampledValue.end(), [](const SampledValue& value) {
                    return value.measurand == MeasurandEnum::Energy_Active_Import_Register and !value.phase.has_value();
                });
                if (it != mv.sampledValue.end()) {
                    // Found a sampled metervalue we are searching for!
                    if (!max_meter_value.has_value() or max_meter_value.value() < it->value) {
                        max_meter_value = it->value;
                    }
                }
            }
            if (max_meter_value.has_value()) {
                running_cost.meter_value = static_cast<int32_t>(max_meter_value.value());
            }
        }

        running_cost.timestamp = original_message.timestamp;

        if (response.customData.has_value()) {
            // With the current spec, it is not possible to send a qr code as well as a multi language personal
            // message, because there can only be one vendor id in custom data. If you not check the vendor id, it
            // is just possible for a csms to include them both.
            const json& custom_data = response.customData.value();
            if (/*custom_data.contains("vendorId") and
                (custom_data.at("vendorId").get<std::string>() == "org.openchargealliance.org.qrcode") and */
                custom_data.contains("qrCodeText") and
                device_model->get_optional_value<bool>(ControllerComponentVariables::DisplayMessageQRCodeDisplayCapable)
                    .value_or(false)) {
                running_cost.qr_code_text = custom_data.at("qrCodeText");
            }

            // Add multilanguage messages
            if (custom_data.contains("updatedPersonalMessageExtra") and is_multilanguage_enabled()) {
                // Get supported languages, which is stored in the values list of "Language" of
                // "DisplayMessageCtrlr"
                std::optional<VariableMetaData> metadata = device_model->get_variable_meta_data(
                    ControllerComponentVariables::DisplayMessageLanguage.component,
                    ControllerComponentVariables::DisplayMessageLanguage.variable.value());

                std::vector<std::string> supported_languages;

                if (metadata.has_value() and metadata.value().characteristics.valuesList.has_value()) {
                    supported_languages =
                        ocpp::split_string(metadata.value().characteristics.valuesList.value(), ',', true);
                } else {
                    EVLOG_error << "DisplayMessageCtrlr variable Language should have a valuesList with supported "
                                   "languages";
                }

                for (const auto& m : custom_data.at("updatedPersonalMessageExtra").items()) {
                    DisplayMessageContent c = message_content_to_display_message_content(m.value());
                    if (!c.language.has_value()) {
                        EVLOG_warning
                            << "updated personal message extra sent but language unknown: Can not show message.";
                        continue;
                    }

                    if (supported_languages.empty()) {
                        EVLOG_warning << "Can not show personal message as the supported languages are unknown "
                                         "(please set the `valuesList` of `DisplayMessageCtrlr` variable `Language` to "
                                         "set the supported languages)";
                        // Break loop because the next iteration, the supported languages will also not be there.
                        break;
                    }

                    if (std::find(supported_languages.begin(), supported_languages.end(), c.language.value()) !=
                        supported_languages.end()) {
                        cost_messages.push_back(c);
                    } else {
                        EVLOG_warning << "Can not send a personal message text in language " << c.language.value()
                                      << " as it is not supported by the charging station.";
                    }
                }
            }
        }

        if (tariff_enabled and !cost_messages.empty()) {
            running_cost.cost_messages = cost_messages;
        }

        const int number_of_decimals =
            this->device_model->get_optional_value<int>(ControllerComponentVariables::NumberOfDecimalsForCostValues)
                .value_or(DEFAULT_PRICE_NUMBER_OF_DECIMALS);
        uint32_t decimals =
            (number_of_decimals < 0 ? DEFAULT_PRICE_NUMBER_OF_DECIMALS : static_cast<uint32_t>(number_of_decimals));
        const std::optional<std::string> currency =
            this->device_model->get_value<std::string>(ControllerComponentVariables::TariffCostCtrlrCurrency);
        this->callbacks.set_running_cost_callback.value()(running_cost, decimals, currency);
    }
}

bool ChargePoint::is_multilanguage_enabled() const {
    return this->device_model
        ->get_optional_value<bool>(ControllerComponentVariables::CustomImplementationMultiLanguageEnabled)
        .value_or(false);
}

bool ChargePoint::is_tariff_enabled() const {
    return this->device_model->get_optional_value<bool>(ControllerComponentVariables::TariffCostCtrlrAvailableTariff)
               .value_or(false) and
           this->device_model->get_optional_value<bool>(ControllerComponentVariables::TariffCostCtrlrEnabledTariff)
               .value_or(false);
}

bool ChargePoint::is_cost_enabled() const {
    return this->device_model->get_optional_value<bool>(ControllerComponentVariables::TariffCostCtrlrAvailableCost)
               .value_or(false) and
           this->device_model->get_optional_value<bool>(ControllerComponentVariables::TariffCostCtrlrEnabledCost)
               .value_or(false);
}

void ChargePoint::on_unavailable(const int32_t evse_id, const int32_t connector_id) {
    this->evse_manager->get_evse(evse_id).submit_event(connector_id, ConnectorEvent::Unavailable);
}

void ChargePoint::on_enabled(const int32_t evse_id, const int32_t connector_id) {
    this->evse_manager->get_evse(evse_id).submit_event(connector_id, ConnectorEvent::UnavailableCleared);
}

void ChargePoint::on_faulted(const int32_t evse_id, const int32_t connector_id) {
    this->evse_manager->get_evse(evse_id).submit_event(connector_id, ConnectorEvent::Error);
}

void ChargePoint::on_fault_cleared(const int32_t evse_id, const int32_t connector_id) {
    this->evse_manager->get_evse(evse_id).submit_event(connector_id, ConnectorEvent::ErrorCleared);
}

void ChargePoint::on_reserved(const int32_t evse_id, const int32_t connector_id) {
    if (this->reservation != nullptr) {
        this->reservation->on_reserved(evse_id, connector_id);
    }
}

void ChargePoint::on_reservation_cleared(const int32_t evse_id, const int32_t connector_id) {
    if (this->reservation != nullptr) {
        this->reservation->on_reservation_cleared(evse_id, connector_id);
    }
}

bool ChargePoint::on_charging_state_changed(const uint32_t evse_id, const ChargingStateEnum charging_state,
                                            const TriggerReasonEnum trigger_reason) {
    auto& evse = this->evse_manager->get_evse(evse_id);

    std::unique_ptr<EnhancedTransaction>& transaction = evse.get_transaction();
    if (transaction == nullptr) {
        EVLOG_warning << "Can not change charging state: no transaction for evse id " << evse_id;
        return false;
    }

    if (transaction->chargingState == charging_state) {
        EVLOG_debug << "Trying to send charging state changed without actual change, dropping message";
    } else {
        transaction->chargingState = charging_state;
        this->transaction_event_req(TransactionEventEnum::Updated, DateTime(), transaction->get_transaction(),
                                    trigger_reason, transaction->get_seq_no(), std::nullopt, std::nullopt, std::nullopt,
                                    std::nullopt, std::nullopt, this->is_offline(), std::nullopt);
    }
    return true;
}

std::optional<std::string> ChargePoint::get_evse_transaction_id(int32_t evse_id) {
    auto& evse = this->evse_manager->get_evse(evse_id);
    if (!evse.has_active_transaction()) {
        return std::nullopt;
    }
    return evse.get_transaction()->transactionId.get();
}

AuthorizeResponse ChargePoint::validate_token(const IdToken id_token, const std::optional<CiString<10000>>& certificate,
                                              const std::optional<std::vector<OCSPRequestData>>& ocsp_request_data) {
    return this->authorization->validate_token(id_token, certificate, ocsp_request_data);
}

void ChargePoint::on_event(const std::vector<EventData>& events) {
    this->notify_event_req(events);
}

void ChargePoint::on_log_status_notification(UploadLogStatusEnum status, int32_t requestId) {
    LogStatusNotificationRequest request;
    request.status = status;
    request.requestId = requestId;

    // Store for use by the triggerMessage
    this->upload_log_status = status;
    this->upload_log_status_id = requestId;

    ocpp::Call<LogStatusNotificationRequest> call(request);
    this->message_dispatcher->dispatch_call(call);
}

void ChargePoint::on_security_event(const CiString<50>& event_type, const std::optional<CiString<255>>& tech_info,
                                    const std::optional<bool>& critical, const std::optional<DateTime>& timestamp) {
    auto critical_security_event = true;
    if (critical.has_value()) {
        critical_security_event = critical.value();
    } else {
        critical_security_event = utils::is_critical(event_type);
    }
    this->security->security_event_notification_req(event_type, tech_info, false, critical_security_event, timestamp);
}

void ChargePoint::on_variable_changed(const SetVariableData& set_variable_data) {
    this->handle_variable_changed(set_variable_data);
}

void ChargePoint::on_reservation_status(const int32_t reservation_id, const ReservationUpdateStatusEnum status) {
    if (reservation != nullptr) {
        this->reservation->on_reservation_status(reservation_id, status);
    }
}

void ChargePoint::initialize(const std::map<int32_t, int32_t>& evse_connector_structure,
                             const std::string& message_log_path) {
    this->device_model->check_integrity(evse_connector_structure);
    this->database_handler->open_connection();
    this->component_state_manager = std::make_shared<ComponentStateManager>(
        evse_connector_structure, database_handler,
        [this](auto evse_id, auto connector_id, auto status, bool initiated_by_trigger_message) {
            this->update_dm_availability_state(evse_id, connector_id, status);
            if (this->connectivity_manager == nullptr or !this->connectivity_manager->is_websocket_connected() or
                this->registration_status != RegistrationStatusEnum::Accepted) {
                return false;
            } else {
                this->availability->status_notification_req(evse_id, connector_id, status,
                                                            initiated_by_trigger_message);
                return true;
            }
        });
    if (this->callbacks.cs_effective_operative_status_changed_callback.has_value()) {
        this->component_state_manager->set_cs_effective_availability_changed_callback(
            this->callbacks.cs_effective_operative_status_changed_callback.value());
    }
    if (this->callbacks.evse_effective_operative_status_changed_callback.has_value()) {
        this->component_state_manager->set_evse_effective_availability_changed_callback(
            this->callbacks.evse_effective_operative_status_changed_callback.value());
    }
    this->component_state_manager->set_connector_effective_availability_changed_callback(
        this->callbacks.connector_effective_operative_status_changed_callback);

    auto transaction_meter_value_callback = [this](const MeterValue& _meter_value, EnhancedTransaction& transaction) {
        if (_meter_value.sampledValue.empty() or !_meter_value.sampledValue.at(0).context.has_value()) {
            EVLOG_info << "Not sending MeterValue due to no values";
            return;
        }

        auto type = _meter_value.sampledValue.at(0).context.value();
        if (type != ReadingContextEnum::Sample_Clock and type != ReadingContextEnum::Sample_Periodic) {
            EVLOG_info << "Not sending MeterValue due to wrong context";
            return;
        }

        const auto filter_vec = utils::get_measurands_vec(this->device_model->get_value<std::string>(
            type == ReadingContextEnum::Sample_Clock ? ControllerComponentVariables::AlignedDataMeasurands
                                                     : ControllerComponentVariables::SampledDataTxUpdatedMeasurands));

        const auto filtered_meter_value = utils::get_meter_value_with_measurands_applied(_meter_value, filter_vec);

        if (!filtered_meter_value.sampledValue.empty()) {
            const auto trigger = type == ReadingContextEnum::Sample_Clock ? TriggerReasonEnum::MeterValueClock
                                                                          : TriggerReasonEnum::MeterValuePeriodic;
            this->transaction_event_req(TransactionEventEnum::Updated, DateTime(), transaction, trigger,
                                        transaction.get_seq_no(), std::nullopt, std::nullopt, std::nullopt,
                                        std::vector<MeterValue>(1, filtered_meter_value), std::nullopt,
                                        this->is_offline(), std::nullopt);
        }
    };

    this->evse_manager = std::make_unique<EvseManager>(
        evse_connector_structure, *this->device_model, this->database_handler, component_state_manager,
        transaction_meter_value_callback, this->callbacks.pause_charging_callback);

    this->smart_charging_handler =
        std::make_shared<SmartChargingHandler>(*this->evse_manager, this->device_model, *this->database_handler);

    this->configure_message_logging_format(message_log_path);
    this->monitoring_updater.start_monitoring();

    this->connectivity_manager =
        std::make_unique<ConnectivityManager>(*this->device_model, this->evse_security, this->logging,
                                              std::bind(&ChargePoint::message_callback, this, std::placeholders::_1));

    this->connectivity_manager->set_websocket_connected_callback(
        [this](int configuration_slot, const NetworkConnectionProfile& network_connection_profile,
               const OcppProtocolVersion ocpp_version) {
            this->websocket_connected_callback(configuration_slot, network_connection_profile, ocpp_version);
        });
    this->connectivity_manager->set_websocket_disconnected_callback(
        [this](int configuration_slot, const NetworkConnectionProfile& network_connection_profile, auto) {
            this->websocket_disconnected_callback(configuration_slot, network_connection_profile);
        });
    this->connectivity_manager->set_websocket_connection_failed_callback(
        std::bind(&ChargePoint::websocket_connection_failed, this, std::placeholders::_1));

    if (this->message_queue == nullptr) {
        std::set<v201::MessageType> message_types_discard_for_queueing;
        try {
            const auto message_types_discard_for_queueing_csl = ocpp::split_string(
                this->device_model
                    ->get_optional_value<std::string>(ControllerComponentVariables::MessageTypesDiscardForQueueing)
                    .value_or(""),
                ',');
            std::transform(message_types_discard_for_queueing_csl.begin(), message_types_discard_for_queueing_csl.end(),
                           std::inserter(message_types_discard_for_queueing, message_types_discard_for_queueing.end()),
                           [](const std::string element) { return conversions::string_to_messagetype(element); });
        } catch (const StringToEnumException& e) {
            EVLOG_warning << "Could not convert configured MessageType value of MessageTypesDiscardForQueueing. Please "
                             "check you configuration: "
                          << e.what();
        } catch (...) {
            EVLOG_warning << "Could not apply MessageTypesDiscardForQueueing configuration";
        }

        this->message_queue = std::make_unique<ocpp::MessageQueue<v201::MessageType>>(
            [this](json message) -> bool { return this->connectivity_manager->send_to_websocket(message.dump()); },
            MessageQueueConfig<v201::MessageType>{
                this->device_model->get_value<int>(ControllerComponentVariables::MessageAttempts),
                this->device_model->get_value<int>(ControllerComponentVariables::MessageAttemptInterval),
                this->device_model->get_optional_value<int>(ControllerComponentVariables::MessageQueueSizeThreshold)
                    .value_or(DEFAULT_MESSAGE_QUEUE_SIZE_THRESHOLD),
                this->device_model->get_optional_value<bool>(ControllerComponentVariables::QueueAllMessages)
                    .value_or(false),
                message_types_discard_for_queueing,
                this->device_model->get_value<int>(ControllerComponentVariables::MessageTimeout)},
            this->database_handler);
    }

    this->message_dispatcher =
        std::make_unique<MessageDispatcher>(*this->message_queue, *this->device_model, registration_status);
    this->data_transfer = std::make_unique<DataTransfer>(
        *this->message_dispatcher, this->callbacks.data_transfer_callback, DEFAULT_WAIT_FOR_FUTURE_TIMEOUT);
    this->security = std::make_unique<Security>(*this->message_dispatcher, *this->device_model, *this->logging,
                                                *this->evse_security, *this->connectivity_manager, this->ocsp_updater,
                                                this->callbacks.security_event_callback);

    if (device_model->get_optional_value<bool>(ControllerComponentVariables::ReservationCtrlrAvailable)
            .value_or(false)) {
        this->reservation = std::make_unique<Reservation>(
            *this->message_dispatcher, *this->device_model, *this->evse_manager,
            this->callbacks.reserve_now_callback.value(), this->callbacks.cancel_reservation_callback.value(),
            this->callbacks.is_reservation_for_token_callback);
    }

    this->authorization = std::make_unique<Authorization>(*this->message_dispatcher, *this->device_model,
                                                          *this->connectivity_manager.get(),
                                                          *this->database_handler.get(), *this->evse_security.get());
    this->authorization->start_auth_cache_cleanup_thread();

    if (device_model->get_optional_value<bool>(ControllerComponentVariables::DisplayMessageCtrlrAvailable)
            .value_or(false)) {
        this->display_message = std::make_unique<DisplayMessageBlock>(
            *this->message_dispatcher, *this->device_model, *this->evse_manager,
            this->callbacks.get_display_message_callback.value(), this->callbacks.set_display_message_callback.value(),
            this->callbacks.clear_display_message_callback.value());
    }

    this->availability = std::make_unique<Availability>(
        *this->message_dispatcher, *this->device_model, *this->evse_manager, *this->component_state_manager,
        this->callbacks.time_sync_callback, this->callbacks.all_connectors_unavailable_callback);

    if (this->callbacks.configure_network_connection_profile_callback.has_value()) {
        this->connectivity_manager->set_configure_network_connection_profile_callback(
            this->callbacks.configure_network_connection_profile_callback.value());
    }

    Component ocpp_comm_ctrlr = {"OCPPCommCtrlr"};
    Variable field_length = {"FieldLength"};
    field_length.instance = "Get15118EVCertificateResponse.exiResponse";
    this->device_model->set_value(ocpp_comm_ctrlr, field_length, AttributeEnum::Actual,
                                  std::to_string(ISO15118_GET_EV_CERTIFICATE_EXI_RESPONSE_SIZE),
                                  VARIABLE_ATTRIBUTE_VALUE_SOURCE_INTERNAL, true);
}

void ChargePoint::init_certificate_expiration_check_timers() {

    // Timers started with initial delays; callback functions are supposed to re-schedule on their own!

    // Client Certificate only needs to be checked for SecurityProfile 3; if SecurityProfile changes, timers get
    // re-initialized at reconnect
    if (this->device_model->get_value<int>(ControllerComponentVariables::SecurityProfile) == 3) {
        this->client_certificate_expiration_check_timer.timeout(std::chrono::seconds(
            this->device_model
                ->get_optional_value<int>(ControllerComponentVariables::ClientCertificateExpireCheckInitialDelaySeconds)
                .value_or(60)));
    }

    // V2G Certificate timer is started in any case; condition (V2GCertificateInstallationEnabled) is validated in
    // callback (ChargePoint::scheduled_check_v2g_certificate_expiration)
    this->v2g_certificate_expiration_check_timer.timeout(std::chrono::seconds(
        this->device_model
            ->get_optional_value<int>(ControllerComponentVariables::V2GCertificateExpireCheckInitialDelaySeconds)
            .value_or(60)));
}

void ChargePoint::handle_message(const EnhancedMessage<v201::MessageType>& message) {
    const auto& json_message = message.message;
    try {
        switch (message.messageType) {
        case MessageType::BootNotificationResponse:
            this->handle_boot_notification_response(json_message);
            break;
        case MessageType::SetVariables:
            this->handle_set_variables_req(json_message);
            break;
        case MessageType::GetVariables:
            this->handle_get_variables_req(message);
            break;
        case MessageType::GetBaseReport:
            this->handle_get_base_report_req(json_message);
            break;
        case MessageType::GetReport:
            this->handle_get_report_req(message);
            break;
        case MessageType::Reset:
            this->handle_reset_req(json_message);
            break;
        case MessageType::ChangeAvailability:
        case MessageType::HeartbeatResponse:
            this->availability->handle_message(message);
            break;
        case MessageType::SetNetworkProfile:
            this->handle_set_network_profile_req(json_message);
            break;
        case MessageType::TransactionEventResponse:
            this->handle_transaction_event_response(message);
            break;
        case MessageType::RequestStartTransaction:
            this->handle_remote_start_transaction_request(json_message);
            break;
        case MessageType::RequestStopTransaction:
            this->handle_remote_stop_transaction_request(json_message);
            break;
        case MessageType::DataTransfer:
            this->data_transfer->handle_message(message);
            break;
        case MessageType::GetLog:
            this->handle_get_log_req(json_message);
            break;
        case MessageType::ClearCache:
        case MessageType::SendLocalList:
        case MessageType::GetLocalListVersion:
            this->authorization->handle_message(message);
            break;
        case MessageType::UpdateFirmware:
            this->handle_firmware_update_req(json_message);
            break;
        case MessageType::UnlockConnector:
            this->handle_unlock_connector(json_message);
            break;
        case MessageType::TriggerMessage:
            this->handle_trigger_message(json_message);
            break;
        case MessageType::ReserveNow:
        case MessageType::CancelReservation:
            if (this->reservation != nullptr) {
                this->reservation->handle_message(message);
            } else {
                send_not_implemented_error(message.uniqueId, message.messageTypeId);
            }
            break;
        case MessageType::CertificateSigned:
        case MessageType::SignCertificateResponse:
            this->security->handle_message(message);
            break;
        case MessageType::GetTransactionStatus:
            this->handle_get_transaction_status(json_message);
            break;
        case MessageType::GetInstalledCertificateIds:
            this->handle_get_installed_certificate_ids_req(json_message);
            break;
        case MessageType::InstallCertificate:
            this->handle_install_certificate_req(json_message);
            break;
        case MessageType::DeleteCertificate:
            this->handle_delete_certificate_req(json_message);
            break;
        case MessageType::CustomerInformation:
            this->handle_customer_information_req(json_message);
            break;
        case MessageType::SetChargingProfile:
            this->handle_set_charging_profile_req(json_message);
            break;
        case MessageType::ClearChargingProfile:
            this->handle_clear_charging_profile_req(json_message);
            break;
        case MessageType::GetChargingProfiles:
            this->handle_get_charging_profiles_req(json_message);
            break;
        case MessageType::GetCompositeSchedule:
            this->handle_get_composite_schedule_req(json_message);
            break;
        case MessageType::SetMonitoringBase:
            this->handle_set_monitoring_base_req(json_message);
            break;
        case MessageType::SetMonitoringLevel:
            this->handle_set_monitoring_level_req(json_message);
            break;
        case MessageType::SetVariableMonitoring:
            this->handle_set_variable_monitoring_req(message);
            break;
        case MessageType::GetMonitoringReport:
            this->handle_get_monitoring_report_req(json_message);
            break;
        case MessageType::ClearVariableMonitoring:
            this->handle_clear_variable_monitoring_req(json_message);
            break;
        case MessageType::GetDisplayMessages:
        case MessageType::SetDisplayMessage:
        case MessageType::ClearDisplayMessage:
            if (this->display_message != nullptr) {
                this->display_message->handle_message(message);
            } else {
                send_not_implemented_error(message.uniqueId, message.messageTypeId);
            }
            break;
        case MessageType::CostUpdated:
            this->handle_costupdated_req(json_message);
            break;
        default:
            send_not_implemented_error(message.uniqueId, message.messageTypeId);
            break;
        }
    } catch (const MessageTypeNotImplementedException& e) {
        EVLOG_warning << e.what();
        send_not_implemented_error(message.uniqueId, message.messageTypeId);
    }
}

void ChargePoint::message_callback(const std::string& message) {
    EnhancedMessage<v201::MessageType> enhanced_message;
    try {
        enhanced_message = this->message_queue->receive(message);
    } catch (const json::exception& e) {
        this->logging->central_system("Unknown", message);
        EVLOG_error << "JSON exception during reception of message: " << e.what();
        this->message_dispatcher->dispatch_call_error(
            CallError(MessageId("-1"), "RpcFrameworkError", e.what(), json({})));
        const auto& security_event = ocpp::security_events::INVALIDMESSAGES;
        this->security->security_event_notification_req(CiString<50>(security_event), CiString<255>(message), true,
                                                        utils::is_critical(security_event));
        return;
    } catch (const EnumConversionException& e) {
        EVLOG_error << "EnumConversionException during handling of message: " << e.what();
        auto call_error = CallError(MessageId("-1"), "FormationViolation", e.what(), json({}));
        this->message_dispatcher->dispatch_call_error(call_error);
        const auto& security_event = ocpp::security_events::INVALIDMESSAGES;
        this->security->security_event_notification_req(CiString<50>(security_event), CiString<255>(message), true,
                                                        utils::is_critical(security_event));
        return;
    }

    enhanced_message.message_size = message.size();
    auto json_message = enhanced_message.message;
    this->logging->central_system(conversions::messagetype_to_string(enhanced_message.messageType), message);
    try {
        if (this->registration_status == RegistrationStatusEnum::Accepted) {
            this->handle_message(enhanced_message);
        } else if (this->registration_status == RegistrationStatusEnum::Pending) {
            if (enhanced_message.messageType == MessageType::BootNotificationResponse) {
                this->handle_boot_notification_response(json_message);
            } else {
                // TODO(piet): Check what kind of messages we should accept in Pending state
                if (enhanced_message.messageType == MessageType::GetVariables or
                    enhanced_message.messageType == MessageType::SetVariables or
                    enhanced_message.messageType == MessageType::GetBaseReport or
                    enhanced_message.messageType == MessageType::GetReport or
                    enhanced_message.messageType == MessageType::NotifyReportResponse or
                    enhanced_message.messageType == MessageType::TriggerMessage) {
                    this->handle_message(enhanced_message);
                } else if (enhanced_message.messageType == MessageType::RequestStartTransaction) {
                    // Send rejected: B02.FR.05
                    RequestStartTransactionResponse response;
                    response.status = RequestStartStopStatusEnum::Rejected;
                    const ocpp::CallResult<RequestStartTransactionResponse> call_result(response,
                                                                                        enhanced_message.uniqueId);
                    this->message_dispatcher->dispatch_call_result(call_result);
                } else if (enhanced_message.messageType == MessageType::RequestStopTransaction) {
                    // Send rejected: B02.FR.05
                    RequestStopTransactionResponse response;
                    response.status = RequestStartStopStatusEnum::Rejected;
                    const ocpp::CallResult<RequestStopTransactionResponse> call_result(response,
                                                                                       enhanced_message.uniqueId);
                    this->message_dispatcher->dispatch_call_result(call_result);
                } else {
                    std::string const call_error_message =
                        "Received invalid MessageType: " +
                        conversions::messagetype_to_string(enhanced_message.messageType) +
                        " from CSMS while in state Pending";
                    EVLOG_warning << call_error_message;
                    // B02.FR.09 send CALLERROR SecurityError
                    const auto call_error =
                        CallError(enhanced_message.uniqueId, "SecurityError", call_error_message, json({}));
                    this->message_dispatcher->dispatch_call_error(call_error);
                }
            }
        } else if (this->registration_status == RegistrationStatusEnum::Rejected) {
            if (enhanced_message.messageType == MessageType::BootNotificationResponse) {
                this->handle_boot_notification_response(json_message);
            } else if (enhanced_message.messageType == MessageType::TriggerMessage) {
                Call<TriggerMessageRequest> call(json_message);
                if (call.msg.requestedMessage == MessageTriggerEnum::BootNotification) {
                    this->handle_message(enhanced_message);
                } else {
                    const auto error_message =
                        "Received TriggerMessage with requestedMessage != BootNotification before "
                        "having received an accepted BootNotificationResponse";
                    EVLOG_warning << error_message;
                    const auto call_error = CallError(enhanced_message.uniqueId, "SecurityError", "", json({}));
                    this->message_dispatcher->dispatch_call_error(call_error);
                }
            } else {
                const auto error_message = "Received other message than BootNotificationResponse before "
                                           "having received an accepted BootNotificationResponse";
                EVLOG_warning << error_message;
                const auto call_error = CallError(enhanced_message.uniqueId, "SecurityError", "", json({}, true));
                this->message_dispatcher->dispatch_call_error(call_error);
            }
        }
    } catch (const EvseOutOfRangeException& e) {
        EVLOG_error << "Exception during handling of message: " << e.what();
        auto call_error = CallError(enhanced_message.uniqueId, "OccurrenceConstraintViolation", e.what(), json({}));
        this->message_dispatcher->dispatch_call_error(call_error);
    } catch (const ConnectorOutOfRangeException& e) {
        EVLOG_error << "Exception during handling of message: " << e.what();
        auto call_error = CallError(enhanced_message.uniqueId, "OccurrenceConstraintViolation", e.what(), json({}));
        this->message_dispatcher->dispatch_call_error(call_error);
    } catch (const EnumConversionException& e) {
        EVLOG_error << "EnumConversionException during handling of message: " << e.what();
        auto call_error = CallError(enhanced_message.uniqueId, "FormationViolation", e.what(), json({}));
        this->message_dispatcher->dispatch_call_error(call_error);
    } catch (const TimePointParseException& e) {
        EVLOG_error << "Exception during handling of message: " << e.what();
        auto call_error = CallError(enhanced_message.uniqueId, "FormationViolation", e.what(), json({}));
        this->message_dispatcher->dispatch_call_error(call_error);
    } catch (json::exception& e) {
        EVLOG_error << "JSON exception during handling of message: " << e.what();
        if (json_message.is_array() and json_message.size() > MESSAGE_ID) {
            auto call_error = CallError(enhanced_message.uniqueId, "FormationViolation", e.what(), json({}));
            this->message_dispatcher->dispatch_call_error(call_error);
        }
    }
}

MeterValue ChargePoint::get_latest_meter_value_filtered(const MeterValue& meter_value, ReadingContextEnum context,
                                                        const RequiredComponentVariable& component_variable) {
    auto filtered_meter_value = utils::get_meter_value_with_measurands_applied(
        meter_value, utils::get_measurands_vec(this->device_model->get_value<std::string>(component_variable)));
    for (auto& sampled_value : filtered_meter_value.sampledValue) {
        sampled_value.context = context;
    }
    return filtered_meter_value;
}

void ChargePoint::change_all_connectors_to_unavailable_for_firmware_update() {
    ChangeAvailabilityResponse response;
    response.status = ChangeAvailabilityStatusEnum::Scheduled;

    ChangeAvailabilityRequest msg;
    msg.operationalStatus = OperationalStatusEnum::Inoperative;

    const auto transaction_active = this->evse_manager->any_transaction_active(std::nullopt);

    if (!transaction_active) {
        // execute change availability if possible
        for (auto& evse : *this->evse_manager) {
            if (!evse.has_active_transaction()) {
                set_evse_connectors_unavailable(evse, false);
            }
        }
        // Check succeeded, trigger the callback if needed
        if (this->callbacks.all_connectors_unavailable_callback.has_value() and
            this->evse_manager->are_all_connectors_effectively_inoperative()) {
            this->callbacks.all_connectors_unavailable_callback.value()();
        }
    } else if (response.status == ChangeAvailabilityStatusEnum::Scheduled) {
        // put all EVSEs to unavailable that do not have active transaction
        for (auto& evse : *this->evse_manager) {
            if (!evse.has_active_transaction()) {
                set_evse_connectors_unavailable(evse, false);
            } else {
                EVSE e;
                e.id = evse.get_id();
                msg.evse = e;
                this->availability->set_scheduled_change_availability_requests(evse.get_id(), {msg, false});
            }
        }
    }
}

void ChargePoint::restore_all_connector_states() {
    for (auto& evse : *this->evse_manager) {
        uint32_t number_of_connectors = evse.get_number_of_connectors();

        for (uint32_t i = 1; i <= number_of_connectors; ++i) {
            evse.restore_connector_operative_status(static_cast<int32_t>(i));
        }
    }
}

void ChargePoint::update_aligned_data_interval() {
    auto interval =
        std::chrono::seconds(this->device_model->get_value<int>(ControllerComponentVariables::AlignedDataInterval));
    if (interval <= 0s) {
        this->aligned_meter_values_timer.stop();
        return;
    }

    this->aligned_meter_values_timer.interval_starting_from(
        [this, interval]() {
            // J01.FR.20 if AlignedDataSendDuringIdle is true and any transaction is active, don't send clock aligned
            // meter values
            if (this->device_model->get_optional_value<bool>(ControllerComponentVariables::AlignedDataSendDuringIdle)
                    .value_or(false)) {
                for (auto const& evse : *this->evse_manager) {
                    if (evse.has_active_transaction()) {
                        return;
                    }
                }
            }

            const bool align_timestamps =
                this->device_model->get_optional_value<bool>(ControllerComponentVariables::RoundClockAlignedTimestamps)
                    .value_or(false);

            // send evseID = 0 values
            auto meter_value = get_latest_meter_value_filtered(this->aligned_data_evse0.retrieve_processed_values(),
                                                               ReadingContextEnum::Sample_Clock,
                                                               ControllerComponentVariables::AlignedDataMeasurands);

            if (!meter_value.sampledValue.empty()) {
                if (align_timestamps) {
                    meter_value.timestamp = utils::align_timestamp(DateTime{}, interval);
                }
                this->meter_values_req(0, std::vector<ocpp::v201::MeterValue>(1, meter_value));
            }
            this->aligned_data_evse0.clear_values();

            for (auto& evse : *this->evse_manager) {
                if (evse.has_active_transaction()) {
                    continue;
                }

                // this will apply configured measurands and possibly reduce the entries of sampledValue
                // according to the configuration
                auto meter_value =
                    get_latest_meter_value_filtered(evse.get_idle_meter_value(), ReadingContextEnum::Sample_Clock,
                                                    ControllerComponentVariables::AlignedDataMeasurands);

                if (align_timestamps) {
                    meter_value.timestamp = utils::align_timestamp(DateTime{}, interval);
                }

                if (!meter_value.sampledValue.empty()) {
                    // J01.FR.14 this is the only case where we send a MeterValue.req
                    this->meter_values_req(evse.get_id(), std::vector<ocpp::v201::MeterValue>(1, meter_value));
                    // clear the values
                }
                evse.clear_idle_meter_values();
            }
        },
        interval, std::chrono::floor<date::days>(date::utc_clock::to_sys(date::utc_clock::now())));
}

/**
 * Determine for a component variable whether it affects the Websocket Connection Options (cf.
 * get_ws_connection_options); return true if it is furthermore writable and does not require a reconnect
 *
 * @param component_variable
 * @return
 */
static bool component_variable_change_requires_websocket_option_update_without_reconnect(
    const ComponentVariable& component_variable) {

    return component_variable == ControllerComponentVariables::RetryBackOffRandomRange or
           component_variable == ControllerComponentVariables::RetryBackOffRepeatTimes or
           component_variable == ControllerComponentVariables::RetryBackOffWaitMinimum or
           component_variable == ControllerComponentVariables::NetworkProfileConnectionAttempts or
           component_variable == ControllerComponentVariables::WebSocketPingInterval;
}

void ChargePoint::handle_variable_changed(const SetVariableData& set_variable_data) {

    ComponentVariable component_variable = {set_variable_data.component, set_variable_data.variable};

    if (set_variable_data.attributeType.has_value() and
        set_variable_data.attributeType.value() != AttributeEnum::Actual) {
        return;
    }

    if (component_variable == ControllerComponentVariables::BasicAuthPassword) {
        if (this->device_model->get_value<int>(ControllerComponentVariables::SecurityProfile) < 3) {
            // TODO: A01.FR.11 log the change of BasicAuth in Security Log
            this->connectivity_manager->set_websocket_authorization_key(set_variable_data.attributeValue.get());
        }
    }
    if (component_variable == ControllerComponentVariables::HeartbeatInterval and
        this->registration_status == RegistrationStatusEnum::Accepted) {
        try {
            this->availability->set_heartbeat_timer_interval(
                std::chrono::seconds(std::stoi(set_variable_data.attributeValue.get())));
        } catch (const std::invalid_argument& e) {
            EVLOG_error << "Invalid argument exception while updating the heartbeat interval: " << e.what();
        } catch (const std::out_of_range& e) {
            EVLOG_error << "Out of range exception while updating the heartbeat interval: " << e.what();
        }
    }
    if (component_variable == ControllerComponentVariables::AlignedDataInterval) {
        this->update_aligned_data_interval();
    }

    if (component_variable_change_requires_websocket_option_update_without_reconnect(component_variable)) {
        EVLOG_debug << "Reconfigure websocket due to relevant change of ControllerComponentVariable";
        this->connectivity_manager->set_websocket_connection_options_without_reconnect();
    }

    if (component_variable == ControllerComponentVariables::MessageAttemptInterval) {
        if (component_variable.variable.has_value()) {
            this->message_queue->update_transaction_message_retry_interval(
                this->device_model->get_value<int>(ControllerComponentVariables::MessageAttemptInterval));
        }
    }

    if (component_variable == ControllerComponentVariables::MessageAttempts) {
        if (component_variable.variable.has_value()) {
            this->message_queue->update_transaction_message_attempts(
                this->device_model->get_value<int>(ControllerComponentVariables::MessageAttempts));
        }
    }

    if (component_variable == ControllerComponentVariables::MessageTimeout) {
        if (component_variable.variable.has_value()) {
            this->message_queue->update_message_timeout(
                this->device_model->get_value<int>(ControllerComponentVariables::MessageTimeout));
        }
    }

    // TODO(piet): other special handling of changed variables can be added here...
}

void ChargePoint::handle_variables_changed(const std::map<SetVariableData, SetVariableResult>& set_variable_results) {
    // iterate over set_variable_results
    for (const auto& [set_variable_data, set_variable_result] : set_variable_results) {
        if (set_variable_result.attributeStatus == SetVariableStatusEnum::Accepted) {
            std::optional<MutabilityEnum> mutability =
                this->device_model->get_mutability(set_variable_data.component, set_variable_data.variable,
                                                   set_variable_data.attributeType.value_or(AttributeEnum::Actual));
            // If a nullopt is returned for whatever reason, assume it's write-only to prevent leaking secrets
            if (!mutability.has_value() || (mutability.value() == MutabilityEnum::WriteOnly)) {
                EVLOG_info << "Write-only " << set_variable_data.component.name << ":"
                           << set_variable_data.variable.name << " changed";
            } else {
                EVLOG_info << set_variable_data.component.name << ":" << set_variable_data.variable.name
                           << " changed to " << set_variable_data.attributeValue.get();
            }

            // handles required behavior specified within OCPP2.0.1 (e.g. reconnect when BasicAuthPassword has changed)
            this->handle_variable_changed(set_variable_data);
            // notifies libocpp user application that a variable has changed
            if (this->callbacks.variable_changed_callback.has_value()) {
                this->callbacks.variable_changed_callback.value()(set_variable_data);
            }
        }
    }

    // process all triggered monitors, after a possible disconnect
    this->monitoring_updater.process_triggered_monitors();
}

bool ChargePoint::validate_set_variable(const SetVariableData& set_variable_data) {
    ComponentVariable cv = {set_variable_data.component, set_variable_data.variable};
    if (cv == ControllerComponentVariables::NetworkConfigurationPriority) {
        const auto network_configuration_priorities = ocpp::split_string(set_variable_data.attributeValue.get(), ',');
        const auto active_security_profile =
            this->device_model->get_value<int>(ControllerComponentVariables::SecurityProfile);

        try {
            const auto network_connection_profiles = json::parse(
                this->device_model->get_value<std::string>(ControllerComponentVariables::NetworkConnectionProfiles));
            for (const auto configuration_slot : network_configuration_priorities) {
                auto network_profile_it =
                    std::find_if(network_connection_profiles.begin(), network_connection_profiles.end(),
                                 [configuration_slot](const SetNetworkProfileRequest& network_profile) {
                                     return network_profile.configurationSlot == std::stoi(configuration_slot);
                                 });

                if (network_profile_it == network_connection_profiles.end()) {
                    EVLOG_warning << "Could not find network profile for configurationSlot: " << configuration_slot;
                    return false;
                }

                auto network_profile = SetNetworkProfileRequest(*network_profile_it).connectionData;

                if (network_profile.securityProfile <= active_security_profile) {
                    continue;
                }

                if (network_profile.securityProfile == 3 and
                    this->evse_security
                            ->get_leaf_certificate_info(ocpp::CertificateSigningUseEnum::ChargingStationCertificate)
                            .status != ocpp::GetCertificateInfoStatus::Accepted) {
                    EVLOG_warning << "SecurityProfile of configurationSlot: " << configuration_slot
                                  << " is 3 but no CSMS Leaf Certificate is installed";
                    return false;
                }
                if (network_profile.securityProfile >= 2 and
                    !this->evse_security->is_ca_certificate_installed(ocpp::CaCertificateType::CSMS)) {
                    EVLOG_warning << "SecurityProfile of configurationSlot: " << configuration_slot
                                  << " is >= 2 but no CSMS Root Certifciate is installed";
                    return false;
                }
            }
        } catch (const std::invalid_argument& e) {
            EVLOG_warning << "NetworkConfigurationPriority contains at least one value which is not an integer: "
                          << set_variable_data.attributeValue.get();
            return false;
        } catch (const json::exception& e) {
            EVLOG_warning << "Could not parse NetworkConnectionProfiles or SetNetworkProfileRequest: " << e.what();
            return false;
        }
    }
    return true;
    // TODO(piet): other special validating of variables requested to change can be added here...
}

std::map<SetVariableData, SetVariableResult>
ChargePoint::set_variables_internal(const std::vector<SetVariableData>& set_variable_data_vector,
                                    const std::string& source, const bool allow_read_only) {
    std::map<SetVariableData, SetVariableResult> response;

    // iterate over the set_variable_data_vector
    for (const auto& set_variable_data : set_variable_data_vector) {
        SetVariableResult set_variable_result;
        set_variable_result.component = set_variable_data.component;
        set_variable_result.variable = set_variable_data.variable;
        set_variable_result.attributeType = set_variable_data.attributeType.value_or(AttributeEnum::Actual);

        // validates variable against business logic of the spec
        if (this->validate_set_variable(set_variable_data)) {
            // attempt to set the value includes device model validation
            set_variable_result.attributeStatus =
                this->device_model->set_value(set_variable_data.component, set_variable_data.variable,
                                              set_variable_data.attributeType.value_or(AttributeEnum::Actual),
                                              set_variable_data.attributeValue.get(), source, allow_read_only);
        } else {
            set_variable_result.attributeStatus = SetVariableStatusEnum::Rejected;
        }
        response[set_variable_data] = set_variable_result;
    }

    return response;
}

ocpp::ReservationCheckStatus
ChargePoint::is_evse_reserved_for_other(EvseInterface& evse, const IdToken& id_token,
                                        const std::optional<IdToken>& group_id_token) const {
    if (this->reservation != nullptr) {
        return this->reservation->is_evse_reserved_for_other(evse, id_token, group_id_token);
    }

    return ReservationCheckStatus::NotReserved;
}

bool ChargePoint::is_evse_connector_available(EvseInterface& evse) const {
    if (evse.has_active_transaction()) {
        // If an EV is connected and has no authorization yet then the status is 'Occupied' and the
        // RemoteStartRequest should still be accepted. So this is the 'occupied' check instead.
        return false;
    }

    const uint32_t connectors = evse.get_number_of_connectors();
    for (uint32_t i = 1; i <= connectors; ++i) {
        const ConnectorStatusEnum status =
            evse.get_connector(static_cast<int32_t>(i))->get_effective_connector_status();

        // At least one of the connectors is available / not faulted.
        if (status != ConnectorStatusEnum::Faulted and status != ConnectorStatusEnum::Unavailable) {
            return true;
        }
    }

    // Connectors are faulted or unavailable.
    return false;
}

<<<<<<< HEAD
void ChargePoint::set_evse_connectors_unavailable(EvseInterface& evse, bool persist) {
    uint32_t number_of_connectors = evse.get_number_of_connectors();

    for (uint32_t i = 1; i <= number_of_connectors; ++i) {
        evse.set_connector_operative_status(static_cast<int32_t>(i), OperationalStatusEnum::Inoperative, persist);
    }
}

bool ChargePoint::is_connector_available(const uint32_t evse_id, std::optional<CiString<20>> connector_type) {
    EvseInterface* evse;
    try {
        evse = &evse_manager->get_evse(static_cast<int32_t>(evse_id));
    } catch (const EvseOutOfRangeException&) {
        EVLOG_error << "Evse id " << evse_id << " is not a valid evse id.";
        return false;
    }

    std::optional<ConnectorStatusEnum> status =
        evse->get_connector_status(connector_type.value_or(ConnectorEnumStringType::Unknown));
    if (!status.has_value()) {
        return false;
    }

    return status.value() == ConnectorStatusEnum::Available;
}

bool ChargePoint::does_connector_exist(const uint32_t evse_id, std::optional<CiString<20>> connector_type) {
=======
bool ChargePoint::does_connector_exist(const uint32_t evse_id, std::optional<ConnectorEnum> connector_type) {
>>>>>>> 1fa8fa0e
    EvseInterface* evse;
    try {
        evse = &evse_manager->get_evse(static_cast<int32_t>(evse_id));
    } catch (const EvseOutOfRangeException&) {
        EVLOG_error << "Evse id " << evse_id << " is not a valid evse id.";
        return false;
    }

    return evse->does_connector_exist(connector_type.value_or(ConnectorEnumStringType::Unknown));
}

bool ChargePoint::is_offline() {
    return !this->connectivity_manager->is_websocket_connected();
}

void ChargePoint::boot_notification_req(const BootReasonEnum& reason, const bool initiated_by_trigger_message) {
    EVLOG_debug << "Sending BootNotification";
    BootNotificationRequest req;

    ChargingStation charging_station;
    charging_station.model = this->device_model->get_value<std::string>(ControllerComponentVariables::ChargePointModel);
    charging_station.vendorName =
        this->device_model->get_value<std::string>(ControllerComponentVariables::ChargePointVendor);
    charging_station.firmwareVersion.emplace(
        this->device_model->get_value<std::string>(ControllerComponentVariables::FirmwareVersion));
    charging_station.serialNumber.emplace(
        this->device_model->get_value<std::string>(ControllerComponentVariables::ChargeBoxSerialNumber));

    req.reason = reason;
    req.chargingStation = charging_station;

    ocpp::Call<BootNotificationRequest> call(req);
    this->message_dispatcher->dispatch_call(call, initiated_by_trigger_message);
}

void ChargePoint::notify_report_req(const int request_id, const std::vector<ReportData>& report_data) {

    NotifyReportRequest req;
    req.requestId = request_id;
    req.seqNo = 0;
    req.generatedAt = ocpp::DateTime();
    req.reportData.emplace(report_data);
    req.tbc = false;

    if (report_data.size() <= 1) {
        ocpp::Call<NotifyReportRequest> call(req);
        this->message_dispatcher->dispatch_call(call);
    } else {
        NotifyReportRequestsSplitter splitter{
            req,
            this->device_model->get_optional_value<size_t>(ControllerComponentVariables::MaxMessageSize)
                .value_or(DEFAULT_MAX_MESSAGE_SIZE),
            [this]() { return ocpp::create_message_id(); }};
        for (const auto& msg : splitter.create_call_payloads()) {
            this->message_queue->push_call(msg);
        }
    }
}

void ChargePoint::transaction_event_req(const TransactionEventEnum& event_type, const DateTime& timestamp,
                                        const ocpp::v201::Transaction& transaction,
                                        const ocpp::v201::TriggerReasonEnum& trigger_reason, const int32_t seq_no,
                                        const std::optional<int32_t>& cable_max_current,
                                        const std::optional<ocpp::v201::EVSE>& evse,
                                        const std::optional<ocpp::v201::IdToken>& id_token,
                                        const std::optional<std::vector<ocpp::v201::MeterValue>>& meter_value,
                                        const std::optional<int32_t>& number_of_phases_used, const bool offline,
                                        const std::optional<int32_t>& reservation_id,
                                        const bool initiated_by_trigger_message) {
    TransactionEventRequest req;
    req.eventType = event_type;
    req.timestamp = timestamp;
    req.transactionInfo = transaction;
    req.triggerReason = trigger_reason;
    req.seqNo = seq_no;
    req.cableMaxCurrent = cable_max_current;
    req.evse = evse;
    req.idToken = id_token;
    req.meterValue = meter_value;
    req.numberOfPhasesUsed = number_of_phases_used;
    req.offline = offline;
    req.reservationId = reservation_id;

    ocpp::Call<TransactionEventRequest> call(req);

    // Check if id token is in the remote start map, because when a remote
    // start request is done, the first transaction event request should
    // always contain trigger reason 'RemoteStart'.
    auto it = std::find_if(
        remote_start_id_per_evse.begin(), remote_start_id_per_evse.end(),
        [&id_token, &evse](const std::pair<int32_t, std::pair<IdToken, int32_t>>& remote_start_per_evse) {
            if (id_token.has_value() and remote_start_per_evse.second.first.idToken == id_token.value().idToken) {

                if (remote_start_per_evse.first == 0) {
                    return true;
                }

                if (evse.has_value() and evse.value().id == remote_start_per_evse.first) {
                    return true;
                }
            }
            return false;
        });

    if (it != remote_start_id_per_evse.end()) {
        // Found remote start. Set remote start id and the trigger reason.
        call.msg.triggerReason = TriggerReasonEnum::RemoteStart;
        call.msg.transactionInfo.remoteStartId = it->second.second;

        remote_start_id_per_evse.erase(it);
    }

    this->message_dispatcher->dispatch_call(call, initiated_by_trigger_message);

    if (this->callbacks.transaction_event_callback.has_value()) {
        this->callbacks.transaction_event_callback.value()(req);
    }
}

void ChargePoint::meter_values_req(const int32_t evse_id, const std::vector<MeterValue>& meter_values,
                                   const bool initiated_by_trigger_message) {
    MeterValuesRequest req;
    req.evseId = evse_id;
    req.meterValue = meter_values;

    ocpp::Call<MeterValuesRequest> call(req);
    this->message_dispatcher->dispatch_call(call, initiated_by_trigger_message);
}

void ChargePoint::report_charging_profile_req(const int32_t request_id, const int32_t evse_id,
                                              const CiString<20> source, const std::vector<ChargingProfile>& profiles,
                                              const bool tbc) {
    ReportChargingProfilesRequest req;
    req.requestId = request_id;
    req.evseId = evse_id;
    req.chargingLimitSource = source;
    req.chargingProfile = profiles;
    req.tbc = tbc;

    ocpp::Call<ReportChargingProfilesRequest> call(req);
    this->message_dispatcher->dispatch_call(call);
}

void ChargePoint::report_charging_profile_req(const ReportChargingProfilesRequest& req) {
    ocpp::Call<ReportChargingProfilesRequest> call(req);
    this->message_dispatcher->dispatch_call(call);
}

void ChargePoint::notify_event_req(const std::vector<EventData>& events) {
    NotifyEventRequest req;
    req.eventData = events;
    req.generatedAt = DateTime();
    req.seqNo = 0;

    ocpp::Call<NotifyEventRequest> call(req);
    this->message_dispatcher->dispatch_call(call);
}

void ChargePoint::notify_customer_information_req(const std::string& data, const int32_t request_id) {
    size_t pos = 0;
    int32_t seq_no = 0;
    while (pos < data.length() or pos == 0 and data.empty()) {
        const auto req = [&]() {
            NotifyCustomerInformationRequest req;
            req.data = CiString<512>(data.substr(pos, 512));
            req.seqNo = seq_no;
            req.requestId = request_id;
            req.generatedAt = DateTime();
            req.tbc = data.length() - pos > 512;
            return req;
        }();

        ocpp::Call<NotifyCustomerInformationRequest> call(req);
        this->message_dispatcher->dispatch_call(call);

        pos += 512;
        seq_no++;
    }
}

void ChargePoint::handle_boot_notification_response(CallResult<BootNotificationResponse> call_result) {
    // TODO(piet): B01.FR.06
    // TODO(piet): B01.FR.07
    // TODO(piet): B01.FR.08
    // TODO(piet): B01.FR.09
    // TODO(piet): B01.FR.13
    EVLOG_info << "Received BootNotificationResponse: " << call_result.msg
               << "\nwith messageId: " << call_result.uniqueId;

    const auto msg = call_result.msg;

    this->registration_status = msg.status;

    if (this->registration_status == RegistrationStatusEnum::Accepted) {
        this->message_queue->set_registration_status_accepted();
        // B01.FR.06 Only use boot timestamp if TimeSource contains Heartbeat
        if (this->callbacks.time_sync_callback.has_value() and
            this->device_model->get_value<std::string>(ControllerComponentVariables::TimeSource).find("Heartbeat") !=
                std::string::npos) {
            this->callbacks.time_sync_callback.value()(msg.currentTime);
        }

        this->connectivity_manager->confirm_successful_connection();

        // set timers
        if (msg.interval > 0) {
            this->availability->set_heartbeat_timer_interval(std::chrono::seconds(msg.interval));
        }

        // in case the BootNotification.req was triggered by a TriggerMessage.req the timer might still run
        this->boot_notification_timer.stop();

        this->init_certificate_expiration_check_timers();
        this->update_aligned_data_interval();
        this->component_state_manager->send_status_notification_all_connectors();
        this->ocsp_updater.start();
    } else {
        auto retry_interval = DEFAULT_BOOT_NOTIFICATION_RETRY_INTERVAL;
        if (msg.interval > 0) {
            retry_interval = std::chrono::seconds(msg.interval);
        }
        this->boot_notification_timer.timeout(
            [this, msg]() {
                this->boot_notification_req(BootReasonEnum::PowerUp); // FIXME(piet): Choose correct reason here
            },
            retry_interval);
    }

    if (this->callbacks.boot_notification_callback.has_value()) {
        // call the registered boot notification callback
        callbacks.boot_notification_callback.value()(call_result.msg);
    }
}

void ChargePoint::handle_set_variables_req(Call<SetVariablesRequest> call) {
    const auto msg = call.msg;

    SetVariablesResponse response;

    // set variables but do not allow setting ReadOnly variables
    const auto set_variables_response =
        this->set_variables_internal(msg.setVariableData, VARIABLE_ATTRIBUTE_VALUE_SOURCE_CSMS, false);
    for (const auto& [single_set_variable_data, single_set_variable_result] : set_variables_response) {
        response.setVariableResult.push_back(single_set_variable_result);
    }

    ocpp::CallResult<SetVariablesResponse> call_result(response, call.uniqueId);
    this->message_dispatcher->dispatch_call_result(call_result);

    // post handling of changed variables after the SetVariables.conf has been queued
    this->handle_variables_changed(set_variables_response);
}

void ChargePoint::handle_get_variables_req(const EnhancedMessage<v201::MessageType>& message) {
    Call<GetVariablesRequest> call = message.call_message;
    const auto msg = call.msg;

    const auto max_variables_per_message =
        this->device_model->get_value<int>(ControllerComponentVariables::ItemsPerMessageGetVariables);
    const auto max_bytes_per_message =
        this->device_model->get_value<int>(ControllerComponentVariables::BytesPerMessageGetVariables);

    // B06.FR.16
    if (msg.getVariableData.size() > max_variables_per_message) {
        // send a CALLERROR
        const auto call_error = CallError(call.uniqueId, "OccurenceConstraintViolation", "", json({}));
        this->message_dispatcher->dispatch_call_error(call_error);
        return;
    }

    // B06.FR.17
    if (message.message_size > max_bytes_per_message) {
        // send a CALLERROR
        const auto call_error = CallError(call.uniqueId, "FormatViolation", "", json({}));
        this->message_dispatcher->dispatch_call_error(call_error);
        return;
    }

    GetVariablesResponse response;
    response.getVariableResult = this->get_variables(msg.getVariableData);

    ocpp::CallResult<GetVariablesResponse> call_result(response, call.uniqueId);
    this->message_dispatcher->dispatch_call_result(call_result);
}

void ChargePoint::handle_get_base_report_req(Call<GetBaseReportRequest> call) {
    const auto msg = call.msg;
    GetBaseReportResponse response;
    response.status = GenericDeviceModelStatusEnum::Accepted;

    ocpp::CallResult<GetBaseReportResponse> call_result(response, call.uniqueId);
    this->message_dispatcher->dispatch_call_result(call_result);

    if (response.status == GenericDeviceModelStatusEnum::Accepted) {
        const auto report_data = this->device_model->get_base_report_data(msg.reportBase);
        this->notify_report_req(msg.requestId, report_data);
    }
}

void ChargePoint::handle_get_report_req(const EnhancedMessage<v201::MessageType>& message) {
    Call<GetReportRequest> call = message.call_message;
    const auto msg = call.msg;
    std::vector<ReportData> report_data;
    GetReportResponse response;

    const auto max_items_per_message =
        this->device_model->get_value<int>(ControllerComponentVariables::ItemsPerMessageGetReport);
    const auto max_bytes_per_message =
        this->device_model->get_value<int>(ControllerComponentVariables::BytesPerMessageGetReport);

    // B08.FR.17
    if (msg.componentVariable.has_value() and msg.componentVariable->size() > max_items_per_message) {
        // send a CALLERROR
        const auto call_error = CallError(call.uniqueId, "OccurenceConstraintViolation", "", json({}));
        this->message_dispatcher->dispatch_call_error(call_error);
        return;
    }

    // B08.FR.18
    if (message.message_size > max_bytes_per_message) {
        // send a CALLERROR
        const auto call_error = CallError(call.uniqueId, "FormatViolation", "", json({}));
        this->message_dispatcher->dispatch_call_error(call_error);
        return;
    }

    // if a criteria is not supported then send a not supported response.
    auto sup_criteria =
        this->device_model->get_optional_value<std::string>(ControllerComponentVariables::SupportedCriteria);
    if (sup_criteria.has_value() and msg.componentCriteria.has_value()) {
        for (const auto& criteria : msg.componentCriteria.value()) {
            const auto variable_ = conversions::component_criterion_enum_to_string(criteria);
            if (sup_criteria.value().find(variable_) == std::string::npos) {
                EVLOG_info << "This criteria is not supported: " << variable_;
                response.status = GenericDeviceModelStatusEnum::NotSupported;
                break;
                // TODO: maybe consider adding the reason why in statusInfo
            }
        }
    }

    if (response.status != GenericDeviceModelStatusEnum::NotSupported) {

        // TODO(piet): Propably split this up into several NotifyReport.req depending on ItemsPerMessage /
        // BytesPerMessage
        report_data = this->device_model->get_custom_report_data(msg.componentVariable, msg.componentCriteria);
        if (report_data.empty()) {
            response.status = GenericDeviceModelStatusEnum::EmptyResultSet;
        } else {
            response.status = GenericDeviceModelStatusEnum::Accepted;
        }
    }

    ocpp::CallResult<GetReportResponse> call_result(response, call.uniqueId);
    this->message_dispatcher->dispatch_call_result(call_result);

    if (response.status == GenericDeviceModelStatusEnum::Accepted) {
        this->notify_report_req(msg.requestId, report_data);
    }
}

void ChargePoint::handle_set_network_profile_req(Call<SetNetworkProfileRequest> call) {
    const auto msg = call.msg;

    SetNetworkProfileResponse response;

    if (!this->callbacks.validate_network_profile_callback.has_value()) {
        EVLOG_warning << "No callback registered to validate network profile";
        response.status = SetNetworkProfileStatusEnum::Rejected;
        ocpp::CallResult<SetNetworkProfileResponse> call_result(response, call.uniqueId);
        this->message_dispatcher->dispatch_call_result(call_result);
        return;
    }

    if (msg.connectionData.securityProfile <
        this->device_model->get_value<int>(ControllerComponentVariables::SecurityProfile)) {
        EVLOG_warning << "CSMS attempted to set a network profile with a lower securityProfile";
        response.status = SetNetworkProfileStatusEnum::Rejected;
        ocpp::CallResult<SetNetworkProfileResponse> call_result(response, call.uniqueId);
        this->message_dispatcher->dispatch_call_result(call_result);
        return;
    }

    if (this->callbacks.validate_network_profile_callback.value()(msg.configurationSlot, msg.connectionData) !=
        SetNetworkProfileStatusEnum::Accepted) {
        EVLOG_warning << "CSMS attempted to set a network profile that could not be validated.";
        response.status = SetNetworkProfileStatusEnum::Rejected;
        ocpp::CallResult<SetNetworkProfileResponse> call_result(response, call.uniqueId);
        this->message_dispatcher->dispatch_call_result(call_result);
        return;
    }

    auto network_connection_profiles = json::parse(
        this->device_model->get_value<std::string>(ControllerComponentVariables::NetworkConnectionProfiles));

    int index_to_override = -1;
    int index = 0;
    for (const SetNetworkProfileRequest network_profile : network_connection_profiles) {
        if (network_profile.configurationSlot == msg.configurationSlot) {
            index_to_override = index;
        }
        index++;
    }

    if (index_to_override != -1) {
        // configurationSlot present, so we override
        network_connection_profiles[index_to_override] = msg;
    } else {
        // configurationSlot not present, so we can append
        network_connection_profiles.push_back(msg);
    }

    if (this->device_model->set_value(ControllerComponentVariables::NetworkConnectionProfiles.component,
                                      ControllerComponentVariables::NetworkConnectionProfiles.variable.value(),
                                      AttributeEnum::Actual, network_connection_profiles.dump(),
                                      VARIABLE_ATTRIBUTE_VALUE_SOURCE_INTERNAL) != SetVariableStatusEnum::Accepted) {
        EVLOG_warning << "CSMS attempted to set a network profile that could not be written to the device model";
        response.status = SetNetworkProfileStatusEnum::Rejected;
        ocpp::CallResult<SetNetworkProfileResponse> call_result(response, call.uniqueId);
        this->message_dispatcher->dispatch_call_result(call_result);
        return;
    }

    std::string tech_info = "Received and stored a new network connection profile at configurationSlot: " +
                            std::to_string(msg.configurationSlot);
    EVLOG_info << tech_info;

    const auto& security_event = ocpp::security_events::RECONFIGURATIONOFSECURITYPARAMETERS;
    this->security->security_event_notification_req(CiString<50>(security_event), CiString<255>(tech_info), true,
                                                    utils::is_critical(security_event));

    response.status = SetNetworkProfileStatusEnum::Accepted;
    ocpp::CallResult<SetNetworkProfileResponse> call_result(response, call.uniqueId);
    this->message_dispatcher->dispatch_call_result(call_result);
}

void ChargePoint::handle_reset_req(Call<ResetRequest> call) {
    // TODO(piet): B11.FR.05

    // TODO(piet): B12.FR.05
    // TODO(piet): B12.FR.06
    EVLOG_debug << "Received ResetRequest: " << call.msg << "\nwith messageId: " << call.uniqueId;
    const auto msg = call.msg;

    ResetResponse response;

    // Check if there is an active transaction (on the given evse or if not
    // given, on one of the evse's)
    bool transaction_active = false;
    std::set<int32_t> evse_active_transactions;
    std::set<int32_t> evse_no_transactions;
    if (msg.evseId.has_value() and this->evse_manager->get_evse(msg.evseId.value()).has_active_transaction()) {
        transaction_active = true;
        evse_active_transactions.emplace(msg.evseId.value());
    } else {
        for (const auto& evse : *this->evse_manager) {
            if (evse.has_active_transaction()) {
                transaction_active = true;
                evse_active_transactions.emplace(evse.get_id());
            } else {
                evse_no_transactions.emplace(evse.get_id());
            }
        }
    }

    const auto is_reset_allowed = [&]() {
        if (!this->callbacks.is_reset_allowed_callback(msg.evseId, msg.type)) {
            return false;
        }

        // We dont need to check AllowReset if evseId is not set and can directly return true
        if (!msg.evseId.has_value()) {
            return true;
        }

        // B11.FR.10
        const auto allow_reset_cv =
            EvseComponentVariables::get_component_variable(msg.evseId.value(), EvseComponentVariables::AllowReset);
        // allow reset if AllowReset is not set or set to   true
        return this->device_model->get_optional_value<bool>(allow_reset_cv).value_or(true);
    };

    if (is_reset_allowed()) {
        // reset is allowed
        response.status = ResetStatusEnum::Accepted;
    } else {
        response.status = ResetStatusEnum::Rejected;
    }

    if (response.status == ResetStatusEnum::Accepted and transaction_active and msg.type == ResetEnum::OnIdle) {
        if (msg.evseId.has_value()) {
            // B12.FR.07
            this->reset_scheduled_evseids.insert(msg.evseId.value());
        }

        // B12.FR.01: We have to wait until transactions have ended.
        // B12.FR.07
        this->reset_scheduled = true;
        response.status = ResetStatusEnum::Scheduled;
    }

    ocpp::CallResult<ResetResponse> call_result(response, call.uniqueId);
    this->message_dispatcher->dispatch_call_result(call_result);

    // Reset response is sent, now set evse connectors to unavailable and / or
    // stop transaction (depending on reset type)
    if (response.status != ResetStatusEnum::Rejected and transaction_active) {
        if (msg.type == ResetEnum::Immediate) {
            // B12.FR.08 and B12.FR.04
            for (const int32_t evse_id : evse_active_transactions) {
                callbacks.stop_transaction_callback(evse_id, ReasonEnum::ImmediateReset);
            }
        } else if (msg.type == ResetEnum::OnIdle and !evse_no_transactions.empty()) {
            for (const int32_t evse_id : evse_no_transactions) {
                auto& evse = this->evse_manager->get_evse(evse_id);
                set_evse_connectors_unavailable(evse, false);
            }
        }
    }

    if (response.status == ResetStatusEnum::Accepted) {
        this->callbacks.reset_callback(call.msg.evseId, ResetEnum::Immediate);
    }
}

void ChargePoint::handle_transaction_event_response(const EnhancedMessage<v201::MessageType>& message) {
    CallResult<TransactionEventResponse> call_result = message.message;
    const Call<TransactionEventRequest>& original_call = message.call_message;
    const auto& original_msg = original_call.msg;

    if (this->callbacks.transaction_event_response_callback.has_value()) {
        this->callbacks.transaction_event_response_callback.value()(original_msg, call_result.msg);
    }

    this->handle_cost_and_tariff(call_result.msg, original_msg, message.message[CALLRESULT_PAYLOAD]);

    if (original_msg.eventType == TransactionEventEnum::Ended) {
        // nothing to do for TransactionEventEnum::Ended
        return;
    }

    const auto msg = call_result.msg;

    if (!msg.idTokenInfo.has_value()) {
        // nothing to do when the response does not contain idTokenInfo
        return;
    }

    if (!original_msg.idToken.has_value()) {
        EVLOG_error
            << "TransactionEvent.conf contains idTokenInfo when no idToken was part of the TransactionEvent.req";
        return;
    }

    const IdToken& id_token = original_msg.idToken.value();

    // C03.FR.0x and C05.FR.01: We SHALL NOT store central information in the Authorization Cache
    // C10.FR.05
    if (id_token.type != IdTokenEnumStringType::Central and authorization->is_auth_cache_ctrlr_enabled()) {
        try {
            this->authorization->authorization_cache_insert_entry(utils::generate_token_hash(id_token),
                                                                  msg.idTokenInfo.value());
        } catch (const DatabaseException& e) {
            EVLOG_warning << "Could not insert into authorization cache entry: " << e.what();
        }
        this->authorization->trigger_authorization_cache_cleanup();
    }

    if (msg.idTokenInfo.value().status == AuthorizationStatusEnum::Accepted) {
        // nothing to do in case status is accepted
        return;
    }

    for (auto& evse : *this->evse_manager) {
        if (auto& transaction = evse.get_transaction();
            transaction != nullptr and transaction->transactionId == original_msg.transactionInfo.transactionId) {
            // Deal with invalid token for transaction
            auto evse_id = evse.get_id();
            if (this->device_model->get_value<bool>(ControllerComponentVariables::StopTxOnInvalidId)) {
                this->callbacks.stop_transaction_callback(evse_id, ReasonEnum::DeAuthorized);
            } else {
                if (this->device_model->get_optional_value<int32_t>(ControllerComponentVariables::MaxEnergyOnInvalidId)
                        .has_value()) {
                    // Energy delivery to the EV SHALL be allowed until the amount of energy specified in
                    // MaxEnergyOnInvalidId has been reached.
                    evse.start_checking_max_energy_on_invalid_id();
                } else {
                    this->callbacks.pause_charging_callback(evse_id);
                }
            }
            break;
        }
    }
}

void ChargePoint::handle_get_transaction_status(const Call<GetTransactionStatusRequest> call) {
    const auto msg = call.msg;

    GetTransactionStatusResponse response;
    response.messagesInQueue = false;

    if (msg.transactionId.has_value()) {
        if (this->evse_manager->get_transaction_evseid(msg.transactionId.value()).has_value()) {
            response.ongoingIndicator = true;
        } else {
            response.ongoingIndicator = false;
        }
        if (this->message_queue->contains_transaction_messages(msg.transactionId.value())) {
            response.messagesInQueue = true;
        }
    } else if (!this->message_queue->is_transaction_message_queue_empty()) {
        response.messagesInQueue = true;
    }

    ocpp::CallResult<GetTransactionStatusResponse> call_result(response, call.uniqueId);
    this->message_dispatcher->dispatch_call_result(call_result);
}

void ChargePoint::handle_unlock_connector(Call<UnlockConnectorRequest> call) {
    const UnlockConnectorRequest& msg = call.msg;
    UnlockConnectorResponse unlock_response;

    EVSE evse = {msg.evseId, msg.connectorId};

    if (this->evse_manager->is_valid_evse(evse)) {
        if (!this->evse_manager->get_evse(msg.evseId).has_active_transaction()) {
            unlock_response = callbacks.unlock_connector_callback(msg.evseId, msg.connectorId);
        } else {
            unlock_response.status = UnlockStatusEnum::OngoingAuthorizedTransaction;
        }
    } else {
        unlock_response.status = UnlockStatusEnum::UnknownConnector;
    }

    ocpp::CallResult<UnlockConnectorResponse> call_result(unlock_response, call.uniqueId);
    this->message_dispatcher->dispatch_call_result(call_result);
}

void ChargePoint::handle_trigger_message(Call<TriggerMessageRequest> call) {
    const TriggerMessageRequest& msg = call.msg;
    TriggerMessageResponse response;
    EvseInterface* evse_ptr = nullptr;

    response.status = TriggerMessageStatusEnum::Rejected;

    if (msg.evse.has_value()) {
        int32_t evse_id = msg.evse.value().id;
        evse_ptr = &this->evse_manager->get_evse(evse_id);
    }

    // F06.FR.04: First send the TriggerMessageResponse before sending the requested message
    //            so we split the functionality to be able to determine if we need to respond first.
    switch (msg.requestedMessage) {
    case MessageTriggerEnum::BootNotification:
        // F06.FR.17: Respond with rejected in case registration status is already accepted
        if (this->registration_status != RegistrationStatusEnum::Accepted) {
            response.status = TriggerMessageStatusEnum::Accepted;
        }
        break;

    case MessageTriggerEnum::LogStatusNotification:
    case MessageTriggerEnum::Heartbeat:
    case MessageTriggerEnum::FirmwareStatusNotification:
        response.status = TriggerMessageStatusEnum::Accepted;
        break;

    case MessageTriggerEnum::MeterValues:
        if (msg.evse.has_value()) {
            if (evse_ptr != nullptr and
                utils::meter_value_has_any_measurand(
                    evse_ptr->get_meter_value(), utils::get_measurands_vec(this->device_model->get_value<std::string>(
                                                     ControllerComponentVariables::AlignedDataMeasurands)))) {
                response.status = TriggerMessageStatusEnum::Accepted;
            }
        } else {
            const auto measurands = utils::get_measurands_vec(
                this->device_model->get_value<std::string>(ControllerComponentVariables::AlignedDataMeasurands));
            for (auto& evse : *this->evse_manager) {
                if (utils::meter_value_has_any_measurand(evse.get_meter_value(), measurands)) {
                    response.status = TriggerMessageStatusEnum::Accepted;
                    break;
                }
            }
        }
        break;

    case MessageTriggerEnum::TransactionEvent:
        if (msg.evse.has_value()) {
            if (evse_ptr != nullptr and evse_ptr->has_active_transaction()) {
                response.status = TriggerMessageStatusEnum::Accepted;
            }
        } else {
            for (auto const& evse : *this->evse_manager) {
                if (evse.has_active_transaction()) {
                    response.status = TriggerMessageStatusEnum::Accepted;
                    break;
                }
            }
        }
        break;

    case MessageTriggerEnum::StatusNotification:
        if (msg.evse.has_value() and msg.evse.value().connectorId.has_value()) {
            int32_t connector_id = msg.evse.value().connectorId.value();
            if (evse_ptr != nullptr and connector_id > 0 and connector_id <= evse_ptr->get_number_of_connectors()) {
                response.status = TriggerMessageStatusEnum::Accepted;
            }
        } else {
            // F06.FR.12: Reject if evse or connectorId is ommited
        }
        break;

    case MessageTriggerEnum::SignChargingStationCertificate:
        response.status = TriggerMessageStatusEnum::Accepted;
        break;
    case MessageTriggerEnum::SignV2GCertificate:
        if (this->device_model
                ->get_optional_value<bool>(ControllerComponentVariables::V2GCertificateInstallationEnabled)
                .value_or(false)) {
            response.status = TriggerMessageStatusEnum::Accepted;
        } else {
            EVLOG_warning << "CSMS requested SignV2GCertificate but V2GCertificateInstallationEnabled is configured as "
                             "false, so the TriggerMessage is rejected!";
            response.status = TriggerMessageStatusEnum::Rejected;
        }

        break;
        // TODO:
        // PublishFirmwareStatusNotification
        // SignCombinedCertificate

    default:
        response.status = TriggerMessageStatusEnum::NotImplemented;
        break;
    }

    ocpp::CallResult<TriggerMessageResponse> call_result(response, call.uniqueId);
    this->message_dispatcher->dispatch_call_result(call_result);

    if (response.status != TriggerMessageStatusEnum::Accepted) {
        return;
    }

    auto send_evse_message = [&](std::function<void(int32_t evse_id, EvseInterface & evse)> send) {
        if (evse_ptr != nullptr) {
            send(msg.evse.value().id, *evse_ptr);
        } else {
            for (auto& evse : *this->evse_manager) {
                send(evse.get_id(), evse);
            }
        }
    };

    switch (msg.requestedMessage) {
    case MessageTriggerEnum::BootNotification:
        boot_notification_req(BootReasonEnum::Triggered);
        break;

    case MessageTriggerEnum::MeterValues: {
        auto send_meter_value = [&](int32_t evse_id, EvseInterface& evse) {
            const auto meter_value =
                get_latest_meter_value_filtered(evse.get_meter_value(), ReadingContextEnum::Trigger,
                                                ControllerComponentVariables::AlignedDataMeasurands);

            if (!meter_value.sampledValue.empty()) {
                this->meter_values_req(evse_id, std::vector<ocpp::v201::MeterValue>(1, meter_value), true);
            }
        };
        send_evse_message(send_meter_value);
    } break;

    case MessageTriggerEnum::TransactionEvent: {
        auto send_transaction = [&](int32_t evse_id, EvseInterface& evse) {
            if (!evse.has_active_transaction()) {
                return;
            }

            const auto meter_value =
                get_latest_meter_value_filtered(evse.get_meter_value(), ReadingContextEnum::Trigger,
                                                ControllerComponentVariables::SampledDataTxUpdatedMeasurands);

            std::optional<std::vector<MeterValue>> opt_meter_value;
            if (!meter_value.sampledValue.empty()) {
                opt_meter_value.emplace(1, meter_value);
            }
            const auto& enhanced_transaction = evse.get_transaction();
            this->transaction_event_req(TransactionEventEnum::Updated, DateTime(),
                                        enhanced_transaction->get_transaction(), TriggerReasonEnum::Trigger,
                                        enhanced_transaction->get_seq_no(), std::nullopt, std::nullopt, std::nullopt,
                                        opt_meter_value, std::nullopt, this->is_offline(), std::nullopt, true);
        };
        send_evse_message(send_transaction);
    } break;

    case MessageTriggerEnum::StatusNotification:
        if (evse_ptr != nullptr and msg.evse.value().connectorId.has_value()) {
            this->component_state_manager->send_status_notification_single_connector(
                msg.evse.value().id, msg.evse.value().connectorId.value());
        }
        break;

    case MessageTriggerEnum::Heartbeat:
        this->availability->heartbeat_req(true);
        break;

    case MessageTriggerEnum::LogStatusNotification: {
        LogStatusNotificationRequest request;
        if (this->upload_log_status == UploadLogStatusEnum::Uploading) {
            request.status = UploadLogStatusEnum::Uploading;
            request.requestId = this->upload_log_status_id;
        } else {
            request.status = UploadLogStatusEnum::Idle;
        }

        ocpp::Call<LogStatusNotificationRequest> call(request);
        this->message_dispatcher->dispatch_call(call, true);
    } break;

    case MessageTriggerEnum::FirmwareStatusNotification: {
        FirmwareStatusNotificationRequest request;
        switch (this->firmware_status) {
        case FirmwareStatusEnum::Idle:
        case FirmwareStatusEnum::Installed: // L01.FR.25
            request.status = FirmwareStatusEnum::Idle;
            // do not set requestId when idle: L01.FR.20
            break;

        default: // So not Idle or Installed                   // L01.FR.26
            request.status = this->firmware_status;
            request.requestId = this->firmware_status_id;
            break;
        }

        ocpp::Call<FirmwareStatusNotificationRequest> call(request);
        this->message_dispatcher->dispatch_call(call, true);
    } break;

    case MessageTriggerEnum::SignChargingStationCertificate: {
        this->security->sign_certificate_req(ocpp::CertificateSigningUseEnum::ChargingStationCertificate, true);
    } break;

    case MessageTriggerEnum::SignV2GCertificate: {
        this->security->sign_certificate_req(ocpp::CertificateSigningUseEnum::V2GCertificate, true);
    } break;

    default:
        EVLOG_error << "Sent a TriggerMessageResponse::Accepted while not following up with a message";
        break;
    }
}

void ChargePoint::handle_remote_start_transaction_request(Call<RequestStartTransactionRequest> call) {
    auto msg = call.msg;

    RequestStartTransactionResponse response;
    response.status = RequestStartStopStatusEnum::Rejected;

    // Check if evse id is given.
    if (msg.evseId.has_value()) {
        const int32_t evse_id = msg.evseId.value();
        auto& evse = this->evse_manager->get_evse(evse_id);

        // F01.FR.23: Faulted or unavailable. F01.FR.24 / F02.FR.25: Occupied. Send rejected.
        const bool available = is_evse_connector_available(evse);

        // When available but there was a reservation for another token id or group token id:
        //    send rejected (F01.FR.21 & F01.FR.22)
        ocpp::ReservationCheckStatus reservation_status =
            is_evse_reserved_for_other(evse, call.msg.idToken, call.msg.groupIdToken);

        const bool is_reserved = (reservation_status == ocpp::ReservationCheckStatus::ReservedForOtherToken);

        if (!available or is_reserved) {
            // Note: we only support TxStartPoint PowerPathClosed, so we did not implement starting a
            // transaction first (and send TransactionEventRequest (eventType = Started). Only if a transaction
            // is authorized, a TransactionEventRequest will be sent. Because of this, F01.FR.13 is not
            // implemented as well, because in the current situation, this is an impossible state. (TODO: when
            // more TxStartPoints are supported, add implementation for F01.FR.13 as well).
            EVLOG_info << "Remote start transaction requested, but connector is not available or reserved.";
        } else {
            // F02: No active transaction yet and there is an available connector, so just send 'accepted'.
            response.status = RequestStartStopStatusEnum::Accepted;

            remote_start_id_per_evse[evse_id] = {msg.idToken, msg.remoteStartId};
        }

        // F01.FR.26 If a Charging Station with support for Smart Charging receives a
        // RequestStartTransactionRequest with an invalid ChargingProfile: The Charging Station SHALL respond
        // with RequestStartTransactionResponse with status = Rejected and optionally with reasonCode =
        // "InvalidProfile" or "InvalidSchedule".

        bool is_smart_charging_enabled =
            this->device_model->get_optional_value<bool>(ControllerComponentVariables::SmartChargingCtrlrEnabled)
                .value_or(false);

        if (is_smart_charging_enabled) {
            if (msg.chargingProfile.has_value()) {

                auto charging_profile = msg.chargingProfile.value();

                if (charging_profile.chargingProfilePurpose == ChargingProfilePurposeEnum::TxProfile) {

                    const auto add_profile_response = this->smart_charging_handler->conform_validate_and_add_profile(
                        msg.chargingProfile.value(), evse_id, ChargingLimitSourceEnumStringType::CSO,
                        AddChargingProfileSource::RequestStartTransactionRequest);
                    if (add_profile_response.status == ChargingProfileStatusEnum::Accepted) {
                        EVLOG_debug << "Accepting SetChargingProfileRequest";
                    } else {
                        EVLOG_debug << "Rejecting SetChargingProfileRequest:\n reasonCode: "
                                    << add_profile_response.statusInfo->reasonCode.get()
                                    << "\nadditionalInfo: " << add_profile_response.statusInfo->additionalInfo->get();
                        response.statusInfo = add_profile_response.statusInfo;
                    }
                }
            }
        }
    } else {
        // F01.FR.07 RequestStartTransactionRequest does not contain an evseId. The Charging Station MAY reject the
        // RequestStartTransactionRequest. We do this for now (send rejected) (TODO: eventually support the charging
        // station to accept no evse id. If so: add token and remote start id for evse id 0 to
        // remote_start_id_per_evse, so we know for '0' it means 'all evse id's').
        EVLOG_warning << "No evse id given. Can not remote start transaction.";
    }

    if (response.status == RequestStartStopStatusEnum::Accepted) {
        response.status = this->callbacks.remote_start_transaction_callback(
            msg, this->device_model->get_value<bool>(ControllerComponentVariables::AuthorizeRemoteStart));
    }

    const ocpp::CallResult<RequestStartTransactionResponse> call_result(response, call.uniqueId);
    this->message_dispatcher->dispatch_call_result(call_result);
}

void ChargePoint::handle_remote_stop_transaction_request(Call<RequestStopTransactionRequest> call) {
    const auto msg = call.msg;

    RequestStopTransactionResponse response;
    std::optional<int32_t> evseid = this->evse_manager->get_transaction_evseid(msg.transactionId);

    if (evseid.has_value()) {
        // F03.FR.07: send 'accepted' if there was an ongoing transaction with the given transaction id
        response.status = RequestStartStopStatusEnum::Accepted;
    } else {
        // F03.FR.08: send 'rejected' if there was no ongoing transaction with the given transaction id
        response.status = RequestStartStopStatusEnum::Rejected;
    }

    if (response.status == RequestStartStopStatusEnum::Accepted) {
        response.status = this->callbacks.stop_transaction_callback(evseid.value(), ReasonEnum::Remote);
    }

    const ocpp::CallResult<RequestStopTransactionResponse> call_result(response, call.uniqueId);
    this->message_dispatcher->dispatch_call_result(call_result);
}

void ChargePoint::handle_costupdated_req(const Call<CostUpdatedRequest> call) {
    CostUpdatedResponse response;
    ocpp::CallResult<CostUpdatedResponse> call_result(response, call.uniqueId);

    if (!is_cost_enabled() or !this->callbacks.set_running_cost_callback.has_value()) {
        this->message_dispatcher->dispatch_call_result(call_result);
        return;
    }

    RunningCost running_cost;
    TriggerMeterValue triggers;

    if (device_model
            ->get_optional_value<bool>(ControllerComponentVariables::CustomImplementationCaliforniaPricingEnabled)
            .value_or(false) and
        call.msg.customData.has_value()) {
        const json running_cost_json = call.msg.customData.value();

        // California pricing is enabled, which means we have to read the custom data.
        running_cost = running_cost_json;

        if (running_cost_json.contains("triggerMeterValue")) {
            triggers = running_cost_json.at("triggerMeterValue");
        }
    } else {
        running_cost.state = RunningCostState::Charging;
    }

    // In 2.0.1, the cost and transaction id are already part of the CostUpdatedRequest, so they need to be added to
    // the 'RunningCost' struct.
    running_cost.cost = static_cast<double>(call.msg.totalCost);
    running_cost.transaction_id = call.msg.transactionId;

    std::optional<int32_t> transaction_evse_id =
        this->evse_manager->get_transaction_evseid(running_cost.transaction_id);
    if (!transaction_evse_id.has_value()) {
        // We just put an error in the log as the spec does not define what to do here. It is not possible to return
        // a 'Rejected' or something in that manner.
        EVLOG_error << "Received CostUpdatedRequest, but transaction id is not a valid transaction id.";
    }

    const int number_of_decimals =
        this->device_model->get_optional_value<int>(ControllerComponentVariables::NumberOfDecimalsForCostValues)
            .value_or(DEFAULT_PRICE_NUMBER_OF_DECIMALS);
    uint32_t decimals =
        (number_of_decimals < 0 ? DEFAULT_PRICE_NUMBER_OF_DECIMALS : static_cast<uint32_t>(number_of_decimals));
    const std::optional<std::string> currency =
        this->device_model->get_value<std::string>(ControllerComponentVariables::TariffCostCtrlrCurrency);
    this->callbacks.set_running_cost_callback.value()(running_cost, decimals, currency);

    this->message_dispatcher->dispatch_call_result(call_result);

    // In OCPP 2.0.1, the chargepoint status trigger is not used.
    if (!triggers.at_energy_kwh.has_value() and !triggers.at_power_kw.has_value() and !triggers.at_time.has_value()) {
        return;
    }

    const std::optional<int32_t> evse_id_opt = this->evse_manager->get_transaction_evseid(running_cost.transaction_id);
    if (!evse_id_opt.has_value()) {
        EVLOG_warning << "Can not set running cost triggers as there is no evse id found with the transaction id from "
                         "the incoming CostUpdatedRequest";
        return;
    }

    const int32_t evse_id = evse_id_opt.value();
    auto& evse = this->evse_manager->get_evse(evse_id);
    evse.set_meter_value_pricing_triggers(
        triggers.at_power_kw, triggers.at_energy_kwh, triggers.at_time,
        [this, evse_id](const std::vector<MeterValue>& meter_values) {
            this->meter_values_req(evse_id, meter_values, false);
        },
        this->io_service);
}

void ChargePoint::handle_set_charging_profile_req(Call<SetChargingProfileRequest> call) {
    EVLOG_debug << "Received SetChargingProfileRequest: " << call.msg << "\nwith messageId: " << call.uniqueId;
    auto msg = call.msg;
    SetChargingProfileResponse response;
    response.status = ChargingProfileStatusEnum::Rejected;

    // K01.FR.29: Respond with a CallError if SmartCharging is not available for this Charging Station
    bool is_smart_charging_available =
        this->device_model->get_optional_value<bool>(ControllerComponentVariables::SmartChargingCtrlrAvailable)
            .value_or(false);

    if (!is_smart_charging_available) {
        EVLOG_warning << "SmartChargingCtrlrAvailable is not set for Charging Station. Returning NotSupported error";

        const auto call_error =
            CallError(call.uniqueId, "NotSupported", "Charging Station does not support smart charging", json({}));
        this->message_dispatcher->dispatch_call_error(call_error);

        return;
    }

    // K01.FR.22: Reject ChargingStationExternalConstraints profiles in SetChargingProfileRequest
    if (msg.chargingProfile.chargingProfilePurpose == ChargingProfilePurposeEnum::ChargingStationExternalConstraints) {
        response.statusInfo = StatusInfo();
        response.statusInfo->reasonCode = "InvalidValue";
        response.statusInfo->additionalInfo = "ChargingStationExternalConstraintsInSetChargingProfileRequest";
        EVLOG_debug << "Rejecting SetChargingProfileRequest:\n reasonCode: " << response.statusInfo->reasonCode.get()
                    << "\nadditionalInfo: " << response.statusInfo->additionalInfo->get();

        ocpp::CallResult<SetChargingProfileResponse> call_result(response, call.uniqueId);
        this->message_dispatcher->dispatch_call_result(call_result);

        return;
    }

    response = this->smart_charging_handler->conform_validate_and_add_profile(msg.chargingProfile, msg.evseId);
    if (response.status == ChargingProfileStatusEnum::Accepted) {
        EVLOG_debug << "Accepting SetChargingProfileRequest";
        this->callbacks.set_charging_profiles_callback();
    } else {
        EVLOG_debug << "Rejecting SetChargingProfileRequest:\n reasonCode: " << response.statusInfo->reasonCode.get()
                    << "\nadditionalInfo: " << response.statusInfo->additionalInfo->get();
    }

    ocpp::CallResult<SetChargingProfileResponse> call_result(response, call.uniqueId);
    this->message_dispatcher->dispatch_call_result(call_result);
}

void ChargePoint::handle_clear_charging_profile_req(Call<ClearChargingProfileRequest> call) {
    EVLOG_debug << "Received ClearChargingProfileRequest: " << call.msg << "\nwith messageId: " << call.uniqueId;
    const auto msg = call.msg;
    ClearChargingProfileResponse response;
    response.status = ClearChargingProfileStatusEnum::Unknown;

    // K10.FR.06
    if (msg.chargingProfileCriteria.has_value() and
        msg.chargingProfileCriteria.value().chargingProfilePurpose.has_value() and
        msg.chargingProfileCriteria.value().chargingProfilePurpose.value() ==
            ChargingProfilePurposeEnum::ChargingStationExternalConstraints) {
        response.statusInfo = StatusInfo();
        response.statusInfo->reasonCode = "InvalidValue";
        response.statusInfo->additionalInfo = "ChargingStationExternalConstraintsInClearChargingProfileRequest";
        EVLOG_debug << "Rejecting SetChargingProfileRequest:\n reasonCode: " << response.statusInfo->reasonCode.get()
                    << "\nadditionalInfo: " << response.statusInfo->additionalInfo->get();
    } else {
        response = this->smart_charging_handler->clear_profiles(msg);
    }

    if (response.status == ClearChargingProfileStatusEnum::Accepted) {
        this->callbacks.set_charging_profiles_callback();
    }

    ocpp::CallResult<ClearChargingProfileResponse> call_result(response, call.uniqueId);
    this->message_dispatcher->dispatch_call_result(call_result);
}

void ChargePoint::handle_get_charging_profiles_req(Call<GetChargingProfilesRequest> call) {
    EVLOG_debug << "Received GetChargingProfilesRequest: " << call.msg << "\nwith messageId: " << call.uniqueId;
    const auto msg = call.msg;
    GetChargingProfilesResponse response;

    const auto profiles_to_report = this->smart_charging_handler->get_reported_profiles(msg);

    response.status =
        profiles_to_report.empty() ? GetChargingProfileStatusEnum::NoProfiles : GetChargingProfileStatusEnum::Accepted;

    ocpp::CallResult<GetChargingProfilesResponse> call_result(response, call.uniqueId);
    this->message_dispatcher->dispatch_call_result(call_result);

    if (response.status == GetChargingProfileStatusEnum::NoProfiles) {
        return;
    }

    // There are profiles to report.
    // Prepare ReportChargingProfileRequest(s). The message defines the properties evseId and
    // ChargingLimitSourceEnumStringType as required, so we can not report all profiles in a single
    // ReportChargingProfilesRequest. We need to prepare a single ReportChargingProfilesRequest for each combination of
    // evseId and ChargingLimitSourceEnumStringType
    std::set<int32_t> evse_ids;     // will contain all evse_ids of the profiles
    std::set<CiString<20>> sources; // will contain all sources of the profiles

    // fill evse_ids and sources sets
    for (const auto& profile : profiles_to_report) {
        evse_ids.insert(profile.evse_id);
        sources.insert(profile.source);
    }

    std::vector<ReportChargingProfilesRequest> requests_to_send;

    for (const auto evse_id : evse_ids) {
        for (const auto source : sources) {
            std::vector<ChargingProfile> original_profiles;
            for (const auto& reported_profile : profiles_to_report) {
                if (reported_profile.evse_id == evse_id and reported_profile.source == source) {
                    original_profiles.push_back(reported_profile.profile);
                }
            }
            if (not original_profiles.empty()) {
                // prepare a ReportChargingProfilesRequest
                ReportChargingProfilesRequest req;
                req.requestId = msg.requestId; // K09.FR.01
                req.evseId = evse_id;
                req.chargingLimitSource = source;
                req.chargingProfile = original_profiles;
                req.tbc = true;
                requests_to_send.push_back(req);
            }
        }
    }

    requests_to_send.back().tbc = false;

    // requests_to_send are ready, send them and define tbc property
    for (const auto& request_to_send : requests_to_send) {
        this->report_charging_profile_req(request_to_send);
    }
}

void ChargePoint::handle_get_composite_schedule_req(Call<GetCompositeScheduleRequest> call) {
    EVLOG_debug << "Received GetCompositeScheduleRequest: " << call.msg << "\nwith messageId: " << call.uniqueId;
    const auto response = this->get_composite_schedule_internal(call.msg);

    ocpp::CallResult<GetCompositeScheduleResponse> call_result(response, call.uniqueId);
    this->message_dispatcher->dispatch_call_result(call_result);
}

void ChargePoint::handle_firmware_update_req(Call<UpdateFirmwareRequest> call) {
    EVLOG_debug << "Received UpdateFirmwareRequest: " << call.msg << "\nwith messageId: " << call.uniqueId;
    if (call.msg.firmware.signingCertificate.has_value() or call.msg.firmware.signature.has_value()) {
        this->firmware_status_before_installing = FirmwareStatusEnum::SignatureVerified;
    } else {
        this->firmware_status_before_installing = FirmwareStatusEnum::Downloaded;
    }

    UpdateFirmwareResponse response;
    const auto msg = call.msg;
    bool cert_valid_or_not_set = true;

    // L01.FR.22 check if certificate is valid
    if (msg.firmware.signingCertificate.has_value() and
        this->evse_security->verify_certificate(msg.firmware.signingCertificate.value().get(),
                                                ocpp::LeafCertificateType::MF) !=
            ocpp::CertificateValidationResult::Valid) {
        response.status = UpdateFirmwareStatusEnum::InvalidCertificate;
        cert_valid_or_not_set = false;
    }

    if (cert_valid_or_not_set) {
        // execute firwmare update callback
        response = callbacks.update_firmware_request_callback(msg);
    }

    ocpp::CallResult<UpdateFirmwareResponse> call_result(response, call.uniqueId);
    this->message_dispatcher->dispatch_call_result(call_result);

    if ((response.status == UpdateFirmwareStatusEnum::InvalidCertificate) or
        (response.status == UpdateFirmwareStatusEnum::RevokedCertificate)) {
        // L01.FR.02
        this->security->security_event_notification_req(
            CiString<50>(ocpp::security_events::INVALIDFIRMWARESIGNINGCERTIFICATE),
            std::optional<CiString<255>>("Provided signing certificate is not valid!"), true,
            true); // critical because TC_L_05_CS requires this message to be sent
    }
}

void ChargePoint::handle_get_installed_certificate_ids_req(Call<GetInstalledCertificateIdsRequest> call) {
    EVLOG_debug << "Received GetInstalledCertificateIdsRequest: " << call.msg << "\nwith messageId: " << call.uniqueId;
    GetInstalledCertificateIdsResponse response;

    const auto msg = call.msg;

    // prepare argument for getRootCertificate
    std::vector<ocpp::CertificateType> certificate_types;
    if (msg.certificateType.has_value()) {
        certificate_types = ocpp::evse_security_conversions::from_ocpp_v201(msg.certificateType.value());
    } else {
        certificate_types.push_back(CertificateType::CSMSRootCertificate);
        certificate_types.push_back(CertificateType::MFRootCertificate);
        certificate_types.push_back(CertificateType::MORootCertificate);
        certificate_types.push_back(CertificateType::V2GCertificateChain);
        certificate_types.push_back(CertificateType::V2GRootCertificate);
    }

    // retrieve installed certificates
    const auto certificate_hash_data_chains = this->evse_security->get_installed_certificates(certificate_types);

    // convert the common type back to the v201 type(s) for the response
    std::vector<CertificateHashDataChain> certificate_hash_data_chain_v201;
    for (const auto& certificate_hash_data_chain_entry : certificate_hash_data_chains) {
        certificate_hash_data_chain_v201.push_back(
            ocpp::evse_security_conversions::to_ocpp_v201(certificate_hash_data_chain_entry));
    }

    if (certificate_hash_data_chain_v201.empty()) {
        response.status = GetInstalledCertificateStatusEnum::NotFound;
    } else {
        response.certificateHashDataChain = certificate_hash_data_chain_v201;
        response.status = GetInstalledCertificateStatusEnum::Accepted;
    }

    ocpp::CallResult<GetInstalledCertificateIdsResponse> call_result(response, call.uniqueId);
    this->message_dispatcher->dispatch_call_result(call_result);
}

bool ChargePoint::should_allow_certificate_install(InstallCertificateUseEnum cert_type) const {
    const int security_profile = this->device_model->get_value<int>(ControllerComponentVariables::SecurityProfile);

    if (security_profile > 1) {
        return true;
    }
    switch (cert_type) {
    case InstallCertificateUseEnum::CSMSRootCertificate:
        return this->device_model
            ->get_optional_value<bool>(ControllerComponentVariables::AllowCSMSRootCertInstallWithUnsecureConnection)
            .value_or(true);

    case InstallCertificateUseEnum::ManufacturerRootCertificate:
        return this->device_model
            ->get_optional_value<bool>(ControllerComponentVariables::AllowMFRootCertInstallWithUnsecureConnection)
            .value_or(true);
    default:
        return true;
    }
}

void ChargePoint::handle_install_certificate_req(Call<InstallCertificateRequest> call) {
    EVLOG_debug << "Received InstallCertificateRequest: " << call.msg << "\nwith messageId: " << call.uniqueId;

    const auto msg = call.msg;
    InstallCertificateResponse response;

    if (!should_allow_certificate_install(msg.certificateType)) {
        response.status = InstallCertificateStatusEnum::Rejected;
        response.statusInfo = StatusInfo();
        response.statusInfo->reasonCode = "UnsecureConnection";
        response.statusInfo->additionalInfo = "CertificateInstallationNotAllowedWithUnsecureConnection";
    } else {
        const auto result = this->evse_security->install_ca_certificate(
            msg.certificate.get(), ocpp::evse_security_conversions::from_ocpp_v201(msg.certificateType));
        response.status = ocpp::evse_security_conversions::to_ocpp_v201(result);
        if (response.status == InstallCertificateStatusEnum::Accepted) {
            const auto& security_event = ocpp::security_events::RECONFIGURATIONOFSECURITYPARAMETERS;
            std::string tech_info =
                "Installed certificate: " + conversions::install_certificate_use_enum_to_string(msg.certificateType);
            this->security->security_event_notification_req(CiString<50>(security_event), CiString<255>(tech_info),
                                                            true, utils::is_critical(security_event));
        }
    }
    ocpp::CallResult<InstallCertificateResponse> call_result(response, call.uniqueId);
    this->message_dispatcher->dispatch_call_result(call_result);
}

void ChargePoint::handle_delete_certificate_req(Call<DeleteCertificateRequest> call) {
    EVLOG_debug << "Received DeleteCertificateRequest: " << call.msg << "\nwith messageId: " << call.uniqueId;

    const auto msg = call.msg;
    DeleteCertificateResponse response;

    const auto certificate_hash_data = ocpp::evse_security_conversions::from_ocpp_v201(msg.certificateHashData);

    const auto status = this->evse_security->delete_certificate(certificate_hash_data);

    response.status = ocpp::evse_security_conversions::to_ocpp_v201(status);

    if (response.status == DeleteCertificateStatusEnum::Accepted) {
        const auto& security_event = ocpp::security_events::RECONFIGURATIONOFSECURITYPARAMETERS;
        std::string tech_info = "Deleted certificate wit serial number: " + msg.certificateHashData.serialNumber.get();
        this->security->security_event_notification_req(CiString<50>(security_event), CiString<255>(tech_info), true,
                                                        utils::is_critical(security_event));
    }

    ocpp::CallResult<DeleteCertificateResponse> call_result(response, call.uniqueId);
    this->message_dispatcher->dispatch_call_result(call_result);
}

void ChargePoint::handle_get_log_req(Call<GetLogRequest> call) {
    const GetLogResponse response = this->callbacks.get_log_request_callback(call.msg);

    ocpp::CallResult<GetLogResponse> call_result(response, call.uniqueId);
    this->message_dispatcher->dispatch_call_result(call_result);
}

void ChargePoint::handle_customer_information_req(Call<CustomerInformationRequest> call) {
    CustomerInformationResponse response;
    const auto& msg = call.msg;
    response.status = CustomerInformationStatusEnum::Accepted;

    if (!msg.report and !msg.clear) {
        EVLOG_warning << "CSMS sent CustomerInformation.req with both report and clear flags being false";
        response.status = CustomerInformationStatusEnum::Rejected;
    }

    if (!msg.customerCertificate.has_value() and !msg.idToken.has_value() and !msg.customerIdentifier.has_value()) {
        EVLOG_warning << "CSMS sent CustomerInformation.req without setting one of customerCertificate, idToken, "
                         "customerIdentifier fields";
        response.status = CustomerInformationStatusEnum::Invalid;
    }

    ocpp::CallResult<CustomerInformationResponse> call_result(response, call.uniqueId);
    this->message_dispatcher->dispatch_call_result(call_result);

    if (response.status == CustomerInformationStatusEnum::Accepted) {
        std::string data = "";
        if (msg.report) {
            data += this->get_customer_information(msg.customerCertificate, msg.idToken, msg.customerIdentifier);
        }
        if (msg.clear) {
            this->clear_customer_information(msg.customerCertificate, msg.idToken, msg.customerIdentifier);
        }

        const auto max_customer_information_data_length =
            this->device_model->get_optional_value<int>(ControllerComponentVariables::MaxCustomerInformationDataLength)
                .value_or(DEFAULT_MAX_CUSTOMER_INFORMATION_DATA_LENGTH);
        if (data.length() > max_customer_information_data_length) {
            EVLOG_warning << "NotifyCustomerInformation.req data field is too large. Cropping it down to: "
                          << max_customer_information_data_length << "characters";
            data.erase(max_customer_information_data_length);
        }

        this->notify_customer_information_req(data, msg.requestId);
    }
}

void ChargePoint::handle_set_monitoring_base_req(Call<SetMonitoringBaseRequest> call) {
    SetMonitoringBaseResponse response;
    const auto& msg = call.msg;

    auto result = this->device_model->set_value(
        ControllerComponentVariables::ActiveMonitoringBase.component,
        ControllerComponentVariables::ActiveMonitoringBase.variable.value(), AttributeEnum::Actual,
        conversions::monitoring_base_enum_to_string(msg.monitoringBase), VARIABLE_ATTRIBUTE_VALUE_SOURCE_CSMS, true);

    if (result != SetVariableStatusEnum::Accepted) {
        EVLOG_warning << "Could not persist in device model new monitoring base: "
                      << conversions::monitoring_base_enum_to_string(msg.monitoringBase);
        response.status = GenericDeviceModelStatusEnum::Rejected;
    } else {
        response.status = GenericDeviceModelStatusEnum::Accepted;

        if (msg.monitoringBase == MonitoringBaseEnum::HardWiredOnly or
            msg.monitoringBase == MonitoringBaseEnum::FactoryDefault) {
            try {
                this->device_model->clear_custom_monitors();
            } catch (const DeviceModelError& e) {
                EVLOG_warning << "Could not clear custom monitors from DB: " << e.what();
                response.status = GenericDeviceModelStatusEnum::Rejected;
            }
        }
    }

    ocpp::CallResult<SetMonitoringBaseResponse> call_result(response, call.uniqueId);
    this->message_dispatcher->dispatch_call_result(call_result);
}

void ChargePoint::handle_set_monitoring_level_req(Call<SetMonitoringLevelRequest> call) {
    SetMonitoringLevelResponse response;
    const auto& msg = call.msg;

    if (msg.severity < MonitoringLevelSeverity::MIN or msg.severity > MonitoringLevelSeverity::MAX) {
        response.status = GenericStatusEnum::Rejected;
    } else {
        auto result = this->device_model->set_value(
            ControllerComponentVariables::ActiveMonitoringLevel.component,
            ControllerComponentVariables::ActiveMonitoringLevel.variable.value(), AttributeEnum::Actual,
            std::to_string(msg.severity), VARIABLE_ATTRIBUTE_VALUE_SOURCE_CSMS, true);

        if (result != SetVariableStatusEnum::Accepted) {
            EVLOG_warning << "Could not persist in device model new monitoring level: " << msg.severity;
            response.status = GenericStatusEnum::Rejected;
        } else {
            response.status = GenericStatusEnum::Accepted;
        }
    }

    ocpp::CallResult<SetMonitoringLevelResponse> call_result(response, call.uniqueId);
    this->message_dispatcher->dispatch_call_result(call_result);
}

void ChargePoint::handle_set_variable_monitoring_req(const EnhancedMessage<v201::MessageType>& message) {
    Call<SetVariableMonitoringRequest> call = message.call_message;
    SetVariableMonitoringResponse response;
    const auto& msg = call.msg;

    const auto max_items_per_message =
        this->device_model->get_value<int>(ControllerComponentVariables::ItemsPerMessageSetVariableMonitoring);
    const auto max_bytes_message =
        this->device_model->get_value<int>(ControllerComponentVariables::BytesPerMessageSetVariableMonitoring);

    // N04.FR.09
    if (msg.setMonitoringData.size() > max_items_per_message) {
        const auto call_error = CallError(call.uniqueId, "OccurenceConstraintViolation", "", json({}));
        this->message_dispatcher->dispatch_call_error(call_error);
        return;
    }

    if (message.message_size > max_bytes_message) {
        const auto call_error = CallError(call.uniqueId, "FormatViolation", "", json({}));
        this->message_dispatcher->dispatch_call_error(call_error);
        return;
    }

    try {
        response.setMonitoringResult = this->device_model->set_monitors(msg.setMonitoringData);
    } catch (const DeviceModelError& e) {
        EVLOG_error << "Set monitors failed:" << e.what();
    }

    ocpp::CallResult<SetVariableMonitoringResponse> call_result(response, call.uniqueId);
    this->message_dispatcher->dispatch_call_result(call_result);
}

void ChargePoint::notify_monitoring_report_req(const int request_id,
                                               const std::vector<MonitoringData>& montoring_data) {
    static constexpr int32_t MAXIMUM_VARIABLE_SEND = 10;

    if (montoring_data.size() <= MAXIMUM_VARIABLE_SEND) {
        NotifyMonitoringReportRequest req;
        req.requestId = request_id;
        req.seqNo = 0;
        req.generatedAt = ocpp::DateTime();
        req.monitor.emplace(montoring_data);
        req.tbc = false;

        ocpp::Call<NotifyMonitoringReportRequest> call(req);
        this->message_dispatcher->dispatch_call(call);
    } else {
        // Split for larger message sizes
        int32_t sequence_num = 0;
        auto generated_at = ocpp::DateTime();

        for (int32_t i = 0; i < montoring_data.size(); i += MAXIMUM_VARIABLE_SEND) {
            // If our next index is >= than the last index then we're finished
            bool last_part = ((i + MAXIMUM_VARIABLE_SEND) >= montoring_data.size());

            NotifyMonitoringReportRequest req;
            req.requestId = request_id;
            req.seqNo = sequence_num;
            req.generatedAt = generated_at;
            req.tbc = (!last_part);

            // Construct sub-message part
            std::vector<MonitoringData> sub_data;

            for (int32_t j = i; j < MAXIMUM_VARIABLE_SEND and j < montoring_data.size(); ++j) {
                sub_data.push_back(std::move(montoring_data[i + j]));
            }

            req.monitor = sub_data;

            ocpp::Call<NotifyMonitoringReportRequest> call(req);
            this->message_dispatcher->dispatch_call(call);

            sequence_num++;
        }
    }
}

void ChargePoint::handle_get_monitoring_report_req(Call<GetMonitoringReportRequest> call) {
    GetMonitoringReportResponse response;
    const auto& msg = call.msg;

    const auto component_variables = msg.componentVariable.value_or(std::vector<ComponentVariable>());
    const auto max_variable_components_per_message =
        this->device_model->get_value<int>(ControllerComponentVariables::ItemsPerMessageGetReport);

    // N02.FR.07
    if (component_variables.size() > max_variable_components_per_message) {
        const auto call_error = CallError(call.uniqueId, "OccurenceConstraintViolation", "", json({}));
        this->message_dispatcher->dispatch_call_error(call_error);
        return;
    }

    auto criteria = msg.monitoringCriteria.value_or(std::vector<MonitoringCriterionEnum>());
    std::vector<MonitoringData> data{};

    try {
        data = this->device_model->get_monitors(criteria, component_variables);

        if (!data.empty()) {
            response.status = GenericDeviceModelStatusEnum::Accepted;
        } else {
            response.status = GenericDeviceModelStatusEnum::EmptyResultSet;
        }
    } catch (const DeviceModelError& e) {
        EVLOG_error << "Get variable monitoring failed:" << e.what();
        response.status = GenericDeviceModelStatusEnum::Rejected;
    }

    ocpp::CallResult<GetMonitoringReportResponse> call_result(response, call.uniqueId);
    this->message_dispatcher->dispatch_call_result(call_result);

    if (response.status == GenericDeviceModelStatusEnum::Accepted) {
        // Send the result with splits if required
        notify_monitoring_report_req(msg.requestId, data);
    }
}

void ChargePoint::handle_clear_variable_monitoring_req(Call<ClearVariableMonitoringRequest> call) {
    ClearVariableMonitoringResponse response;
    const auto& msg = call.msg;

    try {
        response.clearMonitoringResult = this->device_model->clear_monitors(msg.id);
    } catch (const DeviceModelError& e) {
        EVLOG_error << "Clear variable monitoring failed:" << e.what();
    }

    ocpp::CallResult<ClearVariableMonitoringResponse> call_result(response, call.uniqueId);
    this->message_dispatcher->dispatch_call_result(call_result);
}

std::optional<DataTransferResponse> ChargePoint::data_transfer_req(const CiString<255>& vendorId,
                                                                   const std::optional<CiString<50>>& messageId,
                                                                   const std::optional<json>& data) {
    return this->data_transfer->data_transfer_req(vendorId, messageId, data);
}

std::optional<DataTransferResponse> ChargePoint::data_transfer_req(const DataTransferRequest& request) {
    return this->data_transfer->data_transfer_req(request);
}

void ChargePoint::scheduled_check_client_certificate_expiration() {

    EVLOG_info << "Checking if CSMS client certificate has expired";
    int expiry_days_count =
        this->evse_security->get_leaf_expiry_days_count(ocpp::CertificateSigningUseEnum::ChargingStationCertificate);
    if (expiry_days_count < 30) {
        EVLOG_info << "CSMS client certificate is invalid in " << expiry_days_count
                   << " days. Requesting new certificate with certificate signing request";
        this->security->sign_certificate_req(ocpp::CertificateSigningUseEnum::ChargingStationCertificate);
    } else {
        EVLOG_info << "CSMS client certificate is still valid.";
    }

    this->client_certificate_expiration_check_timer.interval(std::chrono::seconds(
        this->device_model
            ->get_optional_value<int>(ControllerComponentVariables::ClientCertificateExpireCheckIntervalSeconds)
            .value_or(12 * 60 * 60)));
}

void ChargePoint::scheduled_check_v2g_certificate_expiration() {
    if (this->device_model->get_optional_value<bool>(ControllerComponentVariables::V2GCertificateInstallationEnabled)
            .value_or(false)) {
        EVLOG_info << "Checking if V2GCertificate has expired";
        int expiry_days_count =
            this->evse_security->get_leaf_expiry_days_count(ocpp::CertificateSigningUseEnum::V2GCertificate);
        if (expiry_days_count < 30) {
            EVLOG_info << "V2GCertificate is invalid in " << expiry_days_count
                       << " days. Requesting new certificate with certificate signing request";
            this->security->sign_certificate_req(ocpp::CertificateSigningUseEnum::V2GCertificate);
        } else {
            EVLOG_info << "V2GCertificate is still valid.";
        }
    } else {
        if (this->device_model->get_optional_value<bool>(ControllerComponentVariables::PnCEnabled).value_or(false)) {
            EVLOG_warning << "PnC is enabled but V2G certificate installation is not, so no certificate expiration "
                             "check is performed.";
        }
    }

    this->v2g_certificate_expiration_check_timer.interval(std::chrono::seconds(
        this->device_model
            ->get_optional_value<int>(ControllerComponentVariables::V2GCertificateExpireCheckIntervalSeconds)
            .value_or(12 * 60 * 60)));
}

void ChargePoint::websocket_connected_callback(const int configuration_slot,
                                               const NetworkConnectionProfile& network_connection_profile,
                                               const OcppProtocolVersion ocpp_version) {
    this->message_queue->resume(this->message_queue_resume_delay);
    this->ocpp_version = ocpp_version;
    if (this->registration_status == RegistrationStatusEnum::Accepted) {
        this->connectivity_manager->confirm_successful_connection();

        if (this->time_disconnected.time_since_epoch() != 0s) {
            // handle offline threshold
            //  Get the current time point using steady_clock
            auto offline_duration = std::chrono::steady_clock::now() - this->time_disconnected;

            // B04.FR.01
            // If offline period exceeds offline threshold then send the status notification for all connectors
            if (offline_duration > std::chrono::seconds(this->device_model->get_value<int>(
                                       ControllerComponentVariables::OfflineThreshold))) {
                EVLOG_debug << "offline for more than offline threshold ";
                this->component_state_manager->send_status_notification_all_connectors();
            } else {
                // B04.FR.02
                // If offline period doesn't exceed offline threshold then send the status notification for all
                // connectors that changed state
                EVLOG_debug << "offline for less than offline threshold ";
                this->component_state_manager->send_status_notification_changed_connectors();
            }
            this->init_certificate_expiration_check_timers(); // re-init as timers are stopped on disconnect
        }
    }
    this->time_disconnected = std::chrono::time_point<std::chrono::steady_clock>();

    // We have a connection again so next time it fails we should send the notification again
    this->skip_invalid_csms_certificate_notifications = false;

    if (this->callbacks.connection_state_changed_callback.has_value()) {
        this->callbacks.connection_state_changed_callback.value()(true, configuration_slot, network_connection_profile,
                                                                  ocpp_version);
    }
}

void ChargePoint::websocket_disconnected_callback(const int configuration_slot,
                                                  const NetworkConnectionProfile& network_connection_profile) {
    this->message_queue->pause();

    // check if offline threshold has been defined
    if (this->device_model->get_value<int>(ControllerComponentVariables::OfflineThreshold) != 0) {
        // Get the current time point using steady_clock
        this->time_disconnected = std::chrono::steady_clock::now();
    }

    this->client_certificate_expiration_check_timer.stop();
    this->v2g_certificate_expiration_check_timer.stop();
    if (this->callbacks.connection_state_changed_callback.has_value()) {
        this->callbacks.connection_state_changed_callback.value()(false, configuration_slot, network_connection_profile,
                                                                  this->ocpp_version);
    }
}

void ChargePoint::websocket_connection_failed(ConnectionFailedReason reason) {
    switch (reason) {
    case ConnectionFailedReason::InvalidCSMSCertificate:
        if (!this->skip_invalid_csms_certificate_notifications) {
            this->security->security_event_notification_req(CiString<50>(ocpp::security_events::INVALIDCSMSCERTIFICATE),
                                                            std::nullopt, true, true);
            this->skip_invalid_csms_certificate_notifications = true;
        } else {
            EVLOG_debug << "Skipping InvalidCsmsCertificate SecurityEvent since it has been sent already";
        }
        break;
    case ConnectionFailedReason::FailedToAuthenticateAtCsms:
        const auto& security_event = ocpp::security_events::FAILEDTOAUTHENTICATEATCSMS;
        this->security->security_event_notification_req(CiString<50>(security_event), std::nullopt, true,
                                                        utils::is_critical(security_event));
        break;
    }
}

GetCompositeScheduleResponse ChargePoint::get_composite_schedule_internal(const GetCompositeScheduleRequest& request,
                                                                          bool simulate_transaction_active) {
    GetCompositeScheduleResponse response;
    response.status = GenericStatusEnum::Rejected;

    std::vector<std::string> supported_charging_rate_units = ocpp::split_string(
        this->device_model->get_value<std::string>(ControllerComponentVariables::ChargingScheduleChargingRateUnit), ',',
        true);

    std::optional<ChargingRateUnitEnum> charging_rate_unit = std::nullopt;
    if (request.chargingRateUnit.has_value()) {
        bool unit_supported = std::any_of(
            supported_charging_rate_units.begin(), supported_charging_rate_units.end(), [&request](std::string item) {
                return conversions::string_to_charging_rate_unit_enum(item) == request.chargingRateUnit.value();
            });

        if (unit_supported) {
            charging_rate_unit = request.chargingRateUnit.value();
        }
    } else if (supported_charging_rate_units.size() > 0) {
        charging_rate_unit = conversions::string_to_charging_rate_unit_enum(supported_charging_rate_units.at(0));
    }

    // K01.FR.05 & K01.FR.07
    if (this->evse_manager->does_evse_exist(request.evseId) and charging_rate_unit.has_value()) {
        auto start_time = ocpp::DateTime();
        auto end_time = ocpp::DateTime(start_time.to_time_point() + std::chrono::seconds(request.duration));

        auto schedule = this->smart_charging_handler->calculate_composite_schedule(
            start_time, end_time, request.evseId, charging_rate_unit.value(), this->is_offline(),
            simulate_transaction_active);

        response.schedule = schedule;
        response.status = GenericStatusEnum::Accepted;
    } else {
        auto reason = charging_rate_unit.has_value()
                          ? ProfileValidationResultEnum::EvseDoesNotExist
                          : ProfileValidationResultEnum::ChargingScheduleChargingRateUnitUnsupported;
        response.statusInfo = StatusInfo();
        response.statusInfo->reasonCode = conversions::profile_validation_result_to_reason_code(reason);
        response.statusInfo->additionalInfo = conversions::profile_validation_result_to_string(reason);
        EVLOG_debug << "Rejecting SetChargingProfileRequest:\n reasonCode: " << response.statusInfo->reasonCode.get()
                    << "\nadditionalInfo: " << response.statusInfo->additionalInfo->get();
    }
    return response;
}

void ChargePoint::update_dm_availability_state(const int32_t evse_id, const int32_t connector_id,
                                               const ConnectorStatusEnum status) {
    ComponentVariable charging_station = ControllerComponentVariables::ChargingStationAvailabilityState;
    ComponentVariable evse_cv =
        EvseComponentVariables::get_component_variable(evse_id, EvseComponentVariables::AvailabilityState);
    ComponentVariable connector_cv = ConnectorComponentVariables::get_component_variable(
        evse_id, connector_id, ConnectorComponentVariables::AvailabilityState);
    if (evse_cv.variable.has_value()) {
        this->device_model->set_read_only_value(
            evse_cv.component, evse_cv.variable.value(), ocpp::v201::AttributeEnum::Actual,
            conversions::connector_status_enum_to_string(status), VARIABLE_ATTRIBUTE_VALUE_SOURCE_INTERNAL);
    }
    if (connector_cv.variable.has_value()) {
        this->device_model->set_read_only_value(
            connector_cv.component, connector_cv.variable.value(), ocpp::v201::AttributeEnum::Actual,
            conversions::connector_status_enum_to_string(status), VARIABLE_ATTRIBUTE_VALUE_SOURCE_INTERNAL);
    }

    // if applicable to the entire charging station
    if (evse_id == 0 and charging_station.variable.has_value()) {
        this->device_model->set_read_only_value(
            charging_station.component, charging_station.variable.value(), ocpp::v201::AttributeEnum::Actual,
            conversions::connector_status_enum_to_string(status), VARIABLE_ATTRIBUTE_VALUE_SOURCE_INTERNAL);
    }
}

void ChargePoint::update_dm_evse_power(const int32_t evse_id, const MeterValue& meter_value) {
    ComponentVariable evse_power_cv =
        EvseComponentVariables::get_component_variable(evse_id, EvseComponentVariables::Power);

    if (!evse_power_cv.variable.has_value()) {
        return;
    }

    const auto power = utils::get_total_power_active_import(meter_value);
    if (!power.has_value()) {
        return;
    }

    this->device_model->set_read_only_value(evse_power_cv.component, evse_power_cv.variable.value(),
                                            AttributeEnum::Actual, std::to_string(power.value()),
                                            VARIABLE_ATTRIBUTE_VALUE_SOURCE_INTERNAL);
}

void ChargePoint::clear_invalid_charging_profiles() {
    try {
        auto evses = this->database_handler->get_all_charging_profiles_group_by_evse();
        EVLOG_info << "Found " << evses.size() << " evse in the database";
        for (const auto& [evse_id, profiles] : evses) {
            for (auto profile : profiles) {
                try {
                    if (this->smart_charging_handler->conform_and_validate_profile(profile, evse_id) !=
                        ProfileValidationResultEnum::Valid) {
                        this->database_handler->delete_charging_profile(profile.id);
                    }
                } catch (const QueryExecutionException& e) {
                    EVLOG_warning << "Failed database operation for ChargingProfiles: " << e.what();
                }
            }
        }
    } catch (const std::exception& e) {
        EVLOG_warning << "Unknown error while loading charging profiles from database: " << e.what();
    }
}

std::vector<GetVariableResult>
ChargePoint::get_variables(const std::vector<GetVariableData>& get_variable_data_vector) {
    std::vector<GetVariableResult> response;
    for (const auto& get_variable_data : get_variable_data_vector) {
        GetVariableResult get_variable_result;
        get_variable_result.component = get_variable_data.component;
        get_variable_result.variable = get_variable_data.variable;
        get_variable_result.attributeType = get_variable_data.attributeType.value_or(AttributeEnum::Actual);
        const auto request_value_response = this->device_model->request_value<std::string>(
            get_variable_data.component, get_variable_data.variable,
            get_variable_data.attributeType.value_or(AttributeEnum::Actual));
        if (request_value_response.status == GetVariableStatusEnum::Accepted and
            request_value_response.value.has_value()) {
            get_variable_result.attributeValue = request_value_response.value.value();
        }
        get_variable_result.attributeStatus = request_value_response.status;
        response.push_back(get_variable_result);
    }
    return response;
}

std::map<SetVariableData, SetVariableResult>
ChargePoint::set_variables(const std::vector<SetVariableData>& set_variable_data_vector, const std::string& source) {
    // set variables and allow setting of ReadOnly variables
    const auto response = this->set_variables_internal(set_variable_data_vector, source, true);
    this->handle_variables_changed(response);
    return response;
}

GetCompositeScheduleResponse ChargePoint::get_composite_schedule(const GetCompositeScheduleRequest& request) {
    return this->get_composite_schedule_internal(request);
}

std::optional<CompositeSchedule> ChargePoint::get_composite_schedule(int32_t evse_id, std::chrono::seconds duration,
                                                                     ChargingRateUnitEnum unit) {
    GetCompositeScheduleRequest request;
    request.duration = duration.count();
    request.evseId = evse_id;
    request.chargingRateUnit = unit;

    auto composite_schedule_response = this->get_composite_schedule_internal(request, false);
    if (composite_schedule_response.status == GenericStatusEnum::Accepted and
        composite_schedule_response.schedule.has_value()) {
        return composite_schedule_response.schedule.value();
    } else {
        return std::nullopt;
    }
}

std::vector<CompositeSchedule> ChargePoint::get_all_composite_schedules(const int32_t duration_s,
                                                                        const ChargingRateUnitEnum& unit) {
    std::vector<CompositeSchedule> composite_schedules;

    const auto number_of_evses = this->evse_manager->get_number_of_evses();
    // get all composite schedules including the one for evse_id == 0
    for (int32_t evse_id = 0; evse_id <= number_of_evses; evse_id++) {
        GetCompositeScheduleRequest request;
        request.duration = duration_s;
        request.evseId = evse_id;
        request.chargingRateUnit = unit;
        auto composite_schedule_response = this->get_composite_schedule_internal(request);
        if (composite_schedule_response.status == GenericStatusEnum::Accepted and
            composite_schedule_response.schedule.has_value()) {
            composite_schedules.push_back(composite_schedule_response.schedule.value());
        } else {
            EVLOG_warning << "Could not internally retrieve composite schedule for evse id " << evse_id << ": "
                          << composite_schedule_response;
        }
    }

    return composite_schedules;
}

std::optional<NetworkConnectionProfile>
ChargePoint::get_network_connection_profile(const int32_t configuration_slot) const {
    return this->connectivity_manager->get_network_connection_profile(configuration_slot);
}

std::optional<int> ChargePoint::get_priority_from_configuration_slot(const int configuration_slot) const {
    return this->connectivity_manager->get_priority_from_configuration_slot(configuration_slot);
}

const std::vector<int>& ChargePoint::get_network_connection_slots() const {
    return this->connectivity_manager->get_network_connection_slots();
}

void ChargePoint::send_not_implemented_error(const MessageId unique_message_id, const MessageTypeId message_type_id) {
    if (message_type_id == MessageTypeId::CALL) {
        const auto call_error = CallError(unique_message_id, "NotImplemented", "", json({}));
        this->message_dispatcher->dispatch_call_error(call_error);
    }
}

} // namespace v201
} // namespace ocpp<|MERGE_RESOLUTION|>--- conflicted
+++ resolved
@@ -1578,37 +1578,7 @@
     return false;
 }
 
-<<<<<<< HEAD
-void ChargePoint::set_evse_connectors_unavailable(EvseInterface& evse, bool persist) {
-    uint32_t number_of_connectors = evse.get_number_of_connectors();
-
-    for (uint32_t i = 1; i <= number_of_connectors; ++i) {
-        evse.set_connector_operative_status(static_cast<int32_t>(i), OperationalStatusEnum::Inoperative, persist);
-    }
-}
-
-bool ChargePoint::is_connector_available(const uint32_t evse_id, std::optional<CiString<20>> connector_type) {
-    EvseInterface* evse;
-    try {
-        evse = &evse_manager->get_evse(static_cast<int32_t>(evse_id));
-    } catch (const EvseOutOfRangeException&) {
-        EVLOG_error << "Evse id " << evse_id << " is not a valid evse id.";
-        return false;
-    }
-
-    std::optional<ConnectorStatusEnum> status =
-        evse->get_connector_status(connector_type.value_or(ConnectorEnumStringType::Unknown));
-    if (!status.has_value()) {
-        return false;
-    }
-
-    return status.value() == ConnectorStatusEnum::Available;
-}
-
 bool ChargePoint::does_connector_exist(const uint32_t evse_id, std::optional<CiString<20>> connector_type) {
-=======
-bool ChargePoint::does_connector_exist(const uint32_t evse_id, std::optional<ConnectorEnum> connector_type) {
->>>>>>> 1fa8fa0e
     EvseInterface* evse;
     try {
         evse = &evse_manager->get_evse(static_cast<int32_t>(evse_id));
