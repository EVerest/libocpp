--- conflicted
+++ resolved
@@ -1324,71 +1324,6 @@
         this->callbacks.transaction_event_callback.value()(req);
     }
 }
-
-<<<<<<< HEAD
-void ChargePoint::meter_values_req(const int32_t evse_id, const std::vector<MeterValue>& meter_values,
-                                   const bool initiated_by_trigger_message) {
-    MeterValuesRequest req;
-    req.evseId = evse_id;
-    req.meterValue = meter_values;
-
-    ocpp::Call<MeterValuesRequest> call(req);
-    this->message_dispatcher->dispatch_call(call, initiated_by_trigger_message);
-}
-
-void ChargePoint::report_charging_profile_req(const int32_t request_id, const int32_t evse_id,
-                                              const CiString<20> source, const std::vector<ChargingProfile>& profiles,
-                                              const bool tbc) {
-    ReportChargingProfilesRequest req;
-    req.requestId = request_id;
-    req.evseId = evse_id;
-    req.chargingLimitSource = source;
-    req.chargingProfile = profiles;
-    req.tbc = tbc;
-
-    ocpp::Call<ReportChargingProfilesRequest> call(req);
-    this->message_dispatcher->dispatch_call(call);
-}
-
-void ChargePoint::report_charging_profile_req(const ReportChargingProfilesRequest& req) {
-    ocpp::Call<ReportChargingProfilesRequest> call(req);
-    this->message_dispatcher->dispatch_call(call);
-}
-
-void ChargePoint::notify_event_req(const std::vector<EventData>& events) {
-    NotifyEventRequest req;
-    req.eventData = events;
-    req.generatedAt = DateTime();
-    req.seqNo = 0;
-
-    ocpp::Call<NotifyEventRequest> call(req);
-    this->message_dispatcher->dispatch_call(call);
-}
-
-void ChargePoint::notify_customer_information_req(const std::string& data, const int32_t request_id) {
-    size_t pos = 0;
-    int32_t seq_no = 0;
-    while (pos < data.length() or pos == 0 and data.empty()) {
-        const auto req = [&]() {
-            NotifyCustomerInformationRequest req;
-            req.data = CiString<512>(data.substr(pos, 512));
-            req.seqNo = seq_no;
-            req.requestId = request_id;
-            req.generatedAt = DateTime();
-            req.tbc = data.length() - pos > 512;
-            return req;
-        }();
-
-        ocpp::Call<NotifyCustomerInformationRequest> call(req);
-        this->message_dispatcher->dispatch_call(call);
-
-        pos += 512;
-        seq_no++;
-    }
-}
-
-=======
->>>>>>> ba076c84
 void ChargePoint::handle_boot_notification_response(CallResult<BootNotificationResponse> call_result) {
     // TODO(piet): B01.FR.06
     // TODO(piet): B01.FR.07
@@ -2112,13 +2047,8 @@
 
                 if (charging_profile.chargingProfilePurpose == ChargingProfilePurposeEnum::TxProfile) {
 
-<<<<<<< HEAD
-                    const auto add_profile_response = this->smart_charging_handler->conform_validate_and_add_profile(
+                    const auto add_profile_response = this->smart_charging->conform_validate_and_add_profile(
                         msg.chargingProfile.value(), evse_id, ChargingLimitSourceEnumStringType::CSO,
-=======
-                    const auto add_profile_response = this->smart_charging->conform_validate_and_add_profile(
-                        msg.chargingProfile.value(), evse_id, ChargingLimitSourceEnum::CSO,
->>>>>>> ba076c84
                         AddChargingProfileSource::RequestStartTransactionRequest);
                     if (add_profile_response.status == ChargingProfileStatusEnum::Accepted) {
                         EVLOG_debug << "Accepting SetChargingProfileRequest";
@@ -2169,230 +2099,6 @@
     const ocpp::CallResult<RequestStopTransactionResponse> call_result(response, call.uniqueId);
     this->message_dispatcher->dispatch_call_result(call_result);
 }
-
-<<<<<<< HEAD
-void ChargePoint::handle_costupdated_req(const Call<CostUpdatedRequest> call) {
-    CostUpdatedResponse response;
-    ocpp::CallResult<CostUpdatedResponse> call_result(response, call.uniqueId);
-
-    if (!is_cost_enabled() or !this->callbacks.set_running_cost_callback.has_value()) {
-        this->message_dispatcher->dispatch_call_result(call_result);
-        return;
-    }
-
-    RunningCost running_cost;
-    TriggerMeterValue triggers;
-
-    if (device_model
-            ->get_optional_value<bool>(ControllerComponentVariables::CustomImplementationCaliforniaPricingEnabled)
-            .value_or(false) and
-        call.msg.customData.has_value()) {
-        const json running_cost_json = call.msg.customData.value();
-
-        // California pricing is enabled, which means we have to read the custom data.
-        running_cost = running_cost_json;
-
-        if (running_cost_json.contains("triggerMeterValue")) {
-            triggers = running_cost_json.at("triggerMeterValue");
-        }
-    } else {
-        running_cost.state = RunningCostState::Charging;
-    }
-
-    // In 2.0.1, the cost and transaction id are already part of the CostUpdatedRequest, so they need to be added to
-    // the 'RunningCost' struct.
-    running_cost.cost = static_cast<double>(call.msg.totalCost);
-    running_cost.transaction_id = call.msg.transactionId;
-
-    std::optional<int32_t> transaction_evse_id =
-        this->evse_manager->get_transaction_evseid(running_cost.transaction_id);
-    if (!transaction_evse_id.has_value()) {
-        // We just put an error in the log as the spec does not define what to do here. It is not possible to return
-        // a 'Rejected' or something in that manner.
-        EVLOG_error << "Received CostUpdatedRequest, but transaction id is not a valid transaction id.";
-    }
-
-    const int number_of_decimals =
-        this->device_model->get_optional_value<int>(ControllerComponentVariables::NumberOfDecimalsForCostValues)
-            .value_or(DEFAULT_PRICE_NUMBER_OF_DECIMALS);
-    uint32_t decimals =
-        (number_of_decimals < 0 ? DEFAULT_PRICE_NUMBER_OF_DECIMALS : static_cast<uint32_t>(number_of_decimals));
-    const std::optional<std::string> currency =
-        this->device_model->get_value<std::string>(ControllerComponentVariables::TariffCostCtrlrCurrency);
-    this->callbacks.set_running_cost_callback.value()(running_cost, decimals, currency);
-
-    this->message_dispatcher->dispatch_call_result(call_result);
-
-    // In OCPP 2.0.1, the chargepoint status trigger is not used.
-    if (!triggers.at_energy_kwh.has_value() and !triggers.at_power_kw.has_value() and !triggers.at_time.has_value()) {
-        return;
-    }
-
-    const std::optional<int32_t> evse_id_opt = this->evse_manager->get_transaction_evseid(running_cost.transaction_id);
-    if (!evse_id_opt.has_value()) {
-        EVLOG_warning << "Can not set running cost triggers as there is no evse id found with the transaction id from "
-                         "the incoming CostUpdatedRequest";
-        return;
-    }
-
-    const int32_t evse_id = evse_id_opt.value();
-    auto& evse = this->evse_manager->get_evse(evse_id);
-    evse.set_meter_value_pricing_triggers(
-        triggers.at_power_kw, triggers.at_energy_kwh, triggers.at_time,
-        [this, evse_id](const std::vector<MeterValue>& meter_values) {
-            this->meter_values_req(evse_id, meter_values, false);
-        },
-        this->io_service);
-}
-
-void ChargePoint::handle_set_charging_profile_req(Call<SetChargingProfileRequest> call) {
-    EVLOG_debug << "Received SetChargingProfileRequest: " << call.msg << "\nwith messageId: " << call.uniqueId;
-    auto msg = call.msg;
-    SetChargingProfileResponse response;
-    response.status = ChargingProfileStatusEnum::Rejected;
-
-    // K01.FR.29: Respond with a CallError if SmartCharging is not available for this Charging Station
-    bool is_smart_charging_available =
-        this->device_model->get_optional_value<bool>(ControllerComponentVariables::SmartChargingCtrlrAvailable)
-            .value_or(false);
-
-    if (!is_smart_charging_available) {
-        EVLOG_warning << "SmartChargingCtrlrAvailable is not set for Charging Station. Returning NotSupported error";
-
-        const auto call_error =
-            CallError(call.uniqueId, "NotSupported", "Charging Station does not support smart charging", json({}));
-        this->message_dispatcher->dispatch_call_error(call_error);
-
-        return;
-    }
-
-    // K01.FR.22: Reject ChargingStationExternalConstraints profiles in SetChargingProfileRequest
-    if (msg.chargingProfile.chargingProfilePurpose == ChargingProfilePurposeEnum::ChargingStationExternalConstraints) {
-        response.statusInfo = StatusInfo();
-        response.statusInfo->reasonCode = "InvalidValue";
-        response.statusInfo->additionalInfo = "ChargingStationExternalConstraintsInSetChargingProfileRequest";
-        EVLOG_debug << "Rejecting SetChargingProfileRequest:\n reasonCode: " << response.statusInfo->reasonCode.get()
-                    << "\nadditionalInfo: " << response.statusInfo->additionalInfo->get();
-
-        ocpp::CallResult<SetChargingProfileResponse> call_result(response, call.uniqueId);
-        this->message_dispatcher->dispatch_call_result(call_result);
-
-        return;
-    }
-
-    response = this->smart_charging_handler->conform_validate_and_add_profile(msg.chargingProfile, msg.evseId);
-    if (response.status == ChargingProfileStatusEnum::Accepted) {
-        EVLOG_debug << "Accepting SetChargingProfileRequest";
-        this->callbacks.set_charging_profiles_callback();
-    } else {
-        EVLOG_debug << "Rejecting SetChargingProfileRequest:\n reasonCode: " << response.statusInfo->reasonCode.get()
-                    << "\nadditionalInfo: " << response.statusInfo->additionalInfo->get();
-    }
-
-    ocpp::CallResult<SetChargingProfileResponse> call_result(response, call.uniqueId);
-    this->message_dispatcher->dispatch_call_result(call_result);
-}
-
-void ChargePoint::handle_clear_charging_profile_req(Call<ClearChargingProfileRequest> call) {
-    EVLOG_debug << "Received ClearChargingProfileRequest: " << call.msg << "\nwith messageId: " << call.uniqueId;
-    const auto msg = call.msg;
-    ClearChargingProfileResponse response;
-    response.status = ClearChargingProfileStatusEnum::Unknown;
-
-    // K10.FR.06
-    if (msg.chargingProfileCriteria.has_value() and
-        msg.chargingProfileCriteria.value().chargingProfilePurpose.has_value() and
-        msg.chargingProfileCriteria.value().chargingProfilePurpose.value() ==
-            ChargingProfilePurposeEnum::ChargingStationExternalConstraints) {
-        response.statusInfo = StatusInfo();
-        response.statusInfo->reasonCode = "InvalidValue";
-        response.statusInfo->additionalInfo = "ChargingStationExternalConstraintsInClearChargingProfileRequest";
-        EVLOG_debug << "Rejecting SetChargingProfileRequest:\n reasonCode: " << response.statusInfo->reasonCode.get()
-                    << "\nadditionalInfo: " << response.statusInfo->additionalInfo->get();
-    } else {
-        response = this->smart_charging_handler->clear_profiles(msg);
-    }
-
-    if (response.status == ClearChargingProfileStatusEnum::Accepted) {
-        this->callbacks.set_charging_profiles_callback();
-    }
-
-    ocpp::CallResult<ClearChargingProfileResponse> call_result(response, call.uniqueId);
-    this->message_dispatcher->dispatch_call_result(call_result);
-}
-
-void ChargePoint::handle_get_charging_profiles_req(Call<GetChargingProfilesRequest> call) {
-    EVLOG_debug << "Received GetChargingProfilesRequest: " << call.msg << "\nwith messageId: " << call.uniqueId;
-    const auto msg = call.msg;
-    GetChargingProfilesResponse response;
-
-    const auto profiles_to_report = this->smart_charging_handler->get_reported_profiles(msg);
-
-    response.status =
-        profiles_to_report.empty() ? GetChargingProfileStatusEnum::NoProfiles : GetChargingProfileStatusEnum::Accepted;
-
-    ocpp::CallResult<GetChargingProfilesResponse> call_result(response, call.uniqueId);
-    this->message_dispatcher->dispatch_call_result(call_result);
-
-    if (response.status == GetChargingProfileStatusEnum::NoProfiles) {
-        return;
-    }
-
-    // There are profiles to report.
-    // Prepare ReportChargingProfileRequest(s). The message defines the properties evseId and
-    // ChargingLimitSourceEnumStringType as required, so we can not report all profiles in a single
-    // ReportChargingProfilesRequest. We need to prepare a single ReportChargingProfilesRequest for each combination of
-    // evseId and ChargingLimitSourceEnumStringType
-    std::set<int32_t> evse_ids;     // will contain all evse_ids of the profiles
-    std::set<CiString<20>> sources; // will contain all sources of the profiles
-
-    // fill evse_ids and sources sets
-    for (const auto& profile : profiles_to_report) {
-        evse_ids.insert(profile.evse_id);
-        sources.insert(profile.source);
-    }
-
-    std::vector<ReportChargingProfilesRequest> requests_to_send;
-
-    for (const auto evse_id : evse_ids) {
-        for (const auto source : sources) {
-            std::vector<ChargingProfile> original_profiles;
-            for (const auto& reported_profile : profiles_to_report) {
-                if (reported_profile.evse_id == evse_id and reported_profile.source == source) {
-                    original_profiles.push_back(reported_profile.profile);
-                }
-            }
-            if (not original_profiles.empty()) {
-                // prepare a ReportChargingProfilesRequest
-                ReportChargingProfilesRequest req;
-                req.requestId = msg.requestId; // K09.FR.01
-                req.evseId = evse_id;
-                req.chargingLimitSource = source;
-                req.chargingProfile = original_profiles;
-                req.tbc = true;
-                requests_to_send.push_back(req);
-            }
-        }
-    }
-
-    requests_to_send.back().tbc = false;
-
-    // requests_to_send are ready, send them and define tbc property
-    for (const auto& request_to_send : requests_to_send) {
-        this->report_charging_profile_req(request_to_send);
-    }
-}
-
-void ChargePoint::handle_get_composite_schedule_req(Call<GetCompositeScheduleRequest> call) {
-    EVLOG_debug << "Received GetCompositeScheduleRequest: " << call.msg << "\nwith messageId: " << call.uniqueId;
-    const auto response = this->get_composite_schedule_internal(call.msg);
-
-    ocpp::CallResult<GetCompositeScheduleResponse> call_result(response, call.uniqueId);
-    this->message_dispatcher->dispatch_call_result(call_result);
-}
-
-=======
->>>>>>> ba076c84
 void ChargePoint::handle_firmware_update_req(Call<UpdateFirmwareRequest> call) {
     EVLOG_debug << "Received UpdateFirmwareRequest: " << call.msg << "\nwith messageId: " << call.uniqueId;
     if (call.msg.firmware.signingCertificate.has_value() or call.msg.firmware.signature.has_value()) {
