// SPDX-License-Identifier: Apache-2.0
// Copyright Pionix GmbH and Contributors to EVerest

#include <ocpp/common/types.hpp>
#include <ocpp/v201/charge_point.hpp>
#include <ocpp/v201/ctrlr_component_variables.hpp>
#include <ocpp/v201/device_model_storage_sqlite.hpp>
#include <ocpp/v201/messages/FirmwareStatusNotification.hpp>
#include <ocpp/v201/messages/LogStatusNotification.hpp>
#include <ocpp/v201/messages/NotifyDisplayMessages.hpp>
#include <ocpp/v201/notify_report_requests_splitter.hpp>

#include <optional>
#include <stdexcept>
#include <string>

using namespace std::chrono_literals;

const auto DEFAULT_MAX_CUSTOMER_INFORMATION_DATA_LENGTH = 51200;
const std::string VARIABLE_ATTRIBUTE_VALUE_SOURCE_INTERNAL = "internal";
const std::string VARIABLE_ATTRIBUTE_VALUE_SOURCE_CSMS = "csms";
const auto DEFAULT_WAIT_FOR_FUTURE_TIMEOUT = std::chrono::seconds(60);
const auto DEFAULT_PRICE_NUMBER_OF_DECIMALS = 3;

using DatabaseException = ocpp::common::DatabaseException;

namespace ocpp {
namespace v201 {

const auto DEFAULT_BOOT_NOTIFICATION_RETRY_INTERVAL = std::chrono::seconds(30);
const auto DEFAULT_MESSAGE_QUEUE_SIZE_THRESHOLD = 2E5;
const auto DEFAULT_MAX_MESSAGE_SIZE = 65000;

static DisplayMessageContent message_content_to_display_message_content(const MessageContent& message_content);
static std::optional<MessageInfo> display_message_to_message_info_type(const DisplayMessage& display_message);
static DisplayMessage message_info_to_display_message(const MessageInfo& message_info);

ChargePoint::ChargePoint(const std::map<int32_t, int32_t>& evse_connector_structure,
                         std::shared_ptr<DeviceModel> device_model, std::shared_ptr<DatabaseHandler> database_handler,
                         std::shared_ptr<MessageQueue<v201::MessageType>> message_queue,
                         const std::string& message_log_path, const std::shared_ptr<EvseSecurity> evse_security,
                         const Callbacks& callbacks) :
    ocpp::ChargingStationBase(evse_security),
    message_queue(message_queue),
    device_model(device_model),
    database_handler(database_handler),
    registration_status(RegistrationStatusEnum::Rejected),
    skip_invalid_csms_certificate_notifications(false),
    reset_scheduled(false),
    reset_scheduled_evseids{},
    firmware_status(FirmwareStatusEnum::Idle),
    upload_log_status(UploadLogStatusEnum::Idle),
    bootreason(BootReasonEnum::PowerUp),
    ocsp_updater(this->evse_security, this->send_callback<GetCertificateStatusRequest, GetCertificateStatusResponse>(
                                          MessageType::GetCertificateStatusResponse)),
    monitoring_updater(
        device_model, [this](const std::vector<EventData>& events) { this->notify_event_req(events); },
        [this]() { return this->is_offline(); }),
    csr_attempt(1),
    client_certificate_expiration_check_timer([this]() { this->scheduled_check_client_certificate_expiration(); }),
    v2g_certificate_expiration_check_timer([this]() { this->scheduled_check_v2g_certificate_expiration(); }),
    callbacks(callbacks) {

    if (!this->device_model) {
        EVLOG_AND_THROW(std::invalid_argument("Device model should not be null"));
    }

    // Make sure the received callback struct is completely filled early before we actually start running
    if (!this->callbacks.all_callbacks_valid(this->device_model)) {
        EVLOG_AND_THROW(std::invalid_argument("All non-optional callbacks must be supplied"));
    }

    if (!this->database_handler) {
        EVLOG_AND_THROW(std::invalid_argument("Database handler should not be null"));
    }

    initialize(evse_connector_structure, message_log_path);
}

ChargePoint::ChargePoint(const std::map<int32_t, int32_t>& evse_connector_structure,
                         std::unique_ptr<DeviceModelStorage> device_model_storage, const std::string& ocpp_main_path,
                         const std::string& core_database_path, const std::string& sql_init_path,
                         const std::string& message_log_path, const std::shared_ptr<EvseSecurity> evse_security,
                         const Callbacks& callbacks) :
    ChargePoint(
        evse_connector_structure, std::make_shared<DeviceModel>(std::move(device_model_storage)),
        std::make_shared<DatabaseHandler>(
            std::make_unique<common::DatabaseConnection>(fs::path(core_database_path) / "cp.db"), sql_init_path),
        nullptr /* message_queue initialized in this constructor */, message_log_path, evse_security, callbacks) {
    std::set<v201::MessageType> message_types_discard_for_queueing;
    try {
        const auto message_types_discard_for_queueing_csl = ocpp::split_string(
            this->device_model
                ->get_optional_value<std::string>(ControllerComponentVariables::MessageTypesDiscardForQueueing)
                .value_or(""),
            ',');
        std::transform(message_types_discard_for_queueing_csl.begin(), message_types_discard_for_queueing_csl.end(),
                       std::inserter(message_types_discard_for_queueing, message_types_discard_for_queueing.end()),
                       [](const std::string element) { return conversions::string_to_messagetype(element); });
    } catch (const StringToEnumException& e) {
        EVLOG_warning << "Could not convert configured MessageType value of MessageTypesDiscardForQueueing. Please "
                         "check you configuration: "
                      << e.what();
    } catch (...) {
        EVLOG_warning << "Could not apply MessageTypesDiscardForQueueing configuration";
    }

    this->message_queue = std::make_unique<ocpp::MessageQueue<v201::MessageType>>(
        [this](json message) -> bool { return this->connectivity_manager->send_to_websocket(message.dump()); },
        MessageQueueConfig<v201::MessageType>{
            this->device_model->get_value<int>(ControllerComponentVariables::MessageAttempts),
            this->device_model->get_value<int>(ControllerComponentVariables::MessageAttemptInterval),
            this->device_model->get_optional_value<int>(ControllerComponentVariables::MessageQueueSizeThreshold)
                .value_or(DEFAULT_MESSAGE_QUEUE_SIZE_THRESHOLD),
            this->device_model->get_optional_value<bool>(ControllerComponentVariables::QueueAllMessages)
                .value_or(false),
            message_types_discard_for_queueing,
            this->device_model->get_value<int>(ControllerComponentVariables::MessageTimeout)},
        this->database_handler);
}

ChargePoint::ChargePoint(const std::map<int32_t, int32_t>& evse_connector_structure,
                         const std::string& device_model_storage_address, const bool initialize_device_model,
                         const std::string& device_model_migration_path, const std::string& device_model_config_path,
                         const std::string& ocpp_main_path, const std::string& core_database_path,
                         const std::string& sql_init_path, const std::string& message_log_path,
                         const std::shared_ptr<EvseSecurity> evse_security, const Callbacks& callbacks) :
    ChargePoint(evse_connector_structure,
                std::make_unique<DeviceModelStorageSqlite>(device_model_storage_address, device_model_migration_path,
                                                           device_model_config_path, initialize_device_model),
                ocpp_main_path, core_database_path, sql_init_path, message_log_path, evse_security, callbacks) {
}

ChargePoint::~ChargePoint() {
    {
        std::scoped_lock lk(this->auth_cache_cleanup_mutex);
        this->stop_auth_cache_cleanup_handler = true;
    }
    this->auth_cache_cleanup_cv.notify_one();
    this->auth_cache_cleanup_thread.join();
}

void ChargePoint::start(BootReasonEnum bootreason) {
    this->message_queue->start();

    this->bootreason = bootreason;
    // Trigger all initial status notifications and callbacks related to component state
    // Should be done before sending the BootNotification.req so that the correct states can be reported
    this->component_state_manager->trigger_all_effective_availability_changed_callbacks();
    // get transaction messages from db (if there are any) so they can be sent again.
    this->message_queue->get_persisted_messages_from_db();
    this->boot_notification_req(bootreason);
    // call clear_invalid_charging_profiles when system boots
    this->clear_invalid_charging_profiles();
    this->connectivity_manager->start();

    const std::string firmware_version =
        this->device_model->get_value<std::string>(ControllerComponentVariables::FirmwareVersion);

    if (this->bootreason == BootReasonEnum::RemoteReset) {
        this->security_event_notification_req(
            CiString<50>(ocpp::security_events::RESET_OR_REBOOT),
            std::optional<CiString<255>>("Charging Station rebooted due to requested remote reset!"), true, true);
    } else if (this->bootreason == BootReasonEnum::ScheduledReset) {
        this->security_event_notification_req(
            CiString<50>(ocpp::security_events::RESET_OR_REBOOT),
            std::optional<CiString<255>>("Charging Station rebooted due to a scheduled reset!"), true, true);
    } else if (this->bootreason == BootReasonEnum::PowerUp) {
        std::string startup_message = "Charging Station powered up! Firmware version: " + firmware_version;
        this->security_event_notification_req(CiString<50>(ocpp::security_events::STARTUP_OF_THE_DEVICE),
                                              std::optional<CiString<255>>(startup_message), true, true);
    } else if (this->bootreason == BootReasonEnum::FirmwareUpdate) {
        std::string startup_message =
            "Charging station reboot after firmware update. Firmware version: " + firmware_version;
        this->security_event_notification_req(CiString<50>(ocpp::security_events::FIRMWARE_UPDATED),
                                              std::optional<CiString<255>>(startup_message), true, true);
    } else {
        std::string startup_message = "Charging station reset or reboot. Firmware version: " + firmware_version;
        this->security_event_notification_req(CiString<50>(ocpp::security_events::RESET_OR_REBOOT),
                                              std::optional<CiString<255>>(startup_message), true, true);
    }
}

void ChargePoint::stop() {
    this->ocsp_updater.stop();
    this->heartbeat_timer.stop();
    this->boot_notification_timer.stop();
    this->certificate_signed_timer.stop();
    this->connectivity_manager->stop();
    this->client_certificate_expiration_check_timer.stop();
    this->v2g_certificate_expiration_check_timer.stop();
    this->monitoring_updater.stop_monitoring();
    this->message_queue->stop();
}

void ChargePoint::connect_websocket() {
    this->connectivity_manager->connect();
}

void ChargePoint::disconnect_websocket() {
    this->connectivity_manager->disconnect_websocket();
}

void ChargePoint::on_firmware_update_status_notification(int32_t request_id,
                                                         const FirmwareStatusEnum& firmware_update_status) {
    if (this->firmware_status == firmware_update_status) {
        if (request_id == -1 or
            this->firmware_status_id.has_value() and this->firmware_status_id.value() == request_id) {
            // already sent, do not send again
            return;
        }
    }
    FirmwareStatusNotificationRequest req;
    req.status = firmware_update_status;
    // Firmware status and id are stored for future trigger message request.
    this->firmware_status = req.status;

    if (request_id != -1) {
        req.requestId = request_id; // L01.FR.20
        this->firmware_status_id = request_id;
    }

    ocpp::Call<FirmwareStatusNotificationRequest> call(req, this->message_queue->createMessageId());
    this->send_async<FirmwareStatusNotificationRequest>(call);

    if (req.status == FirmwareStatusEnum::Installed) {
        std::string firmwareVersionMessage = "New firmware succesfully installed! Version: ";
        firmwareVersionMessage.append(
            this->device_model->get_value<std::string>(ControllerComponentVariables::FirmwareVersion));
        this->security_event_notification_req(CiString<50>(ocpp::security_events::FIRMWARE_UPDATED),
                                              std::optional<CiString<255>>(firmwareVersionMessage), true,
                                              true); // L01.FR.31
    } else if (req.status == FirmwareStatusEnum::InvalidSignature) {
        this->security_event_notification_req(
            CiString<50>(ocpp::security_events::INVALIDFIRMWARESIGNATURE),
            std::optional<CiString<255>>("Signature of the provided firmware is not valid!"), true,
            true); // L01.FR.03 - critical because TC_L_06_CS requires this message to be sent
    } else if (req.status == FirmwareStatusEnum::InstallVerificationFailed or
               req.status == FirmwareStatusEnum::InstallationFailed) {
        this->restore_all_connector_states();
    }

    if (this->firmware_status_before_installing == req.status) {
        // FIXME(Kai): This is a temporary workaround, because the EVerest System module does not keep track of
        // transactions and can't inquire about their status from the OCPP modules. If the firmware status is expected
        // to become "Installing", but we still have a transaction running, the update will wait for the transaction to
        // finish, and so we send an "InstallScheduled" status. This is necessary for OCTT TC_L_15_CS to pass.
        const auto transaction_active = this->any_transaction_active(std::nullopt);
        if (transaction_active) {
            this->firmware_status = FirmwareStatusEnum::InstallScheduled;
            req.status = firmware_status;
            ocpp::Call<FirmwareStatusNotificationRequest> call(req, this->message_queue->createMessageId());
            this->send_async<FirmwareStatusNotificationRequest>(call);
        }
        this->change_all_connectors_to_unavailable_for_firmware_update();
    }
}

void ChargePoint::on_session_started(const int32_t evse_id, const int32_t connector_id) {
    this->evse_manager->get_evse(evse_id).submit_event(connector_id, ConnectorEvent::PlugIn);
}

Get15118EVCertificateResponse
ChargePoint::on_get_15118_ev_certificate_request(const Get15118EVCertificateRequest& request) {

    Get15118EVCertificateResponse response;

    if (!this->device_model
             ->get_optional_value<bool>(ControllerComponentVariables::ContractCertificateInstallationEnabled)
             .value_or(false)) {
        EVLOG_warning << "Can not fulfill Get15118EVCertificateRequest because ContractCertificateInstallationEnabled "
                         "is configured as false!";
        response.status = Iso15118EVCertificateStatusEnum::Failed;
        return response;
    }

    EVLOG_debug << "Received Get15118EVCertificateRequest " << request;
    auto future_res = this->send_async<Get15118EVCertificateRequest>(
        ocpp::Call<Get15118EVCertificateRequest>(request, this->message_queue->createMessageId()));

    if (future_res.wait_for(DEFAULT_WAIT_FOR_FUTURE_TIMEOUT) == std::future_status::timeout) {
        EVLOG_warning << "Waiting for Get15118EVCertificateRequest.conf future timed out!";
        response.status = Iso15118EVCertificateStatusEnum::Failed;
        return response;
    }

    const auto response_message = future_res.get();
    EVLOG_debug << "Received Get15118EVCertificateResponse " << response_message.message;
    if (response_message.messageType != MessageType::Get15118EVCertificateResponse) {
        response.status = Iso15118EVCertificateStatusEnum::Failed;
        return response;
    }

    try {
        ocpp::CallResult<Get15118EVCertificateResponse> call_result = response_message.message;
        return call_result.msg;
    } catch (const EnumConversionException& e) {
        EVLOG_error << "EnumConversionException during handling of message: " << e.what();
        auto call_error = CallError(response_message.uniqueId, "FormationViolation", e.what(), json({}));
        this->send(call_error);
        return response;
    }
}

void ChargePoint::on_transaction_started(const int32_t evse_id, const int32_t connector_id,
                                         const std::string& session_id, const DateTime& timestamp,
                                         const ocpp::v201::TriggerReasonEnum trigger_reason,
                                         const MeterValue& meter_start, const std::optional<IdToken>& id_token,
                                         const std::optional<IdToken>& group_id_token,
                                         const std::optional<int32_t>& reservation_id,
                                         const std::optional<int32_t>& remote_start_id,
                                         const ChargingStateEnum charging_state) {

    auto& evse_handle = this->evse_manager->get_evse(evse_id);
    evse_handle.open_transaction(session_id, connector_id, timestamp, meter_start, id_token, group_id_token,
                                 reservation_id, charging_state);

    const auto meter_value = utils::get_meter_value_with_measurands_applied(
        meter_start, utils::get_measurands_vec(this->device_model->get_value<std::string>(
                         ControllerComponentVariables::SampledDataTxStartedMeasurands)));

    const auto& enhanced_transaction = evse_handle.get_transaction();
    Transaction transaction{enhanced_transaction->transactionId};
    transaction.chargingState = charging_state;
    if (remote_start_id.has_value()) {
        transaction.remoteStartId = remote_start_id.value();
        enhanced_transaction->remoteStartId = remote_start_id.value();
    }

    EVSE evse{evse_id};
    evse.connectorId.emplace(connector_id);

    std::optional<std::vector<MeterValue>> opt_meter_value;
    if (!meter_value.sampledValue.empty()) {
        opt_meter_value.emplace(1, meter_value);
    }

    this->transaction_event_req(TransactionEventEnum::Started, timestamp, transaction, trigger_reason,
                                enhanced_transaction->get_seq_no(), std::nullopt, evse, id_token, opt_meter_value,
                                std::nullopt, this->is_offline(), reservation_id);
}

void ChargePoint::on_transaction_finished(const int32_t evse_id, const DateTime& timestamp,
                                          const MeterValue& meter_stop, const ReasonEnum reason,
                                          const TriggerReasonEnum trigger_reason,
                                          const std::optional<IdToken>& id_token,
                                          const std::optional<std::string>& signed_meter_value,
                                          const ChargingStateEnum charging_state) {
    auto& evse_handle = this->evse_manager->get_evse(evse_id);
    auto& enhanced_transaction = evse_handle.get_transaction();
    if (enhanced_transaction == nullptr) {
        EVLOG_warning << "Received notification of finished transaction while no transaction was active";
        return;
    }

    enhanced_transaction->chargingState = charging_state;
    evse_handle.close_transaction(timestamp, meter_stop, reason);
    const auto transaction = enhanced_transaction->get_transaction();
    const auto transaction_id = enhanced_transaction->transactionId.get();

    std::optional<std::vector<ocpp::v201::MeterValue>> meter_values = std::nullopt;
    try {
        meter_values = std::make_optional(utils::get_meter_values_with_measurands_applied(
            this->database_handler->transaction_metervalues_get_all(enhanced_transaction->transactionId.get()),
            utils::get_measurands_vec(
                this->device_model->get_value<std::string>(ControllerComponentVariables::SampledDataTxEndedMeasurands)),
            utils::get_measurands_vec(
                this->device_model->get_value<std::string>(ControllerComponentVariables::AlignedDataTxEndedMeasurands)),
            timestamp,
            this->device_model->get_optional_value<bool>(ControllerComponentVariables::SampledDataSignReadings)
                .value_or(false),
            this->device_model->get_optional_value<bool>(ControllerComponentVariables::AlignedDataSignReadings)
                .value_or(false)));

        if (meter_values.value().empty()) {
            meter_values.reset();
        }
    } catch (const DatabaseException& e) {
        EVLOG_warning << "Could not get metervalues of transaction: " << e.what();
    }

    // E07.FR.02 The field idToken is provided when the authorization of the transaction has been ended
    const std::optional<IdToken> transaction_id_token =
        trigger_reason == ocpp::v201::TriggerReasonEnum::StopAuthorized ? id_token : std::nullopt;

    this->transaction_event_req(TransactionEventEnum::Ended, timestamp, enhanced_transaction->get_transaction(),
                                trigger_reason, enhanced_transaction->get_seq_no(), std::nullopt, std::nullopt,
                                transaction_id_token, meter_values, std::nullopt, this->is_offline(), std::nullopt);

    // K02.FR.05 The transaction is over, so delete the TxProfiles associated with the transaction.
    smart_charging_handler->delete_transaction_tx_profiles(enhanced_transaction->get_transaction().transactionId);
    evse_handle.release_transaction();

    bool send_reset = false;
    if (this->reset_scheduled) {
        // Check if this evse needs to be reset or set to inoperative.
        if (!this->reset_scheduled_evseids.empty()) {
            // There is an evse id in the 'reset scheduled' list, it needs to be
            // reset because it has finished charging.
            if (this->reset_scheduled_evseids.find(evse_id) != this->reset_scheduled_evseids.end()) {
                send_reset = true;
            }
        } else {
            // No evse id is given, whole charging station needs a reset. Wait
            // for last evse id to stop charging.
            bool is_charging = false;
            for (auto const& evse : *this->evse_manager) {
                if (evse.has_active_transaction()) {
                    is_charging = true;
                    break;
                }
            }

            if (is_charging) {
                this->set_evse_connectors_unavailable(evse_handle, false);
            } else {
                send_reset = true;
            }
        }
    }

    if (send_reset) {
        // Reset evse.
        if (reset_scheduled_evseids.empty()) {
            // This was the last evse that was charging, whole charging station
            // should be rest, send reset.
            this->callbacks.reset_callback(std::nullopt, ResetEnum::OnIdle);
            this->reset_scheduled = false;
        } else {
            // Reset evse that just stopped the transaction.
            this->callbacks.reset_callback(evse_id, ResetEnum::OnIdle);
            // Remove evse id that is just reset.
            this->reset_scheduled_evseids.erase(evse_id);

            // Check if there are more evse's that should be reset.
            if (reset_scheduled_evseids.empty()) {
                // No other evse's should be reset
                this->reset_scheduled = false;
            }
        }

        this->reset_scheduled_evseids.erase(evse_id);
    }

    this->handle_scheduled_change_availability_requests(evse_id);
    this->handle_scheduled_change_availability_requests(0);
}

void ChargePoint::on_session_finished(const int32_t evse_id, const int32_t connector_id) {
    this->evse_manager->get_evse(evse_id).submit_event(connector_id, ConnectorEvent::PlugOut);
}

void ChargePoint::on_authorized(const int32_t evse_id, const int32_t connector_id, const IdToken& id_token) {
    auto& evse = this->evse_manager->get_evse(evse_id);
    if (!evse.has_active_transaction()) {
        // nothing to report in case transaction is not yet open
        return;
    }

    std::unique_ptr<EnhancedTransaction>& transaction = evse.get_transaction();
    if (transaction->id_token_sent) {
        // if transactions id_token_sent is set, it is assumed it has already been reported
        return;
    }

    // set id_token of enhanced_transaction and send TransactionEvent(Updated) with id_token
    transaction->set_id_token_sent();
    this->transaction_event_req(TransactionEventEnum::Updated, ocpp::DateTime(), transaction->get_transaction(),
                                TriggerReasonEnum::Authorized, transaction->get_seq_no(), std::nullopt, std::nullopt,
                                id_token, std::nullopt, std::nullopt, this->is_offline(), std::nullopt);
}

void ChargePoint::on_meter_value(const int32_t evse_id, const MeterValue& meter_value) {
    if (evse_id == 0) {
        // if evseId = 0 then store in the chargepoint metervalues
        this->aligned_data_evse0.set_values(meter_value);
    } else {
        this->evse_manager->get_evse(evse_id).on_meter_value(meter_value);
        this->update_dm_evse_power(evse_id, meter_value);
    }
}

std::string ChargePoint::get_customer_information(const std::optional<CertificateHashDataType> customer_certificate,
                                                  const std::optional<IdToken> id_token,
                                                  const std::optional<CiString<64>> customer_identifier) {
    std::stringstream s;

    // Retrieve possible customer information from application that uses this library
    if (this->callbacks.get_customer_information_callback.has_value()) {
        s << this->callbacks.get_customer_information_callback.value()(customer_certificate, id_token,
                                                                       customer_identifier);
    }

    // Retrieve information from auth cache
    if (id_token.has_value()) {
        const auto hashed_id_token = utils::generate_token_hash(id_token.value());
        try {
            const auto entry = this->database_handler->authorization_cache_get_entry(hashed_id_token);
            if (entry.has_value()) {
                s << "Hashed id_token stored in cache: " + hashed_id_token + "\n";
                s << "IdTokenInfo: " << entry->id_token_info;
            }
        } catch (const DatabaseException& e) {
            EVLOG_warning << "Could not get authorization cache entry from database";
        } catch (const json::exception& e) {
            EVLOG_warning << "Could not parse data of IdTokenInfo: " << e.what();
        } catch (const std::exception& e) {
            EVLOG_error << "Unknown Error while parsing IdTokenInfo: " << e.what();
        }
    }

    return s.str();
}

void ChargePoint::clear_customer_information(const std::optional<CertificateHashDataType> customer_certificate,
                                             const std::optional<IdToken> id_token,
                                             const std::optional<CiString<64>> customer_identifier) {
    if (this->callbacks.clear_customer_information_callback.has_value()) {
        this->callbacks.clear_customer_information_callback.value()(customer_certificate, id_token,
                                                                    customer_identifier);
    }

    if (id_token.has_value()) {
        const auto hashed_id_token = utils::generate_token_hash(id_token.value());
        try {
            this->database_handler->authorization_cache_delete_entry(hashed_id_token);
        } catch (const DatabaseException& e) {
            EVLOG_error << "Could not delete from table: " << e.what();
        } catch (const std::exception& e) {
            EVLOG_error << "Exception while deleting from auth cache table: " << e.what();
        }
        this->update_authorization_cache_size();
    }
}

void ChargePoint::configure_message_logging_format(const std::string& message_log_path) {
    auto log_formats = this->device_model->get_value<std::string>(ControllerComponentVariables::LogMessagesFormat);
    bool log_to_console = log_formats.find("console") != log_formats.npos;
    bool detailed_log_to_console = log_formats.find("console_detailed") != log_formats.npos;
    bool log_to_file = log_formats.find("log") != log_formats.npos;
    bool log_to_html = log_formats.find("html") != log_formats.npos;
    bool log_security = log_formats.find("security") != log_formats.npos;
    bool session_logging = log_formats.find("session_logging") != log_formats.npos;
    bool message_callback = log_formats.find("callback") != log_formats.npos;
    std::function<void(const std::string& message, MessageDirection direction)> logging_callback = nullptr;
    bool log_rotation =
        this->device_model->get_optional_value<bool>(ControllerComponentVariables::LogRotation).value_or(false);
    bool log_rotation_date_suffix =
        this->device_model->get_optional_value<bool>(ControllerComponentVariables::LogRotationDateSuffix)
            .value_or(false);
    uint64_t log_rotation_maximum_file_size =
        this->device_model->get_optional_value<uint64_t>(ControllerComponentVariables::LogRotationMaximumFileSize)
            .value_or(0);
    uint64_t log_rotation_maximum_file_count =
        this->device_model->get_optional_value<uint64_t>(ControllerComponentVariables::LogRotationMaximumFileCount)
            .value_or(0);

    if (message_callback) {
        logging_callback = this->callbacks.ocpp_messages_callback.value_or(nullptr);
    }

    if (log_rotation) {
        this->logging = std::make_shared<ocpp::MessageLogging>(
            !log_formats.empty(), message_log_path, "libocpp_201", log_to_console, detailed_log_to_console, log_to_file,
            log_to_html, log_security, session_logging, logging_callback,
            ocpp::LogRotationConfig(log_rotation_date_suffix, log_rotation_maximum_file_size,
                                    log_rotation_maximum_file_count),
            [this](ocpp::LogRotationStatus status) {
                if (status == ocpp::LogRotationStatus::RotatedWithDeletion) {
                    const auto& security_event = ocpp::security_events::SECURITYLOGWASCLEARED;
                    std::string tech_info = "Security log was rotated and an old log was deleted in the process";
                    this->security_event_notification_req(CiString<50>(security_event), CiString<255>(tech_info), true,
                                                          utils::is_critical(security_event));
                }
            });
    } else {
        this->logging = std::make_shared<ocpp::MessageLogging>(
            !log_formats.empty(), message_log_path, DateTime().to_rfc3339(), log_to_console, detailed_log_to_console,
            log_to_file, log_to_html, log_security, session_logging, logging_callback);
    }
}

void ChargePoint::handle_cost_and_tariff(const TransactionEventResponse& response,
                                         const TransactionEventRequest& original_message,
                                         const json& original_transaction_event_response) {
    const bool tariff_enabled = this->is_tariff_enabled();

    const bool cost_enabled = this->is_cost_enabled();

    std::vector<DisplayMessageContent> cost_messages;

    // Check if there is a tariff message and if 'Tariff' is available and enabled
    if (response.updatedPersonalMessage.has_value() and tariff_enabled) {
        MessageContent personal_message = response.updatedPersonalMessage.value();
        DisplayMessageContent message = message_content_to_display_message_content(personal_message);
        cost_messages.push_back(message);

        // If cost is enabled, the message will be sent to the running cost callback. But if it is not enabled, the
        // tariff message will be sent using the display message callback.
        if (!cost_enabled and this->callbacks.set_display_message_callback.has_value() and
            this->callbacks.set_display_message_callback != nullptr) {
            DisplayMessage display_message;
            display_message.message = message;
            display_message.identifier_id = original_message.transactionInfo.transactionId;
            display_message.identifier_type = IdentifierType::TransactionId;
            this->callbacks.set_display_message_callback.value()({display_message});
        }
    }

    // Check if cost is available and enabled, and if there is a totalcost message.
    if (cost_enabled and response.totalCost.has_value() and this->callbacks.set_running_cost_callback.has_value()) {
        RunningCost running_cost;
        std::string total_cost;
        // We use the original string and convert it to a double ourselves, as the nlohmann library converts it to a
        // float first and then multiply by 10^5 for example (5 decimals) will give some rounding errors. With a initial
        // double instead of float, we have (a bit) more accuracy.
        if (original_transaction_event_response.contains("totalCost")) {
            total_cost = original_transaction_event_response.at("totalCost").dump();
            running_cost.cost = stod(total_cost);
        } else {
            running_cost.cost = static_cast<double>(response.totalCost.value());
        }

        if (original_message.eventType == TransactionEventEnum::Ended) {
            running_cost.state = RunningCostState::Finished;
        } else {
            running_cost.state = RunningCostState::Charging;
        }

        running_cost.transaction_id = original_message.transactionInfo.transactionId;

        if (original_message.meterValue.has_value()) {
            const auto& meter_value = original_message.meterValue.value();
            std::optional<float> max_meter_value;
            for (const MeterValue& mv : meter_value) {
                auto it = std::find_if(mv.sampledValue.begin(), mv.sampledValue.end(), [](const SampledValue& value) {
                    return value.measurand == MeasurandEnum::Energy_Active_Import_Register and !value.phase.has_value();
                });
                if (it != mv.sampledValue.end()) {
                    // Found a sampled metervalue we are searching for!
                    if (!max_meter_value.has_value() or max_meter_value.value() < it->value) {
                        max_meter_value = it->value;
                    }
                }
            }
            if (max_meter_value.has_value()) {
                running_cost.meter_value = static_cast<int32_t>(max_meter_value.value());
            }
        }

        running_cost.timestamp = original_message.timestamp;

        if (response.customData.has_value()) {
            // With the current spec, it is not possible to send a qr code as well as a multi language personal
            // message, because there can only be one vendor id in custom data. If you not check the vendor id, it
            // is just possible for a csms to include them both.
            const json& custom_data = response.customData.value();
            if (/*custom_data.contains("vendorId") and
                (custom_data.at("vendorId").get<std::string>() == "org.openchargealliance.org.qrcode") and */
                custom_data.contains("qrCodeText") and
                device_model->get_optional_value<bool>(ControllerComponentVariables::DisplayMessageQRCodeDisplayCapable)
                    .value_or(false)) {
                running_cost.qr_code_text = custom_data.at("qrCodeText");
            }

            // Add multilanguage messages
            if (custom_data.contains("updatedPersonalMessageExtra") and is_multilanguage_enabled()) {
                // Get supported languages, which is stored in the values list of "Language" of
                // "DisplayMessageCtrlr"
                std::optional<VariableMetaData> metadata = device_model->get_variable_meta_data(
                    ControllerComponentVariables::DisplayMessageLanguage.component,
                    ControllerComponentVariables::DisplayMessageLanguage.variable.value());

                std::vector<std::string> supported_languages;

                if (metadata.has_value() and metadata.value().characteristics.valuesList.has_value()) {
                    supported_languages =
                        ocpp::split_string(metadata.value().characteristics.valuesList.value(), ',', true);
                } else {
                    EVLOG_error << "DisplayMessageCtrlr variable Language should have a valuesList with supported "
                                   "languages";
                }

                for (const auto& m : custom_data.at("updatedPersonalMessageExtra").items()) {
                    DisplayMessageContent c = message_content_to_display_message_content(m.value());
                    if (!c.language.has_value()) {
                        EVLOG_warning
                            << "updated personal message extra sent but language unknown: Can not show message.";
                        continue;
                    }

                    if (supported_languages.empty()) {
                        EVLOG_warning << "Can not show personal message as the supported languages are unknown "
                                         "(please set the `valuesList` of `DisplayMessageCtrlr` variable `Language` to "
                                         "set the supported languages)";
                        // Break loop because the next iteration, the supported languages will also not be there.
                        break;
                    }

                    if (std::find(supported_languages.begin(), supported_languages.end(), c.language.value()) !=
                        supported_languages.end()) {
                        cost_messages.push_back(c);
                    } else {
                        EVLOG_warning << "Can not send a personal message text in language " << c.language.value()
                                      << " as it is not supported by the charging station.";
                    }
                }
            }
        }

        if (tariff_enabled and !cost_messages.empty()) {
            running_cost.cost_messages = cost_messages;
        }

        const int number_of_decimals =
            this->device_model->get_optional_value<int>(ControllerComponentVariables::NumberOfDecimalsForCostValues)
                .value_or(DEFAULT_PRICE_NUMBER_OF_DECIMALS);
        uint32_t decimals =
            (number_of_decimals < 0 ? DEFAULT_PRICE_NUMBER_OF_DECIMALS : static_cast<uint32_t>(number_of_decimals));
        const std::optional<std::string> currency =
            this->device_model->get_value<std::string>(ControllerComponentVariables::TariffCostCtrlrCurrency);
        this->callbacks.set_running_cost_callback.value()(running_cost, decimals, currency);
    }
}

bool ChargePoint::is_multilanguage_enabled() const {
    return this->device_model
        ->get_optional_value<bool>(ControllerComponentVariables::CustomImplementationMultiLanguageEnabled)
        .value_or(false);
}

bool ChargePoint::is_tariff_enabled() const {
    return this->device_model->get_optional_value<bool>(ControllerComponentVariables::TariffCostCtrlrAvailableTariff)
               .value_or(false) and
           this->device_model->get_optional_value<bool>(ControllerComponentVariables::TariffCostCtrlrEnabledTariff)
               .value_or(false);
}

bool ChargePoint::is_cost_enabled() const {
    return this->device_model->get_optional_value<bool>(ControllerComponentVariables::TariffCostCtrlrAvailableCost)
               .value_or(false) and
           this->device_model->get_optional_value<bool>(ControllerComponentVariables::TariffCostCtrlrEnabledCost)
               .value_or(false);
}

void ChargePoint::on_unavailable(const int32_t evse_id, const int32_t connector_id) {
    this->evse_manager->get_evse(evse_id).submit_event(connector_id, ConnectorEvent::Unavailable);
}

void ChargePoint::on_enabled(const int32_t evse_id, const int32_t connector_id) {
    this->evse_manager->get_evse(evse_id).submit_event(connector_id, ConnectorEvent::UnavailableCleared);
}

void ChargePoint::on_faulted(const int32_t evse_id, const int32_t connector_id) {
    this->evse_manager->get_evse(evse_id).submit_event(connector_id, ConnectorEvent::Error);
}

void ChargePoint::on_fault_cleared(const int32_t evse_id, const int32_t connector_id) {
    this->evse_manager->get_evse(evse_id).submit_event(connector_id, ConnectorEvent::ErrorCleared);
}

void ChargePoint::on_reserved(const int32_t evse_id, const int32_t connector_id) {
    this->evse_manager->get_evse(evse_id).submit_event(connector_id, ConnectorEvent::Reserve);
}

bool ChargePoint::on_charging_state_changed(const uint32_t evse_id, const ChargingStateEnum charging_state,
                                            const TriggerReasonEnum trigger_reason) {
    auto& evse = this->evse_manager->get_evse(evse_id);

    std::unique_ptr<EnhancedTransaction>& transaction = evse.get_transaction();
    if (transaction == nullptr) {
        EVLOG_warning << "Can not change charging state: no transaction for evse id " << evse_id;
        return false;
    }

    if (transaction->chargingState == charging_state) {
        EVLOG_debug << "Trying to send charging state changed without actual change, dropping message";
    } else {
        transaction->chargingState = charging_state;
        this->transaction_event_req(TransactionEventEnum::Updated, DateTime(), transaction->get_transaction(),
                                    trigger_reason, transaction->get_seq_no(), std::nullopt, std::nullopt, std::nullopt,
                                    std::nullopt, std::nullopt, this->is_offline(), std::nullopt);
    }
    return true;
}

std::optional<std::string> ChargePoint::get_evse_transaction_id(int32_t evse_id) {
    auto& evse = this->evse_manager->get_evse(evse_id);
    if (!evse.has_active_transaction()) {
        return std::nullopt;
    }
    return evse.get_transaction()->transactionId.get();
}

AuthorizeResponse ChargePoint::validate_token(const IdToken id_token, const std::optional<CiString<10000>>& certificate,
                                              const std::optional<std::vector<OCSPRequestData>>& ocsp_request_data) {
    // TODO(piet): C01.FR.14
    // TODO(piet): C01.FR.15
    // TODO(piet): C01.FR.16
    // TODO(piet): C01.FR.17

    // TODO(piet): C10.FR.06

    AuthorizeResponse response;

    // C03.FR.01 && C05.FR.01: We SHALL NOT send an authorize reqeust for IdTokenType Central
    if (id_token.type == IdTokenEnumStringType::Central or
        !this->device_model->get_optional_value<bool>(ControllerComponentVariables::AuthCtrlrEnabled).value_or(true)) {
        response.idTokenInfo.status = AuthorizationStatusEnum::Accepted;
        return response;
    }

    // C07: Authorization using contract certificates
    if (id_token.type == IdTokenEnumStringType::eMAID) {
        // Temporary variable that is set to true to avoid immediate response to allow the local auth list
        // or auth cache to be tried
        bool try_local_auth_list_or_cache = false;
        bool forwarded_to_csms = false;

        // If OCSP data is provided as argument, use it
        if (this->connectivity_manager->is_websocket_connected() and ocsp_request_data.has_value()) {
            EVLOG_info << "Online: Pass provided OCSP data to CSMS";
            response = this->authorize_req(id_token, std::nullopt, ocsp_request_data);
            forwarded_to_csms = true;
        } else if (certificate.has_value()) {
            // First try to validate the contract certificate locally
            CertificateValidationResult local_verify_result =
                this->evse_security->verify_certificate(certificate.value().get(), ocpp::LeafCertificateType::MO);
            EVLOG_info << "Local contract validation result: " << local_verify_result;

            bool central_contract_validation_allowed =
                this->device_model
                    ->get_optional_value<bool>(ControllerComponentVariables::CentralContractValidationAllowed)
                    .value_or(true);
            bool contract_validation_offline =
                this->device_model->get_optional_value<bool>(ControllerComponentVariables::ContractValidationOffline)
                    .value_or(true);
            bool local_authorize_offline =
                this->device_model->get_optional_value<bool>(ControllerComponentVariables::LocalAuthorizeOffline)
                    .value_or(true);

            // C07.FR.01: When CS is online, it shall send an AuthorizeRequest
            // C07.FR.02: The AuthorizeRequest shall at least contain the OCSP data
            // TODO: local validation results are ignored if response is based only on OCSP data, is that acceptable?
            if (this->connectivity_manager->is_websocket_connected()) {
                // If no OCSP data was provided, check for a contract root
                if (local_verify_result == CertificateValidationResult::IssuerNotFound) {
                    // C07.FR.06: Pass contract validation to CSMS when no contract root is found
                    if (central_contract_validation_allowed) {
                        EVLOG_info << "Online: No local contract root found. Pass contract validation to CSMS";
                        response = this->authorize_req(id_token, certificate, std::nullopt);
                        forwarded_to_csms = true;
                    } else {
                        EVLOG_warning << "Online: Central Contract Validation not allowed";
                        response.idTokenInfo.status = AuthorizationStatusEnum::Invalid;
                    }
                } else {
                    // Try to generate the OCSP data from the certificate chain and use that
                    const auto generated_ocsp_request_data_list = ocpp::evse_security_conversions::to_ocpp_v201(
                        this->evse_security->get_mo_ocsp_request_data(certificate.value()));
                    if (generated_ocsp_request_data_list.size() > 0) {
                        EVLOG_info << "Online: Pass generated OCSP data to CSMS";
                        response = this->authorize_req(id_token, std::nullopt, generated_ocsp_request_data_list);
                        forwarded_to_csms = true;
                    } else {
                        if (central_contract_validation_allowed) {
                            EVLOG_info << "Online: OCSP data could not be generated. Pass contract validation to CSMS";
                            response = this->authorize_req(id_token, certificate, std::nullopt);
                            forwarded_to_csms = true;
                        } else {
                            EVLOG_warning
                                << "Online: OCSP data could not be generated and CentralContractValidation not allowed";
                            response.idTokenInfo.status = AuthorizationStatusEnum::Invalid;
                        }
                    }
                }
            } else { // Offline
                // C07.FR.08: CS shall try to validate the contract locally
                if (contract_validation_offline) {
                    EVLOG_info << "Offline: contract " << local_verify_result;
                    switch (local_verify_result) {
                    // C07.FR.09: CS shall lookup the eMAID in Local Auth List or Auth Cache when
                    // local validation succeeded
                    case CertificateValidationResult::Valid:
                        // In C07.FR.09 LocalAuthorizeOffline is mentioned, this seems to be a generic config item
                        // that applies to Local Auth List and Auth Cache, but since there are no requirements about
                        // it, lets check it here
                        if (local_authorize_offline) {
                            try_local_auth_list_or_cache = true;
                        } else {
                            // No requirement states what to do when ContractValidationOffline is true
                            // and LocalAuthorizeOffline is false
                            response.idTokenInfo.status = AuthorizationStatusEnum::Unknown;
                            response.certificateStatus = AuthorizeCertificateStatusEnum::Accepted;
                        }
                        break;
                    case CertificateValidationResult::Expired:
                        response.idTokenInfo.status = AuthorizationStatusEnum::Expired;
                        response.certificateStatus = AuthorizeCertificateStatusEnum::CertificateExpired;
                        break;
                    default:
                        response.idTokenInfo.status = AuthorizationStatusEnum::Unknown;
                        break;
                    }
                } else {
                    // C07.FR.07: CS shall not allow charging
                    response.idTokenInfo.status = AuthorizationStatusEnum::NotAtThisTime;
                }
            }
        } else {
            EVLOG_warning << "Can not validate eMAID without certificate chain";
            response.idTokenInfo.status = AuthorizationStatusEnum::Invalid;
        }
        if (forwarded_to_csms) {
            // AuthorizeRequest sent to CSMS, let's show the results
            EVLOG_info << "CSMS idToken status: " << response.idTokenInfo.status;
            if (response.certificateStatus.has_value()) {
                EVLOG_info << "CSMS certificate status: " << response.certificateStatus.value();
            }
        }
        // For eMAID, we will respond here, unless the local auth list or auth cache is tried
        if (!try_local_auth_list_or_cache) {
            return response;
        }
    }

    if (this->device_model->get_optional_value<bool>(ControllerComponentVariables::LocalAuthListCtrlrEnabled)
            .value_or(false)) {
        std::optional<IdTokenInfo> id_token_info = std::nullopt;
        try {
            id_token_info = this->database_handler->get_local_authorization_list_entry(id_token);
        } catch (const DatabaseException& e) {
            EVLOG_warning << "Could not request local authorization list entry: " << e.what();
        } catch (const std::exception& e) {
            EVLOG_error << "Unknown Error while requesting IdTokenInfo: " << e.what();
        }

        if (id_token_info.has_value()) {
            if (id_token_info.value().status == AuthorizationStatusEnum::Accepted) {
                // C14.FR.02: If found in local list we shall start charging without an AuthorizeRequest
                EVLOG_info << "Found valid entry in local authorization list";
                response.idTokenInfo = id_token_info.value();
            } else if (this->device_model
                           ->get_optional_value<bool>(ControllerComponentVariables::DisableRemoteAuthorization)
                           .value_or(false)) {
                EVLOG_info << "Found invalid entry in local authorization list but not sending Authorize.req because "
                              "RemoteAuthorization is disabled";
                response.idTokenInfo.status = AuthorizationStatusEnum::Unknown;
            } else if (this->connectivity_manager->is_websocket_connected()) {
                // C14.FR.03: If a value found but not valid we shall send an authorize request
                EVLOG_info << "Found invalid entry in local authorization list: Sending Authorize.req";
                response = this->authorize_req(id_token, certificate, ocsp_request_data);
            } else {
                // errata C13.FR.04: even in the offline state we should not authorize if present (and not accepted)
                EVLOG_info << "Found invalid entry in local authorization list whilst offline: Not authorized";
                response.idTokenInfo.status = AuthorizationStatusEnum::Unknown;
            }
            return response;
        }
    }

    const auto hashed_id_token = utils::generate_token_hash(id_token);
    const auto auth_cache_enabled =
        this->device_model->get_optional_value<bool>(ControllerComponentVariables::AuthCacheCtrlrEnabled)
            .value_or(false);

    if (auth_cache_enabled) {
        try {
            const auto cache_entry = this->database_handler->authorization_cache_get_entry(hashed_id_token);
            if (cache_entry.has_value()) {
                const auto now = DateTime();
                const IdTokenInfo& id_token_info = cache_entry->id_token_info;

                const auto lifetime =
                    this->device_model->get_optional_value<int>(ControllerComponentVariables::AuthCacheLifeTime);
                const bool lifetime_expired =
                    lifetime.has_value() and ((cache_entry->last_used.to_time_point() +
                                               std::chrono::seconds(lifetime.value())) < now.to_time_point());
                const bool cache_expiry_passed =
                    id_token_info.cacheExpiryDateTime.has_value() and (id_token_info.cacheExpiryDateTime.value() < now);

                if (lifetime_expired or cache_expiry_passed) {
                    EVLOG_info << "Found valid entry in AuthCache but "
                               << (lifetime_expired ? "lifetime expired" : "expiry date passed")
                               << ": Removing from cache and sending new request";
                    this->database_handler->authorization_cache_delete_entry(hashed_id_token);
                    this->update_authorization_cache_size();
                } else if (this->device_model->get_value<bool>(ControllerComponentVariables::LocalPreAuthorize) and
                           id_token_info.status == AuthorizationStatusEnum::Accepted) {
                    EVLOG_info << "Found valid entry in AuthCache";
                    this->database_handler->authorization_cache_update_last_used(hashed_id_token);
                    response.idTokenInfo = id_token_info;
                    return response;
                } else if (this->device_model
                               ->get_optional_value<bool>(ControllerComponentVariables::AuthCacheDisablePostAuthorize)
                               .value_or(false)) {
                    EVLOG_info << "Found invalid entry in AuthCache: Not sending new request because "
                                  "AuthCacheDisablePostAuthorize is enabled";
                    response.idTokenInfo = id_token_info;
                    return response;
                } else {
                    EVLOG_info << "Found invalid entry in AuthCache: Sending new request";
                }
            }
        } catch (const DatabaseException& e) {
            EVLOG_error << "Database Error: " << e.what();
        } catch (const json::exception& e) {
            EVLOG_warning << "Could not parse data of IdTokenInfo: " << e.what();
        } catch (const std::exception& e) {
            EVLOG_error << "Unknown Error while parsing IdTokenInfo: " << e.what();
        }
    }

    if (!this->connectivity_manager->is_websocket_connected() and
        this->device_model->get_optional_value<bool>(ControllerComponentVariables::OfflineTxForUnknownIdEnabled)
            .value_or(false)) {
        EVLOG_info << "Offline authorization due to OfflineTxForUnknownIdEnabled being enabled";
        response.idTokenInfo.status = AuthorizationStatusEnum::Accepted;
        return response;
    }

    // When set to true this instructs the Charging Station to not issue any AuthorizationRequests, but only use
    // Authorization Cache and Local Authorization List to determine validity of idTokens.
    if (!this->device_model->get_optional_value<bool>(ControllerComponentVariables::DisableRemoteAuthorization)
             .value_or(false)) {
        response = this->authorize_req(id_token, certificate, ocsp_request_data);

        if (auth_cache_enabled) {
            try {
                this->database_handler->authorization_cache_insert_entry(hashed_id_token, response.idTokenInfo);
            } catch (const DatabaseException& e) {
                EVLOG_error << "Could not insert into authorization cache entry: " << e.what();
            }
            this->trigger_authorization_cache_cleanup();
        }

        return response;
    }

    EVLOG_info << "Not sending Authorize.req because RemoteAuthorization is disabled";

    response.idTokenInfo.status = AuthorizationStatusEnum::Unknown;
    return response;
}

void ChargePoint::on_event(const std::vector<EventData>& events) {
    this->notify_event_req(events);
}

void ChargePoint::on_log_status_notification(UploadLogStatusEnum status, int32_t requestId) {
    LogStatusNotificationRequest request;
    request.status = status;
    request.requestId = requestId;

    // Store for use by the triggerMessage
    this->upload_log_status = status;
    this->upload_log_status_id = requestId;

    ocpp::Call<LogStatusNotificationRequest> call(request, this->message_queue->createMessageId());
    this->send<LogStatusNotificationRequest>(call);
}

void ChargePoint::on_security_event(const CiString<50>& event_type, const std::optional<CiString<255>>& tech_info,
                                    const std::optional<bool>& critical, const std::optional<DateTime>& timestamp) {
    auto critical_security_event = true;
    if (critical.has_value()) {
        critical_security_event = critical.value();
    } else {
        critical_security_event = utils::is_critical(event_type);
    }
    this->security_event_notification_req(event_type, tech_info, false, critical_security_event, timestamp);
}

void ChargePoint::on_variable_changed(const SetVariableData& set_variable_data) {
    this->handle_variable_changed(set_variable_data);
}

bool ChargePoint::send(CallError call_error) {
    this->message_queue->push(call_error);
    return true;
}

void ChargePoint::initialize(const std::map<int32_t, int32_t>& evse_connector_structure,
                             const std::string& message_log_path) {
    this->device_model->check_integrity(evse_connector_structure);
    this->database_handler->open_connection();
    this->component_state_manager = std::make_shared<ComponentStateManager>(
        evse_connector_structure, database_handler,
        [this](auto evse_id, auto connector_id, auto status, bool initiated_by_trigger_message) {
            this->update_dm_availability_state(evse_id, connector_id, status);
            if (this->connectivity_manager == nullptr or !this->connectivity_manager->is_websocket_connected() or
                this->registration_status != RegistrationStatusEnum::Accepted) {
                return false;
            } else {
                this->status_notification_req(evse_id, connector_id, status, initiated_by_trigger_message);
                return true;
            }
        });
    if (this->callbacks.cs_effective_operative_status_changed_callback.has_value()) {
        this->component_state_manager->set_cs_effective_availability_changed_callback(
            this->callbacks.cs_effective_operative_status_changed_callback.value());
    }
    if (this->callbacks.evse_effective_operative_status_changed_callback.has_value()) {
        this->component_state_manager->set_evse_effective_availability_changed_callback(
            this->callbacks.evse_effective_operative_status_changed_callback.value());
    }
    this->component_state_manager->set_connector_effective_availability_changed_callback(
        this->callbacks.connector_effective_operative_status_changed_callback);

    auto transaction_meter_value_callback = [this](const MeterValue& _meter_value, EnhancedTransaction& transaction) {
        if (_meter_value.sampledValue.empty() or !_meter_value.sampledValue.at(0).context.has_value()) {
            EVLOG_info << "Not sending MeterValue due to no values";
            return;
        }

        auto type = _meter_value.sampledValue.at(0).context.value();
        if (type != ReadingContextEnum::Sample_Clock and type != ReadingContextEnum::Sample_Periodic) {
            EVLOG_info << "Not sending MeterValue due to wrong context";
            return;
        }

        const auto filter_vec = utils::get_measurands_vec(this->device_model->get_value<std::string>(
            type == ReadingContextEnum::Sample_Clock ? ControllerComponentVariables::AlignedDataMeasurands
                                                     : ControllerComponentVariables::SampledDataTxUpdatedMeasurands));

        const auto filtered_meter_value = utils::get_meter_value_with_measurands_applied(_meter_value, filter_vec);

        if (!filtered_meter_value.sampledValue.empty()) {
            const auto trigger = type == ReadingContextEnum::Sample_Clock ? TriggerReasonEnum::MeterValueClock
                                                                          : TriggerReasonEnum::MeterValuePeriodic;
            this->transaction_event_req(TransactionEventEnum::Updated, DateTime(), transaction, trigger,
                                        transaction.get_seq_no(), std::nullopt, std::nullopt, std::nullopt,
                                        std::vector<MeterValue>(1, filtered_meter_value), std::nullopt,
                                        this->is_offline(), std::nullopt);
        }
    };

    this->evse_manager = std::make_unique<EvseManager>(
        evse_connector_structure, *this->device_model, this->database_handler, component_state_manager,
        transaction_meter_value_callback, this->callbacks.pause_charging_callback);

    this->smart_charging_handler =
        std::make_shared<SmartChargingHandler>(*this->evse_manager, this->device_model, this->database_handler);

    this->configure_message_logging_format(message_log_path);
    this->monitoring_updater.start_monitoring();

    this->auth_cache_cleanup_thread = std::thread(&ChargePoint::cache_cleanup_handler, this);

    this->connectivity_manager =
        std::make_unique<ConnectivityManager>(*this->device_model, this->evse_security, this->logging,
                                              std::bind(&ChargePoint::message_callback, this, std::placeholders::_1));

    this->connectivity_manager->set_websocket_connected_callback(
        std::bind(&ChargePoint::websocket_connected_callback, this, std::placeholders::_1));
    this->connectivity_manager->set_websocket_disconnected_callback(
        std::bind(&ChargePoint::websocket_disconnected_callback, this));
    this->connectivity_manager->set_websocket_connection_failed_callback(
        std::bind(&ChargePoint::websocket_connection_failed, this, std::placeholders::_1));

    if (this->callbacks.configure_network_connection_profile_callback.has_value()) {
        this->connectivity_manager->set_configure_network_connection_profile_callback(
            this->callbacks.configure_network_connection_profile_callback.value());
    }

    Component ocpp_comm_ctrlr = {"OCPPCommCtrlr"};
    Variable field_length = {"FieldLength"};
    field_length.instance = "Get15118EVCertificateResponse.exiResponse";
    this->device_model->set_value(ocpp_comm_ctrlr, field_length, AttributeEnum::Actual,
                                  std::to_string(ISO15118_GET_EV_CERTIFICATE_EXI_RESPONSE_SIZE),
                                  VARIABLE_ATTRIBUTE_VALUE_SOURCE_INTERNAL, true);
}

void ChargePoint::init_certificate_expiration_check_timers() {

    // Timers started with initial delays; callback functions are supposed to re-schedule on their own!

    // Client Certificate only needs to be checked for SecurityProfile 3; if SecurityProfile changes, timers get
    // re-initialized at reconnect
    if (this->device_model->get_value<int>(ControllerComponentVariables::SecurityProfile) == 3) {
        this->client_certificate_expiration_check_timer.timeout(std::chrono::seconds(
            this->device_model
                ->get_optional_value<int>(ControllerComponentVariables::ClientCertificateExpireCheckInitialDelaySeconds)
                .value_or(60)));
    }

    // V2G Certificate timer is started in any case; condition (V2GCertificateInstallationEnabled) is validated in
    // callback (ChargePoint::scheduled_check_v2g_certificate_expiration)
    this->v2g_certificate_expiration_check_timer.timeout(std::chrono::seconds(
        this->device_model
            ->get_optional_value<int>(ControllerComponentVariables::V2GCertificateExpireCheckInitialDelaySeconds)
            .value_or(60)));
}

void ChargePoint::remove_network_connection_profiles_below_actual_security_profile() {
    // Remove all the profiles that are a lower security level than security_level
    const auto security_level = this->device_model->get_value<int>(ControllerComponentVariables::SecurityProfile);

    auto network_connection_profiles = json::parse(
        this->device_model->get_value<std::string>(ControllerComponentVariables::NetworkConnectionProfiles));

    auto is_lower_security_level = [security_level](const SetNetworkProfileRequest& item) {
        return item.connectionData.securityProfile < security_level;
    };

    network_connection_profiles.erase(
        std::remove_if(network_connection_profiles.begin(), network_connection_profiles.end(), is_lower_security_level),
        network_connection_profiles.end());

    this->device_model->set_value(ControllerComponentVariables::NetworkConnectionProfiles.component,
                                  ControllerComponentVariables::NetworkConnectionProfiles.variable.value(),
                                  AttributeEnum::Actual, network_connection_profiles.dump(),
                                  VARIABLE_ATTRIBUTE_VALUE_SOURCE_INTERNAL);

    // Update the NetworkConfigurationPriority so only remaining profiles are in there
    const auto network_priority = ocpp::split_string(
        this->device_model->get_value<std::string>(ControllerComponentVariables::NetworkConfigurationPriority), ',');

    auto in_network_profiles = [&network_connection_profiles](const std::string& item) {
        auto is_same_slot = [&item](const SetNetworkProfileRequest& profile) {
            return std::to_string(profile.configurationSlot) == item;
        };
        return std::any_of(network_connection_profiles.begin(), network_connection_profiles.end(), is_same_slot);
    };

    std::string new_network_priority;
    for (const auto& item : network_priority) {
        if (in_network_profiles(item)) {
            if (!new_network_priority.empty()) {
                new_network_priority += ',';
            }
            new_network_priority += item;
        }
    }

    this->device_model->set_value(ControllerComponentVariables::NetworkConfigurationPriority.component,
                                  ControllerComponentVariables::NetworkConfigurationPriority.variable.value(),
                                  AttributeEnum::Actual, new_network_priority,
                                  VARIABLE_ATTRIBUTE_VALUE_SOURCE_INTERNAL);
}

void ChargePoint::handle_message(const EnhancedMessage<v201::MessageType>& message) {
    const auto& json_message = message.message;
    switch (message.messageType) {
    case MessageType::BootNotificationResponse:
        this->handle_boot_notification_response(json_message);
        break;
    case MessageType::SetVariables:
        this->handle_set_variables_req(json_message);
        break;
    case MessageType::GetVariables:
        this->handle_get_variables_req(message);
        break;
    case MessageType::GetBaseReport:
        this->handle_get_base_report_req(json_message);
        break;
    case MessageType::GetReport:
        this->handle_get_report_req(message);
        break;
    case MessageType::Reset:
        this->handle_reset_req(json_message);
        break;
    case MessageType::SetNetworkProfile:
        this->handle_set_network_profile_req(json_message);
        break;
    case MessageType::ChangeAvailability:
        this->handle_change_availability_req(json_message);
        break;
    case MessageType::TransactionEventResponse:
        this->handle_transaction_event_response(message);
        break;
    case MessageType::RequestStartTransaction:
        this->handle_remote_start_transaction_request(json_message);
        break;
    case MessageType::RequestStopTransaction:
        this->handle_remote_stop_transaction_request(json_message);
        break;
    case MessageType::DataTransfer:
        this->handle_data_transfer_req(json_message);
        break;
    case MessageType::GetLog:
        this->handle_get_log_req(json_message);
        break;
    case MessageType::ClearCache:
        this->handle_clear_cache_req(json_message);
        break;
    case MessageType::UpdateFirmware:
        this->handle_firmware_update_req(json_message);
        break;
    case MessageType::UnlockConnector:
        this->handle_unlock_connector(json_message);
        break;
    case MessageType::TriggerMessage:
        this->handle_trigger_message(json_message);
        break;
    case MessageType::SignCertificateResponse:
        this->handle_sign_certificate_response(json_message);
        break;
    case MessageType::HeartbeatResponse:
        this->handle_heartbeat_response(json_message);
        break;
    case MessageType::SendLocalList:
        this->handle_send_local_authorization_list_req(json_message);
        break;
    case MessageType::GetLocalListVersion:
        this->handle_get_local_authorization_list_version_req(json_message);
        break;
    case MessageType::CertificateSigned:
        this->handle_certificate_signed_req(json_message);
        break;
    case MessageType::GetTransactionStatus:
        this->handle_get_transaction_status(json_message);
        break;
    case MessageType::GetInstalledCertificateIds:
        this->handle_get_installed_certificate_ids_req(json_message);
        break;
    case MessageType::InstallCertificate:
        this->handle_install_certificate_req(json_message);
        break;
    case MessageType::DeleteCertificate:
        this->handle_delete_certificate_req(json_message);
        break;
    case MessageType::CustomerInformation:
        this->handle_customer_information_req(json_message);
        break;
    case MessageType::SetChargingProfile:
        this->handle_set_charging_profile_req(json_message);
        break;
    case MessageType::ClearChargingProfile:
        this->handle_clear_charging_profile_req(json_message);
        break;
    case MessageType::GetChargingProfiles:
        this->handle_get_charging_profiles_req(json_message);
        break;
    case MessageType::GetCompositeSchedule:
        this->handle_get_composite_schedule_req(json_message);
        break;
    case MessageType::SetMonitoringBase:
        this->handle_set_monitoring_base_req(json_message);
        break;
    case MessageType::SetMonitoringLevel:
        this->handle_set_monitoring_level_req(json_message);
        break;
    case MessageType::SetVariableMonitoring:
        this->handle_set_variable_monitoring_req(message);
        break;
    case MessageType::GetMonitoringReport:
        this->handle_get_monitoring_report_req(json_message);
        break;
    case MessageType::ClearVariableMonitoring:
        this->handle_clear_variable_monitoring_req(json_message);
        break;
    case MessageType::GetDisplayMessages:
        this->handle_get_display_message(json_message);
        break;
    case MessageType::SetDisplayMessage:
        this->handle_set_display_message(json_message);
        break;
    case MessageType::ClearDisplayMessage:
        this->handle_clear_display_message(json_message);
        break;
    case MessageType::CostUpdated:
        this->handle_costupdated_req(json_message);
        break;
    default:
        if (message.messageTypeId == MessageTypeId::CALL) {
            const auto call_error = CallError(message.uniqueId, "NotImplemented", "", json({}));
            this->send(call_error);
        }
        break;
    }
}

void ChargePoint::message_callback(const std::string& message) {
    EnhancedMessage<v201::MessageType> enhanced_message;
    try {
        enhanced_message = this->message_queue->receive(message);
    } catch (const json::exception& e) {
        this->logging->central_system("Unknown", message);
        EVLOG_error << "JSON exception during reception of message: " << e.what();
        this->send(CallError(MessageId("-1"), "RpcFrameworkError", e.what(), json({})));
        const auto& security_event = ocpp::security_events::INVALIDMESSAGES;
        this->security_event_notification_req(CiString<50>(security_event), CiString<255>(message), true,
                                              utils::is_critical(security_event));
        return;
    } catch (const EnumConversionException& e) {
        EVLOG_error << "EnumConversionException during handling of message: " << e.what();
        auto call_error = CallError(MessageId("-1"), "FormationViolation", e.what(), json({}));
        this->send(call_error);
        const auto& security_event = ocpp::security_events::INVALIDMESSAGES;
        this->security_event_notification_req(CiString<50>(security_event), CiString<255>(message), true,
                                              utils::is_critical(security_event));
        return;
    }

    enhanced_message.message_size = message.size();
    auto json_message = enhanced_message.message;
    this->logging->central_system(conversions::messagetype_to_string(enhanced_message.messageType), message);
    try {
        if (this->registration_status == RegistrationStatusEnum::Accepted) {
            this->handle_message(enhanced_message);
        } else if (this->registration_status == RegistrationStatusEnum::Pending) {
            if (enhanced_message.messageType == MessageType::BootNotificationResponse) {
                this->handle_boot_notification_response(json_message);
            } else {
                // TODO(piet): Check what kind of messages we should accept in Pending state
                if (enhanced_message.messageType == MessageType::GetVariables or
                    enhanced_message.messageType == MessageType::SetVariables or
                    enhanced_message.messageType == MessageType::GetBaseReport or
                    enhanced_message.messageType == MessageType::GetReport or
                    enhanced_message.messageType == MessageType::NotifyReportResponse or
                    enhanced_message.messageType == MessageType::TriggerMessage) {
                    this->handle_message(enhanced_message);
                } else if (enhanced_message.messageType == MessageType::RequestStartTransaction) {
                    // Send rejected: B02.FR.05
                    RequestStartTransactionResponse response;
                    response.status = RequestStartStopStatusEnum::Rejected;
                    const ocpp::CallResult<RequestStartTransactionResponse> call_result(response,
                                                                                        enhanced_message.uniqueId);
                    this->send<RequestStartTransactionResponse>(call_result);
                } else if (enhanced_message.messageType == MessageType::RequestStopTransaction) {
                    // Send rejected: B02.FR.05
                    RequestStopTransactionResponse response;
                    response.status = RequestStartStopStatusEnum::Rejected;
                    const ocpp::CallResult<RequestStopTransactionResponse> call_result(response,
                                                                                       enhanced_message.uniqueId);
                    this->send<RequestStopTransactionResponse>(call_result);
                } else {
                    std::string const call_error_message =
                        "Received invalid MessageType: " +
                        conversions::messagetype_to_string(enhanced_message.messageType) +
                        " from CSMS while in state Pending";
                    EVLOG_warning << call_error_message;
                    // B02.FR.09 send CALLERROR SecurityError
                    const auto call_error =
                        CallError(enhanced_message.uniqueId, "SecurityError", call_error_message, json({}));
                    this->send(call_error);
                }
            }
        } else if (this->registration_status == RegistrationStatusEnum::Rejected) {
            if (enhanced_message.messageType == MessageType::BootNotificationResponse) {
                this->handle_boot_notification_response(json_message);
            } else if (enhanced_message.messageType == MessageType::TriggerMessage) {
                Call<TriggerMessageRequest> call(json_message);
                if (call.msg.requestedMessage == MessageTriggerEnum::BootNotification) {
                    this->handle_message(enhanced_message);
                } else {
                    const auto error_message =
                        "Received TriggerMessage with requestedMessage != BootNotification before "
                        "having received an accepted BootNotificationResponse";
                    EVLOG_warning << error_message;
                    const auto call_error = CallError(enhanced_message.uniqueId, "SecurityError", "", json({}));
                    this->send(call_error);
                }
            } else {
                const auto error_message = "Received other message than BootNotificationResponse before "
                                           "having received an accepted BootNotificationResponse";
                EVLOG_warning << error_message;
                const auto call_error = CallError(enhanced_message.uniqueId, "SecurityError", "", json({}, true));
                this->send(call_error);
            }
        }
    } catch (const EvseOutOfRangeException& e) {
        EVLOG_error << "Exception during handling of message: " << e.what();
        auto call_error = CallError(enhanced_message.uniqueId, "OccurrenceConstraintViolation", e.what(), json({}));
        this->send(call_error);
    } catch (const ConnectorOutOfRangeException& e) {
        EVLOG_error << "Exception during handling of message: " << e.what();
        auto call_error = CallError(enhanced_message.uniqueId, "OccurrenceConstraintViolation", e.what(), json({}));
        this->send(call_error);
    } catch (const EnumConversionException& e) {
        EVLOG_error << "EnumConversionException during handling of message: " << e.what();
        auto call_error = CallError(enhanced_message.uniqueId, "FormationViolation", e.what(), json({}));
        this->send(call_error);
    } catch (const TimePointParseException& e) {
        EVLOG_error << "Exception during handling of message: " << e.what();
        auto call_error = CallError(enhanced_message.uniqueId, "FormationViolation", e.what(), json({}));
        this->send(call_error);
    } catch (json::exception& e) {
        EVLOG_error << "JSON exception during handling of message: " << e.what();
        if (json_message.is_array() and json_message.size() > MESSAGE_ID) {
            auto call_error = CallError(enhanced_message.uniqueId, "FormationViolation", e.what(), json({}));
            this->send(call_error);
        }
    }
}

MeterValue ChargePoint::get_latest_meter_value_filtered(const MeterValue& meter_value, ReadingContextEnum context,
                                                        const RequiredComponentVariable& component_variable) {
    auto filtered_meter_value = utils::get_meter_value_with_measurands_applied(
        meter_value, utils::get_measurands_vec(this->device_model->get_value<std::string>(component_variable)));
    for (auto& sampled_value : filtered_meter_value.sampledValue) {
        sampled_value.context = context;
    }
    return filtered_meter_value;
}

void ChargePoint::change_all_connectors_to_unavailable_for_firmware_update() {
    ChangeAvailabilityResponse response;
    response.status = ChangeAvailabilityStatusEnum::Scheduled;

    ChangeAvailabilityRequest msg;
    msg.operationalStatus = OperationalStatusEnum::Inoperative;

    const auto transaction_active = this->any_transaction_active(std::nullopt);

    if (!transaction_active) {
        // execute change availability if possible
        for (auto& evse : *this->evse_manager) {
            if (!evse.has_active_transaction()) {
                this->set_evse_connectors_unavailable(evse, false);
            }
        }
        // Check succeeded, trigger the callback if needed
        if (this->callbacks.all_connectors_unavailable_callback.has_value() and
            this->are_all_connectors_effectively_inoperative()) {
            this->callbacks.all_connectors_unavailable_callback.value()();
        }
    } else if (response.status == ChangeAvailabilityStatusEnum::Scheduled) {
        // put all EVSEs to unavailable that do not have active transaction
        for (auto& evse : *this->evse_manager) {
            if (!evse.has_active_transaction()) {
                this->set_evse_connectors_unavailable(evse, false);
            } else {
                EVSE e;
                e.id = evse.get_id();
                msg.evse = e;
                this->scheduled_change_availability_requests[evse.get_id()] = {msg, false};
            }
        }
    }
}

void ChargePoint::restore_all_connector_states() {
    for (auto& evse : *this->evse_manager) {
        uint32_t number_of_connectors = evse.get_number_of_connectors();

        for (uint32_t i = 1; i <= number_of_connectors; ++i) {
            evse.restore_connector_operative_status(static_cast<int32_t>(i));
        }
    }
}

void ChargePoint::update_authorization_cache_size() {
    auto& auth_cache_size = ControllerComponentVariables::AuthCacheStorage;
    if (auth_cache_size.variable.has_value()) {
        try {
            auto size = this->database_handler->authorization_cache_get_binary_size();
            this->device_model->set_read_only_value(auth_cache_size.component, auth_cache_size.variable.value(),
                                                    AttributeEnum::Actual, std::to_string(size),
                                                    VARIABLE_ATTRIBUTE_VALUE_SOURCE_INTERNAL);
        } catch (const DatabaseException& e) {
            EVLOG_warning << "Could not get authorization cache binary size from database: " << e.what();
        } catch (const std::exception& e) {
            EVLOG_warning << "Could not get authorization cache binary size from database" << e.what();
        }
    }
}

SendLocalListStatusEnum ChargePoint::apply_local_authorization_list(const SendLocalListRequest& request) {
    auto status = SendLocalListStatusEnum::Failed;

    auto has_duplicate_in_list = [](const std::vector<AuthorizationData>& list) {
        for (auto it1 = list.begin(); it1 != list.end(); ++it1) {
            for (auto it2 = it1 + 1; it2 != list.end(); ++it2) {
                if (it1->idToken.idToken == it2->idToken.idToken and it1->idToken.type == it2->idToken.type) {
                    return true;
                }
            }
        }
        return false;
    };

    if (request.versionNumber == 0) {
        // D01.FR.18: Do nothing, not allowed, respond with failed
    } else if (request.updateType == UpdateEnum::Full) {
        if (!request.localAuthorizationList.has_value() or request.localAuthorizationList.value().empty()) {
            try {
                this->database_handler->clear_local_authorization_list();
                status = SendLocalListStatusEnum::Accepted;
            } catch (const DatabaseException& e) {
                status = SendLocalListStatusEnum::Failed;
                EVLOG_warning << "Clearing of local authorization list failed: " << e.what();
            }
        } else {
            const auto& list = request.localAuthorizationList.value();

            auto has_no_token_info = [](const AuthorizationData& item) { return !item.idTokenInfo.has_value(); };

            if (!has_duplicate_in_list(list) and
                std::find_if(list.begin(), list.end(), has_no_token_info) == list.end()) {
                try {
                    this->database_handler->clear_local_authorization_list();
                    this->database_handler->insert_or_update_local_authorization_list(list);
                    status = SendLocalListStatusEnum::Accepted;
                } catch (const DatabaseException& e) {
                    status = SendLocalListStatusEnum::Failed;
                    EVLOG_warning << "Full update of local authorization list failed (at least partially): "
                                  << e.what();
                }
            }
        }
    } else if (request.updateType == UpdateEnum::Differential) {
        if (request.versionNumber <= this->database_handler->get_local_authorization_list_version()) {
            // D01.FR.19: Do not allow version numbers smaller than current to update differentially
            status = SendLocalListStatusEnum::VersionMismatch;
        } else if (!request.localAuthorizationList.has_value() or request.localAuthorizationList.value().empty()) {
            // D01.FR.05: Do not update database with empty list, only update version number
            status = SendLocalListStatusEnum::Accepted;
        } else if (has_duplicate_in_list(request.localAuthorizationList.value())) {
            // Do nothing with duplicate in list
        } else {
            const auto& list = request.localAuthorizationList.value();
            try {
                this->database_handler->insert_or_update_local_authorization_list(list);
                status = SendLocalListStatusEnum::Accepted;
            } catch (const DatabaseException& e) {
                status = SendLocalListStatusEnum::Failed;
                EVLOG_warning << "Differential update of authorization list failed (at least partially): " << e.what();
            }
        }
    }
    return status;
}

void ChargePoint::update_aligned_data_interval() {
    auto interval =
        std::chrono::seconds(this->device_model->get_value<int>(ControllerComponentVariables::AlignedDataInterval));
    if (interval <= 0s) {
        this->aligned_meter_values_timer.stop();
        return;
    }

    this->aligned_meter_values_timer.interval_starting_from(
        [this, interval]() {
            // J01.FR.20 if AlignedDataSendDuringIdle is true and any transaction is active, don't send clock aligned
            // meter values
            if (this->device_model->get_optional_value<bool>(ControllerComponentVariables::AlignedDataSendDuringIdle)
                    .value_or(false)) {
                for (auto const& evse : *this->evse_manager) {
                    if (evse.has_active_transaction()) {
                        return;
                    }
                }
            }

            const bool align_timestamps =
                this->device_model->get_optional_value<bool>(ControllerComponentVariables::RoundClockAlignedTimestamps)
                    .value_or(false);

            // send evseID = 0 values
            auto meter_value = get_latest_meter_value_filtered(this->aligned_data_evse0.retrieve_processed_values(),
                                                               ReadingContextEnum::Sample_Clock,
                                                               ControllerComponentVariables::AlignedDataMeasurands);

            if (!meter_value.sampledValue.empty()) {
                if (align_timestamps) {
                    meter_value.timestamp = utils::align_timestamp(DateTime{}, interval);
                }
                this->meter_values_req(0, std::vector<ocpp::v201::MeterValue>(1, meter_value));
            }
            this->aligned_data_evse0.clear_values();

            for (auto& evse : *this->evse_manager) {
                if (evse.has_active_transaction()) {
                    continue;
                }

                // this will apply configured measurands and possibly reduce the entries of sampledValue
                // according to the configuration
                auto meter_value =
                    get_latest_meter_value_filtered(evse.get_idle_meter_value(), ReadingContextEnum::Sample_Clock,
                                                    ControllerComponentVariables::AlignedDataMeasurands);

                if (align_timestamps) {
                    meter_value.timestamp = utils::align_timestamp(DateTime{}, interval);
                }

                if (!meter_value.sampledValue.empty()) {
                    // J01.FR.14 this is the only case where we send a MeterValue.req
                    this->meter_values_req(evse.get_id(), std::vector<ocpp::v201::MeterValue>(1, meter_value));
                    // clear the values
                }
                evse.clear_idle_meter_values();
            }
        },
        interval, std::chrono::floor<date::days>(date::utc_clock::to_sys(date::utc_clock::now())));
}

bool ChargePoint::any_transaction_active(const std::optional<EVSE>& evse) {
    if (!evse.has_value()) {
        for (auto const& evse : *this->evse_manager) {
            if (evse.has_active_transaction()) {
                return true;
            }
        }
        return false;
    }
    return this->evse_manager->get_evse(evse.value().id).has_active_transaction();
}

bool ChargePoint::is_already_in_state(const ChangeAvailabilityRequest& request) {
    // TODO: This checks against the individual status setting. What about effective/persisted status?
    if (!request.evse.has_value()) {
        // We're addressing the whole charging station
        return (this->component_state_manager->get_cs_individual_operational_status() == request.operationalStatus);
    }
    if (!request.evse.value().connectorId.has_value()) {
        // An EVSE is addressed
        return (this->component_state_manager->get_evse_individual_operational_status(request.evse.value().id) ==
                request.operationalStatus);
    }
    // A connector is being addressed
    return (this->component_state_manager->get_connector_individual_operational_status(
                request.evse.value().id, request.evse.value().connectorId.value()) == request.operationalStatus);
}

bool ChargePoint::is_valid_evse(const EVSE& evse) {
    return this->evse_manager->does_evse_exist(evse.id) and
           (!evse.connectorId.has_value() or
            this->evse_manager->get_evse(evse.id).get_number_of_connectors() >= evse.connectorId.value());
}

void ChargePoint::handle_scheduled_change_availability_requests(const int32_t evse_id) {
    if (this->scheduled_change_availability_requests.count(evse_id)) {
        EVLOG_info << "Found scheduled ChangeAvailability.req for evse_id:" << evse_id;
        const auto req = this->scheduled_change_availability_requests[evse_id].request;
        const auto persist = this->scheduled_change_availability_requests[evse_id].persist;
        if (!this->any_transaction_active(req.evse)) {
            EVLOG_info << "Changing availability of evse:" << evse_id;
            this->execute_change_availability_request(req, persist);
            this->scheduled_change_availability_requests.erase(evse_id);
            // Check succeeded, trigger the callback if needed
            if (this->callbacks.all_connectors_unavailable_callback.has_value() and
                this->are_all_connectors_effectively_inoperative()) {
                this->callbacks.all_connectors_unavailable_callback.value()();
            }
        } else {
            EVLOG_info << "Cannot change availability because transaction is still active";
        }
    }
}

/**
 * Determine for a component variable whether it affects the Websocket Connection Options (cf.
 * get_ws_connection_options); return true if it is furthermore writable and does not require a reconnect
 *
 * @param component_variable
 * @return
 */
static bool component_variable_change_requires_websocket_option_update_without_reconnect(
    const ComponentVariable& component_variable) {

    return component_variable == ControllerComponentVariables::RetryBackOffRandomRange or
           component_variable == ControllerComponentVariables::RetryBackOffRepeatTimes or
           component_variable == ControllerComponentVariables::RetryBackOffWaitMinimum or
           component_variable == ControllerComponentVariables::NetworkProfileConnectionAttempts or
           component_variable == ControllerComponentVariables::WebSocketPingInterval;
}

void ChargePoint::handle_variable_changed(const SetVariableData& set_variable_data) {

    ComponentVariable component_variable = {set_variable_data.component, std::nullopt, set_variable_data.variable};

    if (set_variable_data.attributeType.has_value() and
        set_variable_data.attributeType.value() != AttributeEnum::Actual) {
        return;
    }

    if (component_variable == ControllerComponentVariables::BasicAuthPassword) {
        if (this->device_model->get_value<int>(ControllerComponentVariables::SecurityProfile) < 3) {
            // TODO: A01.FR.11 log the change of BasicAuth in Security Log
            this->connectivity_manager->set_websocket_authorization_key(set_variable_data.attributeValue.get());
            this->connectivity_manager->disconnect_websocket(WebsocketCloseReason::ServiceRestart);
        }
    }
    if (component_variable == ControllerComponentVariables::HeartbeatInterval and
        this->registration_status == RegistrationStatusEnum::Accepted) {
        try {
            this->heartbeat_timer.interval([this]() { this->heartbeat_req(); },
                                           std::chrono::seconds(std::stoi(set_variable_data.attributeValue.get())));
        } catch (const std::invalid_argument& e) {
            EVLOG_error << "Invalid argument exception while updating the heartbeat interval: " << e.what();
        } catch (const std::out_of_range& e) {
            EVLOG_error << "Out of range exception while updating the heartbeat interval: " << e.what();
        }
    }
    if (component_variable == ControllerComponentVariables::AlignedDataInterval) {
        this->update_aligned_data_interval();
    }

    if (component_variable_change_requires_websocket_option_update_without_reconnect(component_variable)) {
        EVLOG_debug << "Reconfigure websocket due to relevant change of ControllerComponentVariable";
        this->connectivity_manager->set_websocket_connection_options_without_reconnect();
    }

    if (component_variable == ControllerComponentVariables::MessageAttemptInterval) {
        if (component_variable.variable.has_value()) {
            this->message_queue->update_transaction_message_retry_interval(
                this->device_model->get_value<int>(ControllerComponentVariables::MessageAttemptInterval));
        }
    }

    if (component_variable == ControllerComponentVariables::MessageAttempts) {
        if (component_variable.variable.has_value()) {
            this->message_queue->update_transaction_message_attempts(
                this->device_model->get_value<int>(ControllerComponentVariables::MessageAttempts));
        }
    }

    if (component_variable == ControllerComponentVariables::MessageTimeout) {
        if (component_variable.variable.has_value()) {
            this->message_queue->update_message_timeout(
                this->device_model->get_value<int>(ControllerComponentVariables::MessageTimeout));
        }
    }

    // TODO(piet): other special handling of changed variables can be added here...
}

void ChargePoint::handle_variables_changed(const std::map<SetVariableData, SetVariableResult>& set_variable_results) {
    // iterate over set_variable_results
    for (const auto& [set_variable_data, set_variable_result] : set_variable_results) {
        if (set_variable_result.attributeStatus == SetVariableStatusEnum::Accepted) {
            EVLOG_info << set_variable_data.component.name << ":" << set_variable_data.variable.name << " changed to "
                       << set_variable_data.attributeValue.get();
            // handles required behavior specified within OCPP2.0.1 (e.g. reconnect when BasicAuthPassword has changed)
            this->handle_variable_changed(set_variable_data);
            // notifies libocpp user application that a variable has changed
            if (this->callbacks.variable_changed_callback.has_value()) {
                this->callbacks.variable_changed_callback.value()(set_variable_data);
            }
        }
    }

    // process all triggered monitors, after a possible disconnect
    this->monitoring_updater.process_triggered_monitors();
}

bool ChargePoint::validate_set_variable(const SetVariableData& set_variable_data) {
    ComponentVariable cv = {set_variable_data.component, std::nullopt, set_variable_data.variable};
    if (cv == ControllerComponentVariables::NetworkConfigurationPriority) {
        const auto network_configuration_priorities = ocpp::split_string(set_variable_data.attributeValue.get(), ',');
        const auto active_security_profile =
            this->device_model->get_value<int>(ControllerComponentVariables::SecurityProfile);
        for (const auto configuration_slot : network_configuration_priorities) {
            try {
                auto network_profile_opt =
                    this->connectivity_manager->get_network_connection_profile(std::stoi(configuration_slot));
                if (!network_profile_opt.has_value()) {
                    EVLOG_warning << "Could not find network profile for configurationSlot: " << configuration_slot;
                    return false;
                }

                auto network_profile = network_profile_opt.value();

                if (network_profile.securityProfile <= active_security_profile) {
                    continue;
                }

                if (network_profile.securityProfile == 3 and
                    this->evse_security
                            ->get_leaf_certificate_info(ocpp::CertificateSigningUseEnum::ChargingStationCertificate)
                            .status != ocpp::GetCertificateInfoStatus::Accepted) {
                    EVLOG_warning << "SecurityProfile of configurationSlot: " << configuration_slot
                                  << " is 3 but no CSMS Leaf Certificate is installed";
                    return false;
                }
                if (network_profile.securityProfile >= 2 and
                    !this->evse_security->is_ca_certificate_installed(ocpp::CaCertificateType::CSMS)) {
                    EVLOG_warning << "SecurityProfile of configurationSlot: " << configuration_slot
                                  << " is >= 2 but no CSMS Root Certifciate is installed";
                    return false;
                }
            } catch (const std::invalid_argument& e) {
                EVLOG_warning << "NetworkConfigurationPriority is not an integer: " << configuration_slot;
                return false;
            }
        }
    }
    return true;
    // TODO(piet): other special validating of variables requested to change can be added here...
}

std::map<SetVariableData, SetVariableResult>
ChargePoint::set_variables_internal(const std::vector<SetVariableData>& set_variable_data_vector,
                                    const std::string& source, const bool allow_read_only) {
    std::map<SetVariableData, SetVariableResult> response;

    // iterate over the set_variable_data_vector
    for (const auto& set_variable_data : set_variable_data_vector) {
        SetVariableResult set_variable_result;
        set_variable_result.component = set_variable_data.component;
        set_variable_result.variable = set_variable_data.variable;
        set_variable_result.attributeType = set_variable_data.attributeType.value_or(AttributeEnum::Actual);

        // validates variable against business logic of the spec
        if (this->validate_set_variable(set_variable_data)) {
            // attempt to set the value includes device model validation
            set_variable_result.attributeStatus =
                this->device_model->set_value(set_variable_data.component, set_variable_data.variable,
                                              set_variable_data.attributeType.value_or(AttributeEnum::Actual),
                                              set_variable_data.attributeValue.get(), source, allow_read_only);
        } else {
            set_variable_result.attributeStatus = SetVariableStatusEnum::Rejected;
        }
        response[set_variable_data] = set_variable_result;
    }

    return response;
}

std::optional<int32_t> ChargePoint::get_transaction_evseid(const CiString<36>& transaction_id) {
    for (auto& evse : *this->evse_manager) {
        if (evse.has_active_transaction()) {
            if (transaction_id == evse.get_transaction()->get_transaction().transactionId) {
                return evse.get_id();
            }
        }
    }

    return std::nullopt;
}

bool ChargePoint::is_evse_reserved_for_other(EvseInterface& evse, const IdToken& id_token,
                                             const std::optional<IdToken>& group_id_token) const {
    const uint32_t connectors = evse.get_number_of_connectors();
    for (uint32_t i = 1; i <= connectors; ++i) {
        const ConnectorStatusEnum status =
            evse.get_connector(static_cast<int32_t>(i))->get_effective_connector_status();
        if (status == ConnectorStatusEnum::Reserved) {
            const std::optional<CiString<255>> groupIdToken =
                group_id_token.has_value() ? group_id_token.value().idToken : std::optional<CiString<255>>{};

            if (!callbacks.is_reservation_for_token_callback(evse.get_id(), id_token.idToken, groupIdToken)) {
                return true;
            }
        }
    }
    return false;
}

bool ChargePoint::is_evse_connector_available(EvseInterface& evse) const {
    if (evse.has_active_transaction()) {
        // If an EV is connected and has no authorization yet then the status is 'Occupied' and the
        // RemoteStartRequest should still be accepted. So this is the 'occupied' check instead.
        return false;
    }

    const uint32_t connectors = evse.get_number_of_connectors();
    for (uint32_t i = 1; i <= connectors; ++i) {
        const ConnectorStatusEnum status =
            evse.get_connector(static_cast<int32_t>(i))->get_effective_connector_status();

        // At least one of the connectors is available / not faulted.
        if (status != ConnectorStatusEnum::Faulted and status != ConnectorStatusEnum::Unavailable) {
            return true;
        }
    }

    // Connectors are faulted or unavailable.
    return false;
}

void ChargePoint::set_evse_connectors_unavailable(EvseInterface& evse, bool persist) {
    uint32_t number_of_connectors = evse.get_number_of_connectors();

    for (uint32_t i = 1; i <= number_of_connectors; ++i) {
        evse.set_connector_operative_status(static_cast<int32_t>(i), OperationalStatusEnum::Inoperative, persist);
    }
}

bool ChargePoint::is_offline() {
    return !this->connectivity_manager->is_websocket_connected();
}

void ChargePoint::security_event_notification_req(const CiString<50>& event_type,
                                                  const std::optional<CiString<255>>& tech_info,
                                                  const bool triggered_internally, const bool critical,
                                                  const std::optional<DateTime>& timestamp) {
    EVLOG_debug << "Sending SecurityEventNotification";
    SecurityEventNotificationRequest req;

    req.type = event_type;
    if (timestamp.has_value()) {
        req.timestamp = timestamp.value();
    } else {
        req.timestamp = DateTime();
    }
    req.techInfo = tech_info;
    this->logging->security(json(req).dump());
    if (critical) {
        ocpp::Call<SecurityEventNotificationRequest> call(req, this->message_queue->createMessageId());
        this->send<SecurityEventNotificationRequest>(call);
    }
    if (triggered_internally and this->callbacks.security_event_callback != nullptr) {
        this->callbacks.security_event_callback(event_type, tech_info);
    }
}

void ChargePoint::sign_certificate_req(const ocpp::CertificateSigningUseEnum& certificate_signing_use,
                                       const bool initiated_by_trigger_message) {
    if (this->awaited_certificate_signing_use_enum.has_value()) {
        EVLOG_warning
            << "Not sending new SignCertificate.req because still waiting for CertificateSigned.req from CSMS";
        return;
    }

    SignCertificateRequest req;

    std::optional<std::string> common;
    std::optional<std::string> country;
    std::optional<std::string> organization;

    if (certificate_signing_use == ocpp::CertificateSigningUseEnum::ChargingStationCertificate) {
        req.certificateType = ocpp::v201::CertificateSigningUseEnum::ChargingStationCertificate;
        common =
            this->device_model->get_optional_value<std::string>(ControllerComponentVariables::ChargeBoxSerialNumber);
        organization =
            this->device_model->get_optional_value<std::string>(ControllerComponentVariables::OrganizationName);
        country =
            this->device_model->get_optional_value<std::string>(ControllerComponentVariables::ISO15118CtrlrCountryName);
    } else {
        req.certificateType = ocpp::v201::CertificateSigningUseEnum::V2GCertificate;
        common = this->device_model->get_optional_value<std::string>(ControllerComponentVariables::ISO15118CtrlrSeccId);
        organization = this->device_model->get_optional_value<std::string>(
            ControllerComponentVariables::ISO15118CtrlrOrganizationName);
        country =
            this->device_model->get_optional_value<std::string>(ControllerComponentVariables::ISO15118CtrlrCountryName);
    }

    if (!common.has_value()) {
        EVLOG_warning << "Missing configuration of commonName to generate CSR";
        return;
    }

    if (!country.has_value()) {
        EVLOG_warning << "Missing configuration country to generate CSR";
        return;
    }

    if (!organization.has_value()) {
        EVLOG_warning << "Missing configuration of organizationName to generate CSR";
        return;
    }

    bool should_use_tpm =
        this->device_model->get_optional_value<bool>(ControllerComponentVariables::UseTPM).value_or(false);

    const auto result = this->evse_security->generate_certificate_signing_request(
        certificate_signing_use, country.value(), organization.value(), common.value(), should_use_tpm);

    if (result.status != GetCertificateSignRequestStatus::Accepted or !result.csr.has_value()) {
        EVLOG_error << "CSR generation was unsuccessful for sign request: "
                    << ocpp::conversions::certificate_signing_use_enum_to_string(certificate_signing_use);

        std::string gen_error = "Sign certificate req failed due to:" +
                                ocpp::conversions::generate_certificate_signing_request_status_to_string(result.status);
        this->security_event_notification_req(ocpp::security_events::CSRGENERATIONFAILED,
                                              std::optional<CiString<255>>(gen_error), true, true);
        return;
    }

    req.csr = result.csr.value();

    this->awaited_certificate_signing_use_enum = certificate_signing_use;

    ocpp::Call<SignCertificateRequest> call(req, this->message_queue->createMessageId());
    this->send<SignCertificateRequest>(call, initiated_by_trigger_message);
}

void ChargePoint::boot_notification_req(const BootReasonEnum& reason, const bool initiated_by_trigger_message) {
    EVLOG_debug << "Sending BootNotification";
    BootNotificationRequest req;

    ChargingStation charging_station;
    charging_station.model = this->device_model->get_value<std::string>(ControllerComponentVariables::ChargePointModel);
    charging_station.vendorName =
        this->device_model->get_value<std::string>(ControllerComponentVariables::ChargePointVendor);
    charging_station.firmwareVersion.emplace(
        this->device_model->get_value<std::string>(ControllerComponentVariables::FirmwareVersion));
    charging_station.serialNumber.emplace(
        this->device_model->get_value<std::string>(ControllerComponentVariables::ChargeBoxSerialNumber));

    req.reason = reason;
    req.chargingStation = charging_station;

    ocpp::Call<BootNotificationRequest> call(req, this->message_queue->createMessageId());
    this->send<BootNotificationRequest>(call, initiated_by_trigger_message);
}

void ChargePoint::notify_report_req(const int request_id, const std::vector<ReportData>& report_data) {

    NotifyReportRequest req;
    req.requestId = request_id;
    req.seqNo = 0;
    req.generatedAt = ocpp::DateTime();
    req.reportData.emplace(report_data);
    req.tbc = false;

    if (report_data.size() <= 1) {
        ocpp::Call<NotifyReportRequest> call(req, this->message_queue->createMessageId());
        this->send<NotifyReportRequest>(call);
    } else {
        NotifyReportRequestsSplitter splitter{
            req,
            this->device_model->get_optional_value<size_t>(ControllerComponentVariables::MaxMessageSize)
                .value_or(DEFAULT_MAX_MESSAGE_SIZE),
            [this]() { return this->message_queue->createMessageId(); }};
        for (const auto& msg : splitter.create_call_payloads()) {
            this->message_queue->push(msg);
        }
    }
}

AuthorizeResponse ChargePoint::authorize_req(const IdToken id_token, const std::optional<CiString<10000>>& certificate,
                                             const std::optional<std::vector<OCSPRequestData>>& ocsp_request_data) {
    AuthorizeRequest req;
    req.idToken = id_token;
    req.certificate = certificate;
    req.iso15118CertificateHashData = ocsp_request_data;

    AuthorizeResponse response;
    response.idTokenInfo.status = AuthorizationStatusEnum::Unknown;

    if (!this->connectivity_manager->is_websocket_connected()) {
        return response;
    }

    ocpp::Call<AuthorizeRequest> call(req, this->message_queue->createMessageId());
    auto future = this->send_async<AuthorizeRequest>(call);

    if (future.wait_for(DEFAULT_WAIT_FOR_FUTURE_TIMEOUT) == std::future_status::timeout) {
        EVLOG_warning << "Waiting for DataTransfer.conf(Authorize) future timed out!";
        return response;
    }

    const auto enhanced_message = future.get();

    if (enhanced_message.messageType != MessageType::AuthorizeResponse) {
        return response;
    }

    try {
        ocpp::CallResult<AuthorizeResponse> call_result = enhanced_message.message;
        return call_result.msg;
    } catch (const EnumConversionException& e) {
        EVLOG_error << "EnumConversionException during handling of message: " << e.what();
        auto call_error = CallError(enhanced_message.uniqueId, "FormationViolation", e.what(), json({}));
        this->send(call_error);
        return response;
    }
}

void ChargePoint::status_notification_req(const int32_t evse_id, const int32_t connector_id,
                                          const ConnectorStatusEnum status, const bool initiated_by_trigger_message) {
    StatusNotificationRequest req;
    req.connectorId = connector_id;
    req.evseId = evse_id;
    req.timestamp = DateTime();
    req.connectorStatus = status;

    ocpp::Call<StatusNotificationRequest> call(req, this->message_queue->createMessageId());
    this->send<StatusNotificationRequest>(call, initiated_by_trigger_message);
}

void ChargePoint::heartbeat_req(const bool initiated_by_trigger_message) {
    HeartbeatRequest req;

    heartbeat_request_time = std::chrono::steady_clock::now();
    ocpp::Call<HeartbeatRequest> call(req, this->message_queue->createMessageId());
    this->send<HeartbeatRequest>(call, initiated_by_trigger_message);
}

void ChargePoint::transaction_event_req(const TransactionEventEnum& event_type, const DateTime& timestamp,
                                        const ocpp::v201::Transaction& transaction,
                                        const ocpp::v201::TriggerReasonEnum& trigger_reason, const int32_t seq_no,
                                        const std::optional<int32_t>& cable_max_current,
                                        const std::optional<ocpp::v201::EVSE>& evse,
                                        const std::optional<ocpp::v201::IdToken>& id_token,
                                        const std::optional<std::vector<ocpp::v201::MeterValue>>& meter_value,
                                        const std::optional<int32_t>& number_of_phases_used, const bool offline,
                                        const std::optional<int32_t>& reservation_id,
                                        const bool initiated_by_trigger_message) {
    TransactionEventRequest req;
    req.eventType = event_type;
    req.timestamp = timestamp;
    req.transactionInfo = transaction;
    req.triggerReason = trigger_reason;
    req.seqNo = seq_no;
    req.cableMaxCurrent = cable_max_current;
    req.evse = evse;
    req.idToken = id_token;
    req.meterValue = meter_value;
    req.numberOfPhasesUsed = number_of_phases_used;
    req.offline = offline;
    req.reservationId = reservation_id;

    ocpp::Call<TransactionEventRequest> call(req, this->message_queue->createMessageId());

    // Check if id token is in the remote start map, because when a remote
    // start request is done, the first transaction event request should
    // always contain trigger reason 'RemoteStart'.
    auto it = std::find_if(
        remote_start_id_per_evse.begin(), remote_start_id_per_evse.end(),
        [&id_token, &evse](const std::pair<int32_t, std::pair<IdToken, int32_t>>& remote_start_per_evse) {
            if (id_token.has_value() and remote_start_per_evse.second.first.idToken == id_token.value().idToken) {

                if (remote_start_per_evse.first == 0) {
                    return true;
                }

                if (evse.has_value() and evse.value().id == remote_start_per_evse.first) {
                    return true;
                }
            }
            return false;
        });

    if (it != remote_start_id_per_evse.end()) {
        // Found remote start. Set remote start id and the trigger reason.
        call.msg.triggerReason = TriggerReasonEnum::RemoteStart;
        call.msg.transactionInfo.remoteStartId = it->second.second;

        remote_start_id_per_evse.erase(it);
    }

    this->send<TransactionEventRequest>(call, initiated_by_trigger_message);

    if (this->callbacks.transaction_event_callback.has_value()) {
        this->callbacks.transaction_event_callback.value()(req);
    }
}

void ChargePoint::meter_values_req(const int32_t evse_id, const std::vector<MeterValue>& meter_values,
                                   const bool initiated_by_trigger_message) {
    MeterValuesRequest req;
    req.evseId = evse_id;
    req.meterValue = meter_values;

    ocpp::Call<MeterValuesRequest> call(req, this->message_queue->createMessageId());
    this->send<MeterValuesRequest>(call, initiated_by_trigger_message);
}

void ChargePoint::report_charging_profile_req(const int32_t request_id, const int32_t evse_id,
                                              const CiString<20> source, const std::vector<ChargingProfile>& profiles,
                                              const bool tbc) {
    ReportChargingProfilesRequest req;
    req.requestId = request_id;
    req.evseId = evse_id;
    req.chargingLimitSource = source;
    req.chargingProfile = profiles;
    req.tbc = tbc;

    ocpp::Call<ReportChargingProfilesRequest> call(req, this->message_queue->createMessageId());
    this->send<ReportChargingProfilesRequest>(call);
}

void ChargePoint::report_charging_profile_req(const ReportChargingProfilesRequest& req) {
    ocpp::Call<ReportChargingProfilesRequest> call(req, this->message_queue->createMessageId());
    this->send<ReportChargingProfilesRequest>(call);
}

void ChargePoint::notify_event_req(const std::vector<EventData>& events) {
    NotifyEventRequest req;
    req.eventData = events;
    req.generatedAt = DateTime();
    req.seqNo = 0;

    ocpp::Call<NotifyEventRequest> call(req, this->message_queue->createMessageId());
    this->send<NotifyEventRequest>(call);
}

void ChargePoint::notify_customer_information_req(const std::string& data, const int32_t request_id) {
    size_t pos = 0;
    int32_t seq_no = 0;
    while (pos < data.length() or pos == 0 and data.empty()) {
        const auto req = [&]() {
            NotifyCustomerInformationRequest req;
            req.data = CiString<512>(data.substr(pos, 512));
            req.seqNo = seq_no;
            req.requestId = request_id;
            req.generatedAt = DateTime();
            req.tbc = data.length() - pos > 512;
            return req;
        }();

        ocpp::Call<NotifyCustomerInformationRequest> call(req, this->message_queue->createMessageId());
        this->send<NotifyCustomerInformationRequest>(call);

        pos += 512;
        seq_no++;
    }
}

void ChargePoint::handle_certificate_signed_req(Call<CertificateSignedRequest> call) {
    // reset these parameters
    this->csr_attempt = 1;
    this->awaited_certificate_signing_use_enum = std::nullopt;
    this->certificate_signed_timer.stop();

    CertificateSignedResponse response;
    response.status = CertificateSignedStatusEnum::Rejected;

    const auto certificate_chain = call.msg.certificateChain.get();
    ocpp::CertificateSigningUseEnum cert_signing_use;

    if (!call.msg.certificateType.has_value() or
        call.msg.certificateType.value() == CertificateSigningUseEnum::ChargingStationCertificate) {
        cert_signing_use = ocpp::CertificateSigningUseEnum::ChargingStationCertificate;
    } else {
        cert_signing_use = ocpp::CertificateSigningUseEnum::V2GCertificate;
    }

    const auto result = this->evse_security->update_leaf_certificate(certificate_chain, cert_signing_use);

    if (result == ocpp::InstallCertificateResult::Accepted) {
        response.status = CertificateSignedStatusEnum::Accepted;
        // For V2G certificates, also trigger an OCSP cache update
        if (cert_signing_use == ocpp::CertificateSigningUseEnum::V2GCertificate) {
            this->ocsp_updater.trigger_ocsp_cache_update();
        }
    }

    // Trigger a symlink update for V2G certificates
    if ((cert_signing_use == ocpp::CertificateSigningUseEnum::V2GCertificate) and
        this->device_model->get_optional_value<bool>(ControllerComponentVariables::UpdateCertificateSymlinks)
            .value_or(false)) {
        this->evse_security->update_certificate_links(cert_signing_use);
    }

    ocpp::CallResult<CertificateSignedResponse> call_result(response, call.uniqueId);
    this->send<CertificateSignedResponse>(call_result);

    if (result != ocpp::InstallCertificateResult::Accepted) {
        this->security_event_notification_req("InvalidChargingStationCertificate",
                                              ocpp::conversions::install_certificate_result_to_string(result), true,
                                              true);
    }

    // reconnect with new certificate if valid and security profile is 3
    if (response.status == CertificateSignedStatusEnum::Accepted and
        cert_signing_use == ocpp::CertificateSigningUseEnum::ChargingStationCertificate and
        this->device_model->get_value<int>(ControllerComponentVariables::SecurityProfile) == 3) {
        this->connectivity_manager->disconnect_websocket(WebsocketCloseReason::ServiceRestart);

        const auto& security_event = ocpp::security_events::RECONFIGURATIONOFSECURITYPARAMETERS;
        std::string tech_info = "Changed charging station certificate";
        this->security_event_notification_req(CiString<50>(security_event), CiString<255>(tech_info), true,
                                              utils::is_critical(security_event));
    }
}

void ChargePoint::handle_sign_certificate_response(CallResult<SignCertificateResponse> call_result) {
    if (!this->awaited_certificate_signing_use_enum.has_value()) {
        EVLOG_warning
            << "Received SignCertificate.conf while not awaiting a CertificateSigned.req . This should not happen.";
        return;
    }

    if (call_result.msg.status == GenericStatusEnum::Accepted) {
        // set timer waiting for certificate signed
        const auto cert_signing_wait_minimum =
            this->device_model->get_optional_value<int>(ControllerComponentVariables::CertSigningWaitMinimum);
        const auto cert_signing_repeat_times =
            this->device_model->get_optional_value<int>(ControllerComponentVariables::CertSigningRepeatTimes);

        if (!cert_signing_wait_minimum.has_value()) {
            EVLOG_warning << "No CertSigningWaitMinimum is configured, will not attempt to retry SignCertificate.req "
                             "in case CSMS doesn't send CertificateSigned.req";
            return;
        }
        if (!cert_signing_repeat_times.has_value()) {
            EVLOG_warning << "No CertSigningRepeatTimes is configured, will not attempt to retry SignCertificate.req "
                             "in case CSMS doesn't send CertificateSigned.req";
            return;
        }

        if (this->csr_attempt > cert_signing_repeat_times.value()) {
            this->csr_attempt = 1;
            this->certificate_signed_timer.stop();
            this->awaited_certificate_signing_use_enum = std::nullopt;
            return;
        }
        int retry_backoff_milliseconds =
            std::max(250, 1000 * cert_signing_wait_minimum.value()) *
            std::pow(2, this->csr_attempt); // prevent immediate repetition in case of value 0
        this->certificate_signed_timer.timeout(
            [this]() {
                EVLOG_info << "Did not receive CertificateSigned.req in time. Will retry with SignCertificate.req";
                this->csr_attempt++;
                const auto current_awaited_certificate_signing_use_enum =
                    this->awaited_certificate_signing_use_enum.value();
                this->awaited_certificate_signing_use_enum.reset();
                this->sign_certificate_req(current_awaited_certificate_signing_use_enum);
            },
            std::chrono::milliseconds(retry_backoff_milliseconds));
    } else {
        this->awaited_certificate_signing_use_enum = std::nullopt;
        this->csr_attempt = 1;
        EVLOG_warning << "SignCertificate.req has not been accepted by CSMS";
    }
}

void ChargePoint::handle_boot_notification_response(CallResult<BootNotificationResponse> call_result) {
    // TODO(piet): B01.FR.06
    // TODO(piet): B01.FR.07
    // TODO(piet): B01.FR.08
    // TODO(piet): B01.FR.09
    // TODO(piet): B01.FR.13
    EVLOG_info << "Received BootNotificationResponse: " << call_result.msg
               << "\nwith messageId: " << call_result.uniqueId;

    const auto msg = call_result.msg;

    this->registration_status = msg.status;

    if (this->registration_status == RegistrationStatusEnum::Accepted) {
        this->message_queue->set_registration_status_accepted();
        // B01.FR.06 Only use boot timestamp if TimeSource contains Heartbeat
        if (this->callbacks.time_sync_callback.has_value() and
            this->device_model->get_value<std::string>(ControllerComponentVariables::TimeSource).find("Heartbeat") !=
                std::string::npos) {
            this->callbacks.time_sync_callback.value()(msg.currentTime);
        }

        this->remove_network_connection_profiles_below_actual_security_profile();

        // set timers
        if (msg.interval > 0) {
            this->heartbeat_timer.interval([this]() { this->heartbeat_req(); }, std::chrono::seconds(msg.interval));
        }

        // in case the BootNotification.req was triggered by a TriggerMessage.req the timer might still run
        this->boot_notification_timer.stop();

        this->init_certificate_expiration_check_timers();
        this->update_aligned_data_interval();
        this->component_state_manager->send_status_notification_all_connectors();
        this->ocsp_updater.start();
    } else {
        auto retry_interval = DEFAULT_BOOT_NOTIFICATION_RETRY_INTERVAL;
        if (msg.interval > 0) {
            retry_interval = std::chrono::seconds(msg.interval);
        }
        this->boot_notification_timer.timeout(
            [this, msg]() {
                this->boot_notification_req(BootReasonEnum::PowerUp); // FIXME(piet): Choose correct reason here
            },
            retry_interval);
    }

    if (this->callbacks.boot_notification_callback.has_value()) {
        // call the registered boot notification callback
        callbacks.boot_notification_callback.value()(call_result.msg);
    }
}

void ChargePoint::handle_set_variables_req(Call<SetVariablesRequest> call) {
    const auto msg = call.msg;

    SetVariablesResponse response;

    // set variables but do not allow setting ReadOnly variables
    const auto set_variables_response =
        this->set_variables_internal(msg.setVariableData, VARIABLE_ATTRIBUTE_VALUE_SOURCE_CSMS, false);
    for (const auto& [single_set_variable_data, single_set_variable_result] : set_variables_response) {
        response.setVariableResult.push_back(single_set_variable_result);
    }

    ocpp::CallResult<SetVariablesResponse> call_result(response, call.uniqueId);
    this->send<SetVariablesResponse>(call_result);

    // post handling of changed variables after the SetVariables.conf has been queued
    this->handle_variables_changed(set_variables_response);
}

void ChargePoint::handle_get_variables_req(const EnhancedMessage<v201::MessageType>& message) {
    Call<GetVariablesRequest> call = message.call_message;
    const auto msg = call.msg;

    const auto max_variables_per_message =
        this->device_model->get_value<int>(ControllerComponentVariables::ItemsPerMessageGetVariables);
    const auto max_bytes_per_message =
        this->device_model->get_value<int>(ControllerComponentVariables::BytesPerMessageGetVariables);

    // B06.FR.16
    if (msg.getVariableData.size() > max_variables_per_message) {
        // send a CALLERROR
        const auto call_error = CallError(call.uniqueId, "OccurenceConstraintViolation", "", json({}));
        this->send(call_error);
        return;
    }

    // B06.FR.17
    if (message.message_size > max_bytes_per_message) {
        // send a CALLERROR
        const auto call_error = CallError(call.uniqueId, "FormatViolation", "", json({}));
        this->send(call_error);
        return;
    }

    GetVariablesResponse response;
    response.getVariableResult = this->get_variables(msg.getVariableData);

    ocpp::CallResult<GetVariablesResponse> call_result(response, call.uniqueId);
    this->send<GetVariablesResponse>(call_result);
}

void ChargePoint::handle_get_base_report_req(Call<GetBaseReportRequest> call) {
    const auto msg = call.msg;
    GetBaseReportResponse response;
    response.status = GenericDeviceModelStatusEnum::Accepted;

    ocpp::CallResult<GetBaseReportResponse> call_result(response, call.uniqueId);
    this->send<GetBaseReportResponse>(call_result);

    if (response.status == GenericDeviceModelStatusEnum::Accepted) {
        const auto report_data = this->device_model->get_base_report_data(msg.reportBase);
        this->notify_report_req(msg.requestId, report_data);
    }
}

void ChargePoint::handle_get_report_req(const EnhancedMessage<v201::MessageType>& message) {
    Call<GetReportRequest> call = message.call_message;
    const auto msg = call.msg;
    std::vector<ReportData> report_data;
    GetReportResponse response;

    const auto max_items_per_message =
        this->device_model->get_value<int>(ControllerComponentVariables::ItemsPerMessageGetReport);
    const auto max_bytes_per_message =
        this->device_model->get_value<int>(ControllerComponentVariables::BytesPerMessageGetReport);

    // B08.FR.17
    if (msg.componentVariable.has_value() and msg.componentVariable->size() > max_items_per_message) {
        // send a CALLERROR
        const auto call_error = CallError(call.uniqueId, "OccurenceConstraintViolation", "", json({}));
        this->send(call_error);
        return;
    }

    // B08.FR.18
    if (message.message_size > max_bytes_per_message) {
        // send a CALLERROR
        const auto call_error = CallError(call.uniqueId, "FormatViolation", "", json({}));
        this->send(call_error);
        return;
    }

    // if a criteria is not supported then send a not supported response.
    auto sup_criteria =
        this->device_model->get_optional_value<std::string>(ControllerComponentVariables::SupportedCriteria);
    if (sup_criteria.has_value() and msg.componentCriteria.has_value()) {
        for (const auto& criteria : msg.componentCriteria.value()) {
            const auto variable_ = conversions::component_criterion_enum_to_string(criteria);
            if (sup_criteria.value().find(variable_) == std::string::npos) {
                EVLOG_info << "This criteria is not supported: " << variable_;
                response.status = GenericDeviceModelStatusEnum::NotSupported;
                break;
                // TODO: maybe consider adding the reason why in statusInfo
            }
        }
    }

    if (response.status != GenericDeviceModelStatusEnum::NotSupported) {

        // TODO(piet): Propably split this up into several NotifyReport.req depending on ItemsPerMessage /
        // BytesPerMessage
        report_data = this->device_model->get_custom_report_data(msg.componentVariable, msg.componentCriteria);
        if (report_data.empty()) {
            response.status = GenericDeviceModelStatusEnum::EmptyResultSet;
        } else {
            response.status = GenericDeviceModelStatusEnum::Accepted;
        }
    }

    ocpp::CallResult<GetReportResponse> call_result(response, call.uniqueId);
    this->send<GetReportResponse>(call_result);

    if (response.status == GenericDeviceModelStatusEnum::Accepted) {
        this->notify_report_req(msg.requestId, report_data);
    }
}

void ChargePoint::handle_set_network_profile_req(Call<SetNetworkProfileRequest> call) {
    const auto msg = call.msg;

    SetNetworkProfileResponse response;

    if (!this->callbacks.validate_network_profile_callback.has_value()) {
        EVLOG_warning << "No callback registered to validate network profile";
        response.status = SetNetworkProfileStatusEnum::Rejected;
        ocpp::CallResult<SetNetworkProfileResponse> call_result(response, call.uniqueId);
        this->send<SetNetworkProfileResponse>(call_result);
        return;
    }

    if (msg.connectionData.securityProfile <
        this->device_model->get_value<int>(ControllerComponentVariables::SecurityProfile)) {
        EVLOG_warning << "CSMS attempted to set a network profile with a lower securityProfile";
        response.status = SetNetworkProfileStatusEnum::Rejected;
        ocpp::CallResult<SetNetworkProfileResponse> call_result(response, call.uniqueId);
        this->send<SetNetworkProfileResponse>(call_result);
        return;
    }

    if (this->callbacks.validate_network_profile_callback.value()(msg.configurationSlot, msg.connectionData) !=
        SetNetworkProfileStatusEnum::Accepted) {
        EVLOG_warning << "CSMS attempted to set a network profile that could not be validated.";
        response.status = SetNetworkProfileStatusEnum::Rejected;
        ocpp::CallResult<SetNetworkProfileResponse> call_result(response, call.uniqueId);
        this->send<SetNetworkProfileResponse>(call_result);
        return;
    }

    auto network_connection_profiles = json::parse(
        this->device_model->get_value<std::string>(ControllerComponentVariables::NetworkConnectionProfiles));

    int index_to_override = -1;
    int index = 0;
    for (const SetNetworkProfileRequest network_profile : network_connection_profiles) {
        if (network_profile.configurationSlot == msg.configurationSlot) {
            index_to_override = index;
        }
        index++;
    }

    if (index_to_override != -1) {
        // configurationSlot present, so we override
        network_connection_profiles[index_to_override] = msg;
    } else {
        // configurationSlot not present, so we can append
        network_connection_profiles.push_back(msg);
    }

    if (this->device_model->set_value(ControllerComponentVariables::NetworkConnectionProfiles.component,
                                      ControllerComponentVariables::NetworkConnectionProfiles.variable.value(),
                                      AttributeEnum::Actual, network_connection_profiles.dump(),
                                      VARIABLE_ATTRIBUTE_VALUE_SOURCE_INTERNAL) != SetVariableStatusEnum::Accepted) {
        EVLOG_warning
            << "CSMS attempted to set a network profile that could not be written to the device model storage";
        response.status = SetNetworkProfileStatusEnum::Rejected;
        ocpp::CallResult<SetNetworkProfileResponse> call_result(response, call.uniqueId);
        this->send<SetNetworkProfileResponse>(call_result);
        return;
    }

    std::string tech_info = "Received and stored a new network connection profile at configurationSlot: " +
                            std::to_string(msg.configurationSlot);
    EVLOG_info << tech_info;

    const auto& security_event = ocpp::security_events::RECONFIGURATIONOFSECURITYPARAMETERS;
    this->security_event_notification_req(CiString<50>(security_event), CiString<255>(tech_info), true,
                                          utils::is_critical(security_event));

    response.status = SetNetworkProfileStatusEnum::Accepted;
    ocpp::CallResult<SetNetworkProfileResponse> call_result(response, call.uniqueId);
    this->send<SetNetworkProfileResponse>(call_result);
}

void ChargePoint::handle_reset_req(Call<ResetRequest> call) {
    // TODO(piet): B11.FR.05

    // TODO(piet): B12.FR.05
    // TODO(piet): B12.FR.06
    EVLOG_debug << "Received ResetRequest: " << call.msg << "\nwith messageId: " << call.uniqueId;
    const auto msg = call.msg;

    ResetResponse response;

    // Check if there is an active transaction (on the given evse or if not
    // given, on one of the evse's)
    bool transaction_active = false;
    std::set<int32_t> evse_active_transactions;
    std::set<int32_t> evse_no_transactions;
    if (msg.evseId.has_value() and this->evse_manager->get_evse(msg.evseId.value()).has_active_transaction()) {
        transaction_active = true;
        evse_active_transactions.emplace(msg.evseId.value());
    } else {
        for (const auto& evse : *this->evse_manager) {
            if (evse.has_active_transaction()) {
                transaction_active = true;
                evse_active_transactions.emplace(evse.get_id());
            } else {
                evse_no_transactions.emplace(evse.get_id());
            }
        }
    }

    const auto is_reset_allowed = [&]() {
        if (!this->callbacks.is_reset_allowed_callback(msg.evseId, msg.type)) {
            return false;
        }

        // We dont need to check AllowReset if evseId is not set and can directly return true
        if (!msg.evseId.has_value()) {
            return true;
        }

        // B11.FR.10
        const auto allow_reset_cv =
            EvseComponentVariables::get_component_variable(msg.evseId.value(), EvseComponentVariables::AllowReset);
        // allow reset if AllowReset is not set or set to   true
        return this->device_model->get_optional_value<bool>(allow_reset_cv).value_or(true);
    };

    if (is_reset_allowed()) {
        // reset is allowed
        response.status = ResetStatusEnum::Accepted;
    } else {
        response.status = ResetStatusEnum::Rejected;
    }

    if (response.status == ResetStatusEnum::Accepted and transaction_active and msg.type == ResetEnum::OnIdle) {
        if (msg.evseId.has_value()) {
            // B12.FR.07
            this->reset_scheduled_evseids.insert(msg.evseId.value());
        }

        // B12.FR.01: We have to wait until transactions have ended.
        // B12.FR.07
        this->reset_scheduled = true;
        response.status = ResetStatusEnum::Scheduled;
    }

    ocpp::CallResult<ResetResponse> call_result(response, call.uniqueId);
    this->send<ResetResponse>(call_result);

    // Reset response is sent, now set evse connectors to unavailable and / or
    // stop transaction (depending on reset type)
    if (response.status != ResetStatusEnum::Rejected and transaction_active) {
        if (msg.type == ResetEnum::Immediate) {
            // B12.FR.08 and B12.FR.04
            for (const int32_t evse_id : evse_active_transactions) {
                callbacks.stop_transaction_callback(evse_id, ReasonEnum::ImmediateReset);
            }
        } else if (msg.type == ResetEnum::OnIdle and !evse_no_transactions.empty()) {
            for (const int32_t evse_id : evse_no_transactions) {
                auto& evse = this->evse_manager->get_evse(evse_id);
                this->set_evse_connectors_unavailable(evse, false);
            }
        }
    }

    if (response.status == ResetStatusEnum::Accepted) {
        this->callbacks.reset_callback(call.msg.evseId, ResetEnum::Immediate);
    }
}

void ChargePoint::handle_clear_cache_req(Call<ClearCacheRequest> call) {
    ClearCacheResponse response;
    response.status = ClearCacheStatusEnum::Rejected;

    if (this->device_model->get_optional_value<bool>(ControllerComponentVariables::AuthCacheCtrlrEnabled)
            .value_or(true)) {
        try {
            this->database_handler->authorization_cache_clear();
            this->update_authorization_cache_size();
            response.status = ClearCacheStatusEnum::Accepted;
        } catch (DatabaseException& e) {
            auto call_error = CallError(call.uniqueId, "InternalError",
                                        "Database error while clearing authorization cache", json({}, true));
            this->send(call_error);
            return;
        }
    }

    ocpp::CallResult<ClearCacheResponse> call_result(response, call.uniqueId);
    this->send<ClearCacheResponse>(call_result);
}

void ChargePoint::handle_transaction_event_response(const EnhancedMessage<v201::MessageType>& message) {
    CallResult<TransactionEventResponse> call_result = message.message;
    const Call<TransactionEventRequest>& original_call = message.call_message;
    const auto& original_msg = original_call.msg;

    if (this->callbacks.transaction_event_response_callback.has_value()) {
        this->callbacks.transaction_event_response_callback.value()(original_msg, call_result.msg);
    }

    this->handle_cost_and_tariff(call_result.msg, original_msg, message.message[CALLRESULT_PAYLOAD]);

    if (original_msg.eventType == TransactionEventEnum::Ended) {
        // nothing to do for TransactionEventEnum::Ended
        return;
    }

    const auto msg = call_result.msg;

    if (!msg.idTokenInfo.has_value()) {
        // nothing to do when the response does not contain idTokenInfo
        return;
    }

    if (!original_msg.idToken.has_value()) {
        EVLOG_error
            << "TransactionEvent.conf contains idTokenInfo when no idToken was part of the TransactionEvent.req";
        return;
    }

    const IdToken& id_token = original_msg.idToken.value();

    // C03.FR.0x and C05.FR.01: We SHALL NOT store central information in the Authorization Cache
    // C10.FR.05
    if (id_token.type != IdTokenEnumStringType::Central and
        this->device_model->get_optional_value<bool>(ControllerComponentVariables::AuthCacheCtrlrEnabled)
            .value_or(true)) {
        try {
            this->database_handler->authorization_cache_insert_entry(utils::generate_token_hash(id_token),
                                                                     msg.idTokenInfo.value());
        } catch (const DatabaseException& e) {
            EVLOG_warning << "Could not insert into authorization cache entry: " << e.what();
        }
        this->trigger_authorization_cache_cleanup();
    }

    if (msg.idTokenInfo.value().status == AuthorizationStatusEnum::Accepted) {
        // nothing to do in case status is accepted
        return;
    }

    for (auto& evse : *this->evse_manager) {
        if (auto& transaction = evse.get_transaction();
            transaction != nullptr and transaction->transactionId == original_msg.transactionInfo.transactionId) {
            // Deal with invalid token for transaction
            auto evse_id = evse.get_id();
            if (this->device_model->get_value<bool>(ControllerComponentVariables::StopTxOnInvalidId)) {
                this->callbacks.stop_transaction_callback(evse_id, ReasonEnum::DeAuthorized);
            } else {
                if (this->device_model->get_optional_value<int32_t>(ControllerComponentVariables::MaxEnergyOnInvalidId)
                        .has_value()) {
                    // Energy delivery to the EV SHALL be allowed until the amount of energy specified in
                    // MaxEnergyOnInvalidId has been reached.
                    evse.start_checking_max_energy_on_invalid_id();
                } else {
                    this->callbacks.pause_charging_callback(evse_id);
                }
            }
            break;
        }
    }
}

void ChargePoint::handle_get_transaction_status(const Call<GetTransactionStatusRequest> call) {
    const auto msg = call.msg;

    GetTransactionStatusResponse response;
    response.messagesInQueue = false;

    if (msg.transactionId.has_value()) {
        if (this->get_transaction_evseid(msg.transactionId.value()).has_value()) {
            response.ongoingIndicator = true;
        } else {
            response.ongoingIndicator = false;
        }
        if (this->message_queue->contains_transaction_messages(msg.transactionId.value())) {
            response.messagesInQueue = true;
        }
    } else if (!this->message_queue->is_transaction_message_queue_empty()) {
        response.messagesInQueue = true;
    }

    ocpp::CallResult<GetTransactionStatusResponse> call_result(response, call.uniqueId);
    this->send<GetTransactionStatusResponse>(call_result);
}

void ChargePoint::handle_unlock_connector(Call<UnlockConnectorRequest> call) {
    const UnlockConnectorRequest& msg = call.msg;
    UnlockConnectorResponse unlock_response;

    EVSE evse = {msg.evseId, std::nullopt, msg.connectorId};

    if (this->is_valid_evse(evse)) {
        if (!this->evse_manager->get_evse(msg.evseId).has_active_transaction()) {
            unlock_response = callbacks.unlock_connector_callback(msg.evseId, msg.connectorId);
        } else {
            unlock_response.status = UnlockStatusEnum::OngoingAuthorizedTransaction;
        }
    } else {
        unlock_response.status = UnlockStatusEnum::UnknownConnector;
    }

    ocpp::CallResult<UnlockConnectorResponse> call_result(unlock_response, call.uniqueId);
    this->send<UnlockConnectorResponse>(call_result);
}

void ChargePoint::handle_trigger_message(Call<TriggerMessageRequest> call) {
    const TriggerMessageRequest& msg = call.msg;
    TriggerMessageResponse response;
    EvseInterface* evse_ptr = nullptr;

    response.status = TriggerMessageStatusEnum::Rejected;

    if (msg.evse.has_value()) {
        int32_t evse_id = msg.evse.value().id;
        evse_ptr = &this->evse_manager->get_evse(evse_id);
    }

    // F06.FR.04: First send the TriggerMessageResponse before sending the requested message
    //            so we split the functionality to be able to determine if we need to respond first.
    switch (msg.requestedMessage) {
    case MessageTriggerEnum::BootNotification:
        // F06.FR.17: Respond with rejected in case registration status is already accepted
        if (this->registration_status != RegistrationStatusEnum::Accepted) {
            response.status = TriggerMessageStatusEnum::Accepted;
        }
        break;

    case MessageTriggerEnum::LogStatusNotification:
    case MessageTriggerEnum::Heartbeat:
    case MessageTriggerEnum::FirmwareStatusNotification:
        response.status = TriggerMessageStatusEnum::Accepted;
        break;

    case MessageTriggerEnum::MeterValues:
        if (msg.evse.has_value()) {
            if (evse_ptr != nullptr and
                utils::meter_value_has_any_measurand(
                    evse_ptr->get_meter_value(), utils::get_measurands_vec(this->device_model->get_value<std::string>(
                                                     ControllerComponentVariables::AlignedDataMeasurands)))) {
                response.status = TriggerMessageStatusEnum::Accepted;
            }
        } else {
            const auto measurands = utils::get_measurands_vec(
                this->device_model->get_value<std::string>(ControllerComponentVariables::AlignedDataMeasurands));
            for (auto& evse : *this->evse_manager) {
                if (utils::meter_value_has_any_measurand(evse.get_meter_value(), measurands)) {
                    response.status = TriggerMessageStatusEnum::Accepted;
                    break;
                }
            }
        }
        break;

    case MessageTriggerEnum::TransactionEvent:
        if (msg.evse.has_value()) {
            if (evse_ptr != nullptr and evse_ptr->has_active_transaction()) {
                response.status = TriggerMessageStatusEnum::Accepted;
            }
        } else {
            for (auto const& evse : *this->evse_manager) {
                if (evse.has_active_transaction()) {
                    response.status = TriggerMessageStatusEnum::Accepted;
                    break;
                }
            }
        }
        break;

    case MessageTriggerEnum::StatusNotification:
        if (msg.evse.has_value() and msg.evse.value().connectorId.has_value()) {
            int32_t connector_id = msg.evse.value().connectorId.value();
            if (evse_ptr != nullptr and connector_id > 0 and connector_id <= evse_ptr->get_number_of_connectors()) {
                response.status = TriggerMessageStatusEnum::Accepted;
            }
        } else {
            // F06.FR.12: Reject if evse or connectorId is ommited
        }
        break;

    case MessageTriggerEnum::SignChargingStationCertificate:
        response.status = TriggerMessageStatusEnum::Accepted;
        break;
    case MessageTriggerEnum::SignV2GCertificate:
        if (this->device_model
                ->get_optional_value<bool>(ControllerComponentVariables::V2GCertificateInstallationEnabled)
                .value_or(false)) {
            response.status = TriggerMessageStatusEnum::Accepted;
        } else {
            EVLOG_warning << "CSMS requested SignV2GCertificate but V2GCertificateInstallationEnabled is configured as "
                             "false, so the TriggerMessage is rejected!";
            response.status = TriggerMessageStatusEnum::Rejected;
        }

        break;
        // TODO:
        // PublishFirmwareStatusNotification
        // SignCombinedCertificate

    default:
        response.status = TriggerMessageStatusEnum::NotImplemented;
        break;
    }

    ocpp::CallResult<TriggerMessageResponse> call_result(response, call.uniqueId);
    this->send<TriggerMessageResponse>(call_result);

    if (response.status != TriggerMessageStatusEnum::Accepted) {
        return;
    }

    auto send_evse_message = [&](std::function<void(int32_t evse_id, EvseInterface & evse)> send) {
        if (evse_ptr != nullptr) {
            send(msg.evse.value().id, *evse_ptr);
        } else {
            for (auto& evse : *this->evse_manager) {
                send(evse.get_id(), evse);
            }
        }
    };

    switch (msg.requestedMessage) {
    case MessageTriggerEnum::BootNotification:
        boot_notification_req(BootReasonEnum::Triggered);
        break;

    case MessageTriggerEnum::MeterValues: {
        auto send_meter_value = [&](int32_t evse_id, EvseInterface& evse) {
            const auto meter_value =
                get_latest_meter_value_filtered(evse.get_meter_value(), ReadingContextEnum::Trigger,
                                                ControllerComponentVariables::AlignedDataMeasurands);

            if (!meter_value.sampledValue.empty()) {
                this->meter_values_req(evse_id, std::vector<ocpp::v201::MeterValue>(1, meter_value), true);
            }
        };
        send_evse_message(send_meter_value);
    } break;

    case MessageTriggerEnum::TransactionEvent: {
        auto send_transaction = [&](int32_t evse_id, EvseInterface& evse) {
            if (!evse.has_active_transaction()) {
                return;
            }

            const auto meter_value =
                get_latest_meter_value_filtered(evse.get_meter_value(), ReadingContextEnum::Trigger,
                                                ControllerComponentVariables::SampledDataTxUpdatedMeasurands);

            std::optional<std::vector<MeterValue>> opt_meter_value;
            if (!meter_value.sampledValue.empty()) {
                opt_meter_value.emplace(1, meter_value);
            }
            const auto& enhanced_transaction = evse.get_transaction();
            this->transaction_event_req(TransactionEventEnum::Updated, DateTime(),
                                        enhanced_transaction->get_transaction(), TriggerReasonEnum::Trigger,
                                        enhanced_transaction->get_seq_no(), std::nullopt, std::nullopt, std::nullopt,
                                        opt_meter_value, std::nullopt, this->is_offline(), std::nullopt, true);
        };
        send_evse_message(send_transaction);
    } break;

    case MessageTriggerEnum::StatusNotification:
        if (evse_ptr != nullptr and msg.evse.value().connectorId.has_value()) {
            this->component_state_manager->send_status_notification_single_connector(
                msg.evse.value().id, msg.evse.value().connectorId.value());
        }
        break;

    case MessageTriggerEnum::Heartbeat:
        this->heartbeat_req(true);
        break;

    case MessageTriggerEnum::LogStatusNotification: {
        LogStatusNotificationRequest request;
        if (this->upload_log_status == UploadLogStatusEnum::Uploading) {
            request.status = UploadLogStatusEnum::Uploading;
            request.requestId = this->upload_log_status_id;
        } else {
            request.status = UploadLogStatusEnum::Idle;
        }

        ocpp::Call<LogStatusNotificationRequest> call(request, this->message_queue->createMessageId());
        this->send<LogStatusNotificationRequest>(call, true);
    } break;

    case MessageTriggerEnum::FirmwareStatusNotification: {
        FirmwareStatusNotificationRequest request;
        switch (this->firmware_status) {
        case FirmwareStatusEnum::Idle:
        case FirmwareStatusEnum::Installed: // L01.FR.25
            request.status = FirmwareStatusEnum::Idle;
            // do not set requestId when idle: L01.FR.20
            break;

        default: // So not Idle or Installed                   // L01.FR.26
            request.status = this->firmware_status;
            request.requestId = this->firmware_status_id;
            break;
        }

        ocpp::Call<FirmwareStatusNotificationRequest> call(request, this->message_queue->createMessageId());
        this->send<FirmwareStatusNotificationRequest>(call, true);
    } break;

    case MessageTriggerEnum::SignChargingStationCertificate: {
        sign_certificate_req(ocpp::CertificateSigningUseEnum::ChargingStationCertificate, true);
    } break;

    case MessageTriggerEnum::SignV2GCertificate: {
        sign_certificate_req(ocpp::CertificateSigningUseEnum::V2GCertificate, true);
    } break;

    default:
        EVLOG_error << "Sent a TriggerMessageResponse::Accepted while not following up with a message";
        break;
    }
}

void ChargePoint::handle_remote_start_transaction_request(Call<RequestStartTransactionRequest> call) {
    auto msg = call.msg;

    RequestStartTransactionResponse response;
    response.status = RequestStartStopStatusEnum::Rejected;

    // Check if evse id is given.
    if (msg.evseId.has_value()) {
        const int32_t evse_id = msg.evseId.value();
        auto& evse = this->evse_manager->get_evse(evse_id);

        // F01.FR.23: Faulted or unavailable. F01.FR.24 / F02.FR.25: Occupied. Send rejected.
        const bool available = is_evse_connector_available(evse);

        // When available but there was a reservation for another token id or group token id:
        //    send rejected (F01.FR.21 & F01.FR.22)
        const bool reserved = is_evse_reserved_for_other(evse, call.msg.idToken, call.msg.groupIdToken);

        if (!available or reserved) {
            // Note: we only support TxStartPoint PowerPathClosed, so we did not implement starting a
            // transaction first (and send TransactionEventRequest (eventType = Started). Only if a transaction
            // is authorized, a TransactionEventRequest will be sent. Because of this, F01.FR.13 is not
            // implemented as well, because in the current situation, this is an impossible state. (TODO: when
            // more TxStartPoints are supported, add implementation for F01.FR.13 as well).
            EVLOG_info << "Remote start transaction requested, but connector is not available or reserved.";
        } else {
            // F02: No active transaction yet and there is an available connector, so just send 'accepted'.
            response.status = RequestStartStopStatusEnum::Accepted;

            remote_start_id_per_evse[evse_id] = {msg.idToken, msg.remoteStartId};
        }

        // F01.FR.26 If a Charging Station with support for Smart Charging receives a
        // RequestStartTransactionRequest with an invalid ChargingProfile: The Charging Station SHALL respond
        // with RequestStartTransactionResponse with status = Rejected and optionally with reasonCode =
        // "InvalidProfile" or "InvalidSchedule".

        bool is_smart_charging_enabled =
            this->device_model->get_optional_value<bool>(ControllerComponentVariables::SmartChargingCtrlrEnabled)
                .value_or(false);

        if (is_smart_charging_enabled) {
            if (msg.chargingProfile.has_value()) {

                auto charging_profile = msg.chargingProfile.value();

                if (charging_profile.chargingProfilePurpose == ChargingProfilePurposeEnum::TxProfile) {

<<<<<<< HEAD
                    const auto add_profile_response = this->smart_charging_handler->validate_and_add_profile(
                        msg.chargingProfile.value(), evse_id, ChargingLimitSourceEnumStringType::CSO,
=======
                    const auto add_profile_response = this->smart_charging_handler->conform_validate_and_add_profile(
                        msg.chargingProfile.value(), evse_id, ChargingLimitSourceEnum::CSO,
>>>>>>> f480fc0e
                        AddChargingProfileSource::RequestStartTransactionRequest);
                    if (add_profile_response.status == ChargingProfileStatusEnum::Accepted) {
                        EVLOG_debug << "Accepting SetChargingProfileRequest";
                    } else {
                        EVLOG_debug << "Rejecting SetChargingProfileRequest:\n reasonCode: "
                                    << add_profile_response.statusInfo->reasonCode.get()
                                    << "\nadditionalInfo: " << add_profile_response.statusInfo->additionalInfo->get();
                        response.statusInfo = add_profile_response.statusInfo;
                    }
                }
            }
        }
    } else {
        // F01.FR.07 RequestStartTransactionRequest does not contain an evseId. The Charging Station MAY reject the
        // RequestStartTransactionRequest. We do this for now (send rejected) (TODO: eventually support the charging
        // station to accept no evse id. If so: add token and remote start id for evse id 0 to
        // remote_start_id_per_evse, so we know for '0' it means 'all evse id's').
        EVLOG_warning << "No evse id given. Can not remote start transaction.";
    }

    if (response.status == RequestStartStopStatusEnum::Accepted) {
        response.status = this->callbacks.remote_start_transaction_callback(
            msg, this->device_model->get_value<bool>(ControllerComponentVariables::AuthorizeRemoteStart));
    }

    const ocpp::CallResult<RequestStartTransactionResponse> call_result(response, call.uniqueId);
    this->send<RequestStartTransactionResponse>(call_result);
}

void ChargePoint::handle_remote_stop_transaction_request(Call<RequestStopTransactionRequest> call) {
    const auto msg = call.msg;

    RequestStopTransactionResponse response;
    std::optional<int32_t> evseid = get_transaction_evseid(msg.transactionId);

    if (evseid.has_value()) {
        // F03.FR.07: send 'accepted' if there was an ongoing transaction with the given transaction id
        response.status = RequestStartStopStatusEnum::Accepted;
    } else {
        // F03.FR.08: send 'rejected' if there was no ongoing transaction with the given transaction id
        response.status = RequestStartStopStatusEnum::Rejected;
    }

    if (response.status == RequestStartStopStatusEnum::Accepted) {
        response.status = this->callbacks.stop_transaction_callback(evseid.value(), ReasonEnum::Remote);
    }

    const ocpp::CallResult<RequestStopTransactionResponse> call_result(response, call.uniqueId);
    this->send<RequestStopTransactionResponse>(call_result);
}

void ChargePoint::handle_change_availability_req(Call<ChangeAvailabilityRequest> call) {
    const auto msg = call.msg;
    ChangeAvailabilityResponse response;
    response.status = ChangeAvailabilityStatusEnum::Scheduled;

    // Sanity check: if we're addressing an EVSE or a connector, it must actually exist
    if (msg.evse.has_value() and !this->is_valid_evse(msg.evse.value())) {
        EVLOG_warning << "CSMS requested ChangeAvailability for invalid evse id or connector id";
        response.status = ChangeAvailabilityStatusEnum::Rejected;
        ocpp::CallResult<ChangeAvailabilityResponse> call_result(response, call.uniqueId);
        this->send<ChangeAvailabilityResponse>(call_result);
        return;
    }

    // Check if we have any transaction running on the EVSE (or any EVSE if we're addressing the whole CS)
    const auto transaction_active = this->any_transaction_active(msg.evse);
    // Check if we're already in the requested state
    const auto is_already_in_state = this->is_already_in_state(msg);

    // evse_id will be 0 if we're addressing the whole CS, and >=1 otherwise
    auto evse_id = 0;
    if (msg.evse.has_value()) {
        evse_id = msg.evse.value().id;
    }

    if (!transaction_active or is_already_in_state or
        (evse_id == 0 and msg.operationalStatus == OperationalStatusEnum::Operative)) {
        // If the chosen EVSE (or CS) has no transactions, we're already in the desired state,
        // or we're telling the whole CS to power on, we can accept the request - there's nothing stopping us.
        response.status = ChangeAvailabilityStatusEnum::Accepted;
        // Remove any scheduled availability requests for the evse_id.
        // This is relevant in case some of those requests become activated later - the current one overrides them.
        this->scheduled_change_availability_requests.erase(evse_id);
    } else {
        // We can't immediately perform the change, because we have a transaction running.
        // Schedule the request to run when the transaction finishes.
        this->scheduled_change_availability_requests[evse_id] = {msg, true};
    }

    // Respond to the CSMS before performing any changes to avoid StatusNotification.req being sent before
    // the ChangeAvailabilityResponse.
    ocpp::CallResult<ChangeAvailabilityResponse> call_result(response, call.uniqueId);
    this->send<ChangeAvailabilityResponse>(call_result);

    if (!transaction_active) {
        // No transactions - execute the change now
        this->execute_change_availability_request(msg, true);
    } else if (response.status == ChangeAvailabilityStatusEnum::Scheduled) {
        // We can't execute the change now, but it's scheduled to run after transactions are finished.
        if (evse_id == 0) {
            // The whole CS is being addressed - we need to prevent further transactions from starting.
            // To do that, make all EVSEs without an active transaction Inoperative
            for (auto const& evse : *this->evse_manager) {
                if (!evse.has_active_transaction()) {
                    // FIXME: This will linger after the update too! We probably need another mechanism...
                    this->set_evse_operative_status(evse.get_id(), OperationalStatusEnum::Inoperative, false);
                }
            }
        } else {
            // A single EVSE is being addressed. We need to prevent further transactions from starting on it.
            // To do that, make all connectors of the EVSE without an active transaction Inoperative.
            int number_of_connectors = this->evse_manager->get_evse(evse_id).get_number_of_connectors();
            for (int connector_id = 1; connector_id <= number_of_connectors; connector_id++) {
                if (!this->evse_manager->get_evse(evse_id).has_active_transaction(connector_id)) {
                    // FIXME: This will linger after the update too! We probably need another mechanism...
                    this->set_connector_operative_status(evse_id, connector_id, OperationalStatusEnum::Inoperative,
                                                         false);
                }
            }
        }
    }
}

void ChargePoint::handle_heartbeat_response(CallResult<HeartbeatResponse> call) {
    if (this->callbacks.time_sync_callback.has_value() and
        this->device_model->get_value<std::string>(ControllerComponentVariables::TimeSource).find("Heartbeat") !=
            std::string::npos) {
        // the received currentTime was the time the CSMS received the heartbeat request
        // to get a system time as accurate as possible keep the time-of-flight into account
        auto timeOfFlight = (std::chrono::steady_clock::now() - this->heartbeat_request_time) / 2;
        ocpp::DateTime currentTimeCompensated(call.msg.currentTime.to_time_point() + timeOfFlight);
        this->callbacks.time_sync_callback.value()(currentTimeCompensated);
    }
}

void ChargePoint::handle_costupdated_req(const Call<CostUpdatedRequest> call) {
    CostUpdatedResponse response;
    ocpp::CallResult<CostUpdatedResponse> call_result(response, call.uniqueId);

    if (!is_cost_enabled() or !this->callbacks.set_running_cost_callback.has_value()) {
        this->send<CostUpdatedResponse>(call_result);
        return;
    }

    RunningCost running_cost;
    TriggerMeterValue triggers;

    if (device_model
            ->get_optional_value<bool>(ControllerComponentVariables::CustomImplementationCaliforniaPricingEnabled)
            .value_or(false) and
        call.msg.customData.has_value()) {
        const json running_cost_json = call.msg.customData.value();

        // California pricing is enabled, which means we have to read the custom data.
        running_cost = running_cost_json;

        if (running_cost_json.contains("triggerMeterValue")) {
            triggers = running_cost_json.at("triggerMeterValue");
        }
    } else {
        running_cost.state = RunningCostState::Charging;
    }

    // In 2.0.1, the cost and transaction id are already part of the CostUpdatedRequest, so they need to be added to
    // the 'RunningCost' struct.
    running_cost.cost = static_cast<double>(call.msg.totalCost);
    running_cost.transaction_id = call.msg.transactionId;

    std::optional<int32_t> transaction_evse_id = get_transaction_evseid(running_cost.transaction_id);
    if (!transaction_evse_id.has_value()) {
        // We just put an error in the log as the spec does not define what to do here. It is not possible to return
        // a 'Rejected' or something in that manner.
        EVLOG_error << "Received CostUpdatedRequest, but transaction id is not a valid transaction id.";
    }

    const int number_of_decimals =
        this->device_model->get_optional_value<int>(ControllerComponentVariables::NumberOfDecimalsForCostValues)
            .value_or(DEFAULT_PRICE_NUMBER_OF_DECIMALS);
    uint32_t decimals =
        (number_of_decimals < 0 ? DEFAULT_PRICE_NUMBER_OF_DECIMALS : static_cast<uint32_t>(number_of_decimals));
    const std::optional<std::string> currency =
        this->device_model->get_value<std::string>(ControllerComponentVariables::TariffCostCtrlrCurrency);
    this->callbacks.set_running_cost_callback.value()(running_cost, decimals, currency);

    this->send<CostUpdatedResponse>(call_result);

    // In OCPP 2.0.1, the chargepoint status trigger is not used.
    if (!triggers.at_energy_kwh.has_value() and !triggers.at_power_kw.has_value() and !triggers.at_time.has_value()) {
        return;
    }

    const std::optional<int32_t> evse_id_opt = get_transaction_evseid(running_cost.transaction_id);
    if (!evse_id_opt.has_value()) {
        EVLOG_warning << "Can not set running cost triggers as there is no evse id found with the transaction id from "
                         "the incoming CostUpdatedRequest";
        return;
    }

    const int32_t evse_id = evse_id_opt.value();
    auto& evse = this->evse_manager->get_evse(evse_id);
    evse.set_meter_value_pricing_triggers(
        triggers.at_power_kw, triggers.at_energy_kwh, triggers.at_time,
        [this, evse_id](const std::vector<MeterValue>& meter_values) {
            this->meter_values_req(evse_id, meter_values, false);
        },
        this->io_service);
}

void ChargePoint::handle_set_charging_profile_req(Call<SetChargingProfileRequest> call) {
    EVLOG_debug << "Received SetChargingProfileRequest: " << call.msg << "\nwith messageId: " << call.uniqueId;
    auto msg = call.msg;
    SetChargingProfileResponse response;
    response.status = ChargingProfileStatusEnum::Rejected;

    // K01.FR.29: Respond with a CallError if SmartCharging is not available for this Charging Station
    bool is_smart_charging_available =
        this->device_model->get_optional_value<bool>(ControllerComponentVariables::SmartChargingCtrlrAvailable)
            .value_or(false);

    if (!is_smart_charging_available) {
        EVLOG_warning << "SmartChargingCtrlrAvailable is not set for Charging Station. Returning NotSupported error";

        const auto call_error =
            CallError(call.uniqueId, "NotSupported", "Charging Station does not support smart charging", json({}));
        this->send(call_error);

        return;
    }

    // K01.FR.22: Reject ChargingStationExternalConstraints profiles in SetChargingProfileRequest
    if (msg.chargingProfile.chargingProfilePurpose == ChargingProfilePurposeEnum::ChargingStationExternalConstraints) {
        response.statusInfo = StatusInfo();
        response.statusInfo->reasonCode = "InvalidValue";
        response.statusInfo->additionalInfo = "ChargingStationExternalConstraintsInSetChargingProfileRequest";
        EVLOG_debug << "Rejecting SetChargingProfileRequest:\n reasonCode: " << response.statusInfo->reasonCode.get()
                    << "\nadditionalInfo: " << response.statusInfo->additionalInfo->get();

        ocpp::CallResult<SetChargingProfileResponse> call_result(response, call.uniqueId);
        this->send<SetChargingProfileResponse>(call_result);

        return;
    }

    response = this->smart_charging_handler->conform_validate_and_add_profile(msg.chargingProfile, msg.evseId);
    if (response.status == ChargingProfileStatusEnum::Accepted) {
        EVLOG_debug << "Accepting SetChargingProfileRequest";
        this->callbacks.set_charging_profiles_callback();
    } else {
        EVLOG_debug << "Rejecting SetChargingProfileRequest:\n reasonCode: " << response.statusInfo->reasonCode.get()
                    << "\nadditionalInfo: " << response.statusInfo->additionalInfo->get();
    }

    ocpp::CallResult<SetChargingProfileResponse> call_result(response, call.uniqueId);
    this->send<SetChargingProfileResponse>(call_result);
}

void ChargePoint::handle_clear_charging_profile_req(Call<ClearChargingProfileRequest> call) {
    EVLOG_debug << "Received ClearChargingProfileRequest: " << call.msg << "\nwith messageId: " << call.uniqueId;
    const auto msg = call.msg;
    ClearChargingProfileResponse response;
    response.status = ClearChargingProfileStatusEnum::Unknown;

    // K10.FR.06
    if (msg.chargingProfileCriteria.has_value() and
        msg.chargingProfileCriteria.value().chargingProfilePurpose.has_value() and
        msg.chargingProfileCriteria.value().chargingProfilePurpose.value() ==
            ChargingProfilePurposeEnum::ChargingStationExternalConstraints) {
        response.statusInfo = StatusInfo();
        response.statusInfo->reasonCode = "InvalidValue";
        response.statusInfo->additionalInfo = "ChargingStationExternalConstraintsInClearChargingProfileRequest";
        EVLOG_debug << "Rejecting SetChargingProfileRequest:\n reasonCode: " << response.statusInfo->reasonCode.get()
                    << "\nadditionalInfo: " << response.statusInfo->additionalInfo->get();
    } else {
        response = this->smart_charging_handler->clear_profiles(msg);
    }

    ocpp::CallResult<ClearChargingProfileResponse> call_result(response, call.uniqueId);
    this->send<ClearChargingProfileResponse>(call_result);
}

void ChargePoint::handle_get_charging_profiles_req(Call<GetChargingProfilesRequest> call) {
    EVLOG_debug << "Received GetChargingProfilesRequest: " << call.msg << "\nwith messageId: " << call.uniqueId;
    const auto msg = call.msg;
    GetChargingProfilesResponse response;

    const auto profiles_to_report = this->smart_charging_handler->get_reported_profiles(msg);

    response.status =
        profiles_to_report.empty() ? GetChargingProfileStatusEnum::NoProfiles : GetChargingProfileStatusEnum::Accepted;

    ocpp::CallResult<GetChargingProfilesResponse> call_result(response, call.uniqueId);
    this->send<GetChargingProfilesResponse>(call_result);

    if (response.status == GetChargingProfileStatusEnum::NoProfiles) {
        return;
    }

    // There are profiles to report.
    // Prepare ReportChargingProfileRequest(s). The message defines the properties evseId and
    // ChargingLimitSourceEnumStringType as required, so we can not report all profiles in a single
    // ReportChargingProfilesRequest. We need to prepare a single ReportChargingProfilesRequest for each combination of
    // evseId and ChargingLimitSourceEnumStringType
    std::set<int32_t> evse_ids;     // will contain all evse_ids of the profiles
    std::set<CiString<20>> sources; // will contain all sources of the profiles

    // fill evse_ids and sources sets
    for (const auto& profile : profiles_to_report) {
        evse_ids.insert(profile.evse_id);
        sources.insert(profile.source);
    }

    std::vector<ReportChargingProfilesRequest> requests_to_send;

    for (const auto evse_id : evse_ids) {
        for (const auto source : sources) {
            std::vector<ChargingProfile> original_profiles;
            for (const auto& reported_profile : profiles_to_report) {
                if (reported_profile.evse_id == evse_id and reported_profile.source == source) {
                    original_profiles.push_back(reported_profile.profile);
                }
            }
            if (not original_profiles.empty()) {
                // prepare a ReportChargingProfilesRequest
                ReportChargingProfilesRequest req;
                req.requestId = msg.requestId; // K09.FR.01
                req.evseId = evse_id;
                req.chargingLimitSource = source;
                req.chargingProfile = original_profiles;
                req.tbc = true;
                requests_to_send.push_back(req);
            }
        }
    }

    requests_to_send.back().tbc = false;

    // requests_to_send are ready, send them and define tbc property
    for (const auto& request_to_send : requests_to_send) {
        this->report_charging_profile_req(request_to_send);
    }
}

void ChargePoint::handle_get_composite_schedule_req(Call<GetCompositeScheduleRequest> call) {
    EVLOG_debug << "Received GetCompositeScheduleRequest: " << call.msg << "\nwith messageId: " << call.uniqueId;
    const auto response = this->get_composite_schedule_internal(call.msg);

    ocpp::CallResult<GetCompositeScheduleResponse> call_result(response, call.uniqueId);
    this->send<GetCompositeScheduleResponse>(call_result);
}

void ChargePoint::handle_firmware_update_req(Call<UpdateFirmwareRequest> call) {
    EVLOG_debug << "Received UpdateFirmwareRequest: " << call.msg << "\nwith messageId: " << call.uniqueId;
    if (call.msg.firmware.signingCertificate.has_value() or call.msg.firmware.signature.has_value()) {
        this->firmware_status_before_installing = FirmwareStatusEnum::SignatureVerified;
    } else {
        this->firmware_status_before_installing = FirmwareStatusEnum::Downloaded;
    }

    UpdateFirmwareResponse response;
    const auto msg = call.msg;
    bool cert_valid_or_not_set = true;

    // L01.FR.22 check if certificate is valid
    if (msg.firmware.signingCertificate.has_value() and
        this->evse_security->verify_certificate(msg.firmware.signingCertificate.value().get(),
                                                ocpp::LeafCertificateType::MF) !=
            ocpp::CertificateValidationResult::Valid) {
        response.status = UpdateFirmwareStatusEnum::InvalidCertificate;
        cert_valid_or_not_set = false;
    }

    if (cert_valid_or_not_set) {
        // execute firwmare update callback
        response = callbacks.update_firmware_request_callback(msg);
    }

    ocpp::CallResult<UpdateFirmwareResponse> call_result(response, call.uniqueId);
    this->send<UpdateFirmwareResponse>(call_result);

    if ((response.status == UpdateFirmwareStatusEnum::InvalidCertificate) or
        (response.status == UpdateFirmwareStatusEnum::RevokedCertificate)) {
        // L01.FR.02
        this->security_event_notification_req(
            CiString<50>(ocpp::security_events::INVALIDFIRMWARESIGNINGCERTIFICATE),
            std::optional<CiString<255>>("Provided signing certificate is not valid!"), true,
            true); // critical because TC_L_05_CS requires this message to be sent
    }
}

void ChargePoint::handle_get_installed_certificate_ids_req(Call<GetInstalledCertificateIdsRequest> call) {
    EVLOG_debug << "Received GetInstalledCertificateIdsRequest: " << call.msg << "\nwith messageId: " << call.uniqueId;
    GetInstalledCertificateIdsResponse response;

    const auto msg = call.msg;

    // prepare argument for getRootCertificate
    std::vector<ocpp::CertificateType> certificate_types;
    if (msg.certificateType.has_value()) {
        certificate_types = ocpp::evse_security_conversions::from_ocpp_v201(msg.certificateType.value());
    } else {
        certificate_types.push_back(CertificateType::CSMSRootCertificate);
        certificate_types.push_back(CertificateType::MFRootCertificate);
        certificate_types.push_back(CertificateType::MORootCertificate);
        certificate_types.push_back(CertificateType::V2GCertificateChain);
        certificate_types.push_back(CertificateType::V2GRootCertificate);
    }

    // retrieve installed certificates
    const auto certificate_hash_data_chains = this->evse_security->get_installed_certificates(certificate_types);

    // convert the common type back to the v201 type(s) for the response
    std::vector<CertificateHashDataChain> certificate_hash_data_chain_v201;
    for (const auto& certificate_hash_data_chain_entry : certificate_hash_data_chains) {
        certificate_hash_data_chain_v201.push_back(
            ocpp::evse_security_conversions::to_ocpp_v201(certificate_hash_data_chain_entry));
    }

    if (certificate_hash_data_chain_v201.empty()) {
        response.status = GetInstalledCertificateStatusEnum::NotFound;
    } else {
        response.certificateHashDataChain = certificate_hash_data_chain_v201;
        response.status = GetInstalledCertificateStatusEnum::Accepted;
    }

    ocpp::CallResult<GetInstalledCertificateIdsResponse> call_result(response, call.uniqueId);
    this->send<GetInstalledCertificateIdsResponse>(call_result);
}

void ChargePoint::handle_install_certificate_req(Call<InstallCertificateRequest> call) {
    EVLOG_debug << "Received InstallCertificateRequest: " << call.msg << "\nwith messageId: " << call.uniqueId;

    const auto msg = call.msg;
    InstallCertificateResponse response;

    const auto result = this->evse_security->install_ca_certificate(
        msg.certificate.get(), ocpp::evse_security_conversions::from_ocpp_v201(msg.certificateType));
    response.status = ocpp::evse_security_conversions::to_ocpp_v201(result);

    if (response.status == InstallCertificateStatusEnum::Accepted) {
        const auto& security_event = ocpp::security_events::RECONFIGURATIONOFSECURITYPARAMETERS;
        std::string tech_info =
            "Installed certificate: " + conversions::install_certificate_use_enum_to_string(msg.certificateType);
        this->security_event_notification_req(CiString<50>(security_event), CiString<255>(tech_info), true,
                                              utils::is_critical(security_event));
    }

    ocpp::CallResult<InstallCertificateResponse> call_result(response, call.uniqueId);
    this->send<InstallCertificateResponse>(call_result);
}

void ChargePoint::handle_delete_certificate_req(Call<DeleteCertificateRequest> call) {
    EVLOG_debug << "Received DeleteCertificateRequest: " << call.msg << "\nwith messageId: " << call.uniqueId;

    const auto msg = call.msg;
    DeleteCertificateResponse response;

    const auto certificate_hash_data = ocpp::evse_security_conversions::from_ocpp_v201(msg.certificateHashData);

    const auto status = this->evse_security->delete_certificate(certificate_hash_data);

    response.status = ocpp::evse_security_conversions::to_ocpp_v201(status);

    if (response.status == DeleteCertificateStatusEnum::Accepted) {
        const auto& security_event = ocpp::security_events::RECONFIGURATIONOFSECURITYPARAMETERS;
        std::string tech_info = "Deleted certificate wit serial number: " + msg.certificateHashData.serialNumber.get();
        this->security_event_notification_req(CiString<50>(security_event), CiString<255>(tech_info), true,
                                              utils::is_critical(security_event));
    }

    ocpp::CallResult<DeleteCertificateResponse> call_result(response, call.uniqueId);
    this->send<DeleteCertificateResponse>(call_result);
}

void ChargePoint::handle_get_log_req(Call<GetLogRequest> call) {
    const GetLogResponse response = this->callbacks.get_log_request_callback(call.msg);

    ocpp::CallResult<GetLogResponse> call_result(response, call.uniqueId);
    this->send<GetLogResponse>(call_result);
}

void ChargePoint::handle_customer_information_req(Call<CustomerInformationRequest> call) {
    CustomerInformationResponse response;
    const auto& msg = call.msg;
    response.status = CustomerInformationStatusEnum::Accepted;

    if (!msg.report and !msg.clear) {
        EVLOG_warning << "CSMS sent CustomerInformation.req with both report and clear flags being false";
        response.status = CustomerInformationStatusEnum::Rejected;
    }

    if (!msg.customerCertificate.has_value() and !msg.idToken.has_value() and !msg.customerIdentifier.has_value()) {
        EVLOG_warning << "CSMS sent CustomerInformation.req without setting one of customerCertificate, idToken, "
                         "customerIdentifier fields";
        response.status = CustomerInformationStatusEnum::Invalid;
    }

    ocpp::CallResult<CustomerInformationResponse> call_result(response, call.uniqueId);
    this->send<CustomerInformationResponse>(call_result);

    if (response.status == CustomerInformationStatusEnum::Accepted) {
        std::string data = "";
        if (msg.report) {
            data += this->get_customer_information(msg.customerCertificate, msg.idToken, msg.customerIdentifier);
        }
        if (msg.clear) {
            this->clear_customer_information(msg.customerCertificate, msg.idToken, msg.customerIdentifier);
        }

        const auto max_customer_information_data_length =
            this->device_model->get_optional_value<int>(ControllerComponentVariables::MaxCustomerInformationDataLength)
                .value_or(DEFAULT_MAX_CUSTOMER_INFORMATION_DATA_LENGTH);
        if (data.length() > max_customer_information_data_length) {
            EVLOG_warning << "NotifyCustomerInformation.req data field is too large. Cropping it down to: "
                          << max_customer_information_data_length << "characters";
            data.erase(max_customer_information_data_length);
        }

        this->notify_customer_information_req(data, msg.requestId);
    }
}

void ChargePoint::handle_set_monitoring_base_req(Call<SetMonitoringBaseRequest> call) {
    SetMonitoringBaseResponse response;
    const auto& msg = call.msg;

    auto result = this->device_model->set_value(
        ControllerComponentVariables::ActiveMonitoringBase.component,
        ControllerComponentVariables::ActiveMonitoringBase.variable.value(), AttributeEnum::Actual,
        conversions::monitoring_base_enum_to_string(msg.monitoringBase), VARIABLE_ATTRIBUTE_VALUE_SOURCE_CSMS, true);

    if (result != SetVariableStatusEnum::Accepted) {
        EVLOG_warning << "Could not persist in device model new monitoring base: "
                      << conversions::monitoring_base_enum_to_string(msg.monitoringBase);
        response.status = GenericDeviceModelStatusEnum::Rejected;
    } else {
        response.status = GenericDeviceModelStatusEnum::Accepted;

        if (msg.monitoringBase == MonitoringBaseEnum::HardWiredOnly or
            msg.monitoringBase == MonitoringBaseEnum::FactoryDefault) {
            try {
                this->device_model->clear_custom_monitors();
            } catch (const DeviceModelStorageError& e) {
                EVLOG_warning << "Could not clear custom monitors from DB: " << e.what();
                response.status = GenericDeviceModelStatusEnum::Rejected;
            }
        }
    }

    ocpp::CallResult<SetMonitoringBaseResponse> call_result(response, call.uniqueId);
    this->send<SetMonitoringBaseResponse>(call_result);
}

void ChargePoint::handle_set_monitoring_level_req(Call<SetMonitoringLevelRequest> call) {
    SetMonitoringLevelResponse response;
    const auto& msg = call.msg;

    if (msg.severity < MonitoringLevelSeverity::MIN or msg.severity > MonitoringLevelSeverity::MAX) {
        response.status = GenericStatusEnum::Rejected;
    } else {
        auto result = this->device_model->set_value(
            ControllerComponentVariables::ActiveMonitoringLevel.component,
            ControllerComponentVariables::ActiveMonitoringLevel.variable.value(), AttributeEnum::Actual,
            std::to_string(msg.severity), VARIABLE_ATTRIBUTE_VALUE_SOURCE_CSMS, true);

        if (result != SetVariableStatusEnum::Accepted) {
            EVLOG_warning << "Could not persist in device model new monitoring level: " << msg.severity;
            response.status = GenericStatusEnum::Rejected;
        } else {
            response.status = GenericStatusEnum::Accepted;
        }
    }

    ocpp::CallResult<SetMonitoringLevelResponse> call_result(response, call.uniqueId);
    this->send<SetMonitoringLevelResponse>(call_result);
}

void ChargePoint::handle_set_variable_monitoring_req(const EnhancedMessage<v201::MessageType>& message) {
    Call<SetVariableMonitoringRequest> call = message.call_message;
    SetVariableMonitoringResponse response;
    const auto& msg = call.msg;

    const auto max_items_per_message =
        this->device_model->get_value<int>(ControllerComponentVariables::ItemsPerMessageSetVariableMonitoring);
    const auto max_bytes_message =
        this->device_model->get_value<int>(ControllerComponentVariables::BytesPerMessageSetVariableMonitoring);

    // N04.FR.09
    if (msg.setMonitoringData.size() > max_items_per_message) {
        const auto call_error = CallError(call.uniqueId, "OccurenceConstraintViolation", "", json({}));
        this->send(call_error);
        return;
    }

    if (message.message_size > max_bytes_message) {
        const auto call_error = CallError(call.uniqueId, "FormatViolation", "", json({}));
        this->send(call_error);
        return;
    }

    try {
        response.setMonitoringResult = this->device_model->set_monitors(msg.setMonitoringData);
    } catch (const DeviceModelStorageError& e) {
        EVLOG_error << "Set monitors failed:" << e.what();
    }

    ocpp::CallResult<SetVariableMonitoringResponse> call_result(response, call.uniqueId);
    this->send<SetVariableMonitoringResponse>(call_result);
}

void ChargePoint::notify_monitoring_report_req(const int request_id,
                                               const std::vector<MonitoringData>& montoring_data) {
    static constexpr int32_t MAXIMUM_VARIABLE_SEND = 10;

    if (montoring_data.size() <= MAXIMUM_VARIABLE_SEND) {
        NotifyMonitoringReportRequest req;
        req.requestId = request_id;
        req.seqNo = 0;
        req.generatedAt = ocpp::DateTime();
        req.monitor.emplace(montoring_data);
        req.tbc = false;

        ocpp::Call<NotifyMonitoringReportRequest> call(req, this->message_queue->createMessageId());
        this->send<NotifyMonitoringReportRequest>(call);
    } else {
        // Split for larger message sizes
        int32_t sequence_num = 0;
        auto generated_at = ocpp::DateTime();

        for (int32_t i = 0; i < montoring_data.size(); i += MAXIMUM_VARIABLE_SEND) {
            // If our next index is >= than the last index then we're finished
            bool last_part = ((i + MAXIMUM_VARIABLE_SEND) >= montoring_data.size());

            NotifyMonitoringReportRequest req;
            req.requestId = request_id;
            req.seqNo = sequence_num;
            req.generatedAt = generated_at;
            req.tbc = (!last_part);

            // Construct sub-message part
            std::vector<MonitoringData> sub_data;

            for (int32_t j = i; j < MAXIMUM_VARIABLE_SEND and j < montoring_data.size(); ++j) {
                sub_data.push_back(std::move(montoring_data[i + j]));
            }

            req.monitor = sub_data;

            ocpp::Call<NotifyMonitoringReportRequest> call(req, this->message_queue->createMessageId());
            this->send<NotifyMonitoringReportRequest>(call);

            sequence_num++;
        }
    }
}

void ChargePoint::handle_get_monitoring_report_req(Call<GetMonitoringReportRequest> call) {
    GetMonitoringReportResponse response;
    const auto& msg = call.msg;

    const auto component_variables = msg.componentVariable.value_or(std::vector<ComponentVariable>());
    const auto max_variable_components_per_message =
        this->device_model->get_value<int>(ControllerComponentVariables::ItemsPerMessageGetReport);

    // N02.FR.07
    if (component_variables.size() > max_variable_components_per_message) {
        const auto call_error = CallError(call.uniqueId, "OccurenceConstraintViolation", "", json({}));
        this->send(call_error);
        return;
    }

    auto criteria = msg.monitoringCriteria.value_or(std::vector<MonitoringCriterionEnum>());
    std::vector<MonitoringData> data{};

    try {
        data = this->device_model->get_monitors(criteria, component_variables);

        if (!data.empty()) {
            response.status = GenericDeviceModelStatusEnum::Accepted;
        } else {
            response.status = GenericDeviceModelStatusEnum::EmptyResultSet;
        }
    } catch (const DeviceModelStorageError& e) {
        EVLOG_error << "Get variable monitoring failed:" << e.what();
        response.status = GenericDeviceModelStatusEnum::Rejected;
    }

    ocpp::CallResult<GetMonitoringReportResponse> call_result(response, call.uniqueId);
    this->send<GetMonitoringReportResponse>(call_result);

    if (response.status == GenericDeviceModelStatusEnum::Accepted) {
        // Send the result with splits if required
        notify_monitoring_report_req(msg.requestId, data);
    }
}

void ChargePoint::handle_clear_variable_monitoring_req(Call<ClearVariableMonitoringRequest> call) {
    ClearVariableMonitoringResponse response;
    const auto& msg = call.msg;

    try {
        response.clearMonitoringResult = this->device_model->clear_monitors(msg.id);
    } catch (const DeviceModelStorageError& e) {
        EVLOG_error << "Clear variable monitoring failed:" << e.what();
    }

    ocpp::CallResult<ClearVariableMonitoringResponse> call_result(response, call.uniqueId);
    this->send<ClearVariableMonitoringResponse>(call_result);
}

void ChargePoint::handle_get_display_message(const Call<GetDisplayMessagesRequest> call) {
    GetDisplayMessagesResponse response;
    if (!this->callbacks.get_display_message_callback.has_value()) {
        response.status = GetDisplayMessagesStatusEnum::Unknown;
        ocpp::CallResult<GetDisplayMessagesResponse> call_result(response, call.uniqueId);
        this->send<GetDisplayMessagesResponse>(call_result);
        return;
    }

    // Call 'get display message callback' to get all display messages from the charging station.
    const std::vector<DisplayMessage> display_messages = this->callbacks.get_display_message_callback.value()(call.msg);

    NotifyDisplayMessagesRequest messages_request;
    messages_request.requestId = call.msg.requestId;
    messages_request.messageInfo = std::vector<MessageInfo>();
    // Convert all display messages from the charging station to the correct format. They will not be included if
    // they do not have the required values. That's why we wait with sending the response until we converted all
    // display messages, because we then know if there are any.
    for (const auto& display_message : display_messages) {
        const std::optional<MessageInfo> message_info = display_message_to_message_info_type(display_message);
        if (message_info.has_value()) {
            messages_request.messageInfo->push_back(message_info.value());
        }
    }

    // Send 'accepted' back to the CSMS if there is at least one message and send all the messages in another
    // request.
    if (messages_request.messageInfo.value().empty()) {
        response.status = GetDisplayMessagesStatusEnum::Unknown;
        ocpp::CallResult<GetDisplayMessagesResponse> call_result(response, call.uniqueId);
        this->send<GetDisplayMessagesResponse>(call_result);
        return;
    } else {
        response.status = GetDisplayMessagesStatusEnum::Accepted;
        ocpp::CallResult<GetDisplayMessagesResponse> call_result(response, call.uniqueId);
        this->send<GetDisplayMessagesResponse>(call_result);
    }

    // Send display messages. The response is empty, so we don't have to get that back.
    // Sending multiple messages is not supported for now, because there is no need to split them up (yet).
    ocpp::Call<NotifyDisplayMessagesRequest> request(messages_request, this->message_queue->createMessageId());
    this->send<NotifyDisplayMessagesRequest>(request);
}

void ChargePoint::handle_set_display_message(const Call<SetDisplayMessageRequest> call) {
    SetDisplayMessageResponse response;
    if (!this->callbacks.set_display_message_callback.has_value()) {
        response.status = DisplayMessageStatusEnum::Rejected;
        ocpp::CallResult<SetDisplayMessageResponse> call_result(response, call.uniqueId);
        this->send<SetDisplayMessageResponse>(call_result);
        return;
    }

    // Check if display messages are available, priority and message format are supported and if the given
    // transaction is running, if a transaction id was included in the message.
    bool error = false;
    const std::optional<bool> display_message_available =
        this->device_model->get_optional_value<bool>(ControllerComponentVariables::DisplayMessageCtrlrAvailable);
    const std::string supported_priorities =
        this->device_model->get_value<std::string>(ControllerComponentVariables::DisplayMessageSupportedPriorities);
    const std::string supported_message_formats =
        this->device_model->get_value<std::string>(ControllerComponentVariables::DisplayMessageSupportedFormats);

    const std::vector<std::string> priorities = split_string(supported_priorities, ',', true);
    const std::vector<std::string> formats = split_string(supported_message_formats, ',', true);
    const auto& supported_priority_it = std::find(
        priorities.begin(), priorities.end(), conversions::message_priority_enum_to_string(call.msg.message.priority));
    const auto& supported_format_it = std::find(
        formats.begin(), formats.end(), conversions::message_format_enum_to_string(call.msg.message.message.format));

    // Check if transaction is valid: this is the case if there is no transaction id, or if the transaction id
    // belongs to a running transaction.
    const bool transaction_valid = (!call.msg.message.transactionId.has_value() or
                                    get_transaction_evseid(call.msg.message.transactionId.value()) != std::nullopt);

    // Check if display messages are available.
    if (!display_message_available.has_value() or !display_message_available.value()) {
        error = true;
        response.status = DisplayMessageStatusEnum::Rejected;
    }
    // Check if the priority is supported.
    else if (supported_priority_it == priorities.end()) {
        error = true;
        response.status = DisplayMessageStatusEnum::NotSupportedPriority;
    }
    // Check if the message format is supported.
    else if (supported_format_it == formats.end()) {
        error = true;
        response.status = DisplayMessageStatusEnum::NotSupportedMessageFormat;
    }
    // Check if transaction is valid.
    else if (!transaction_valid) {
        error = true;
        response.status = DisplayMessageStatusEnum::UnknownTransaction;
    }
    // Check if message state is supported.
    else if (call.msg.message.state.has_value()) {
        const std::optional<std::string> supported_states = this->device_model->get_optional_value<std::string>(
            ControllerComponentVariables::DisplayMessageSupportedStates);
        if (supported_states.has_value()) {
            const std::vector<std::string> states = split_string(supported_states.value(), ',', true);
            const auto& supported_states_it =
                std::find(states.begin(), states.end(),
                          conversions::message_state_enum_to_string(call.msg.message.state.value()));
            if (supported_states_it == states.end()) {
                error = true;
                response.status = DisplayMessageStatusEnum::NotSupportedState;
            }
        }
    }

    if (error) {
        ocpp::CallResult<SetDisplayMessageResponse> call_result(response, call.uniqueId);
        this->send<SetDisplayMessageResponse>(call_result);
        return;
    }

    const DisplayMessage message = message_info_to_display_message(call.msg.message);
    response = this->callbacks.set_display_message_callback.value()({message});
    ocpp::CallResult<SetDisplayMessageResponse> call_result(response, call.uniqueId);
    this->send<SetDisplayMessageResponse>(call_result);
}

void ChargePoint::handle_clear_display_message(const Call<ClearDisplayMessageRequest> call) {
    ClearDisplayMessageResponse response;
    if (!this->callbacks.clear_display_message_callback.has_value()) {
        EVLOG_error << "Received a clear display message request, but callback is not implemented.";
        response.status = ClearMessageStatusEnum::Unknown;
        ocpp::CallResult<ClearDisplayMessageResponse> call_result(response, call.uniqueId);
        this->send<ClearDisplayMessageResponse>(call_result);
    }

    response = this->callbacks.clear_display_message_callback.value()(call.msg);
    ocpp::CallResult<ClearDisplayMessageResponse> call_result(response, call.uniqueId);
    this->send<ClearDisplayMessageResponse>(call_result);
}

void ChargePoint::handle_data_transfer_req(Call<DataTransferRequest> call) {
    const auto msg = call.msg;
    DataTransferResponse response;

    if (this->callbacks.data_transfer_callback.has_value()) {
        response = this->callbacks.data_transfer_callback.value()(call.msg);
    } else {
        response.status = DataTransferStatusEnum::UnknownVendorId;
        EVLOG_warning << "Received a DataTransferRequest but no data transfer callback was registered";
    }

    ocpp::CallResult<DataTransferResponse> call_result(response, call.uniqueId);
    this->send<DataTransferResponse>(call_result);
}

template <class T> bool ChargePoint::send(ocpp::Call<T> call, const bool initiated_by_trigger_message) {
    const auto message_type = conversions::string_to_messagetype(json(call).at(CALL_ACTION));
    const auto message_transmission_priority = get_message_transmission_priority(
        is_boot_notification_message(message_type), initiated_by_trigger_message,
        (this->registration_status == RegistrationStatusEnum::Accepted), is_transaction_message(message_type),
        this->device_model->get_optional_value<bool>(ControllerComponentVariables::QueueAllMessages).value_or(false));
    switch (message_transmission_priority) {
    case MessageTransmissionPriority::SendImmediately:
        this->message_queue->push(call);
        return true;
    case MessageTransmissionPriority::SendAfterRegistrationStatusAccepted:
        this->message_queue->push(call, true);
        return true;
    case MessageTransmissionPriority::Discard:
        return false;
    }
    throw std::runtime_error("Missing handling for MessageTransmissionPriority");
}

template <class T> std::future<EnhancedMessage<v201::MessageType>> ChargePoint::send_async(ocpp::Call<T> call) {
    const auto message_type = conversions::string_to_messagetype(json(call).at(CALL_ACTION));
    const auto message_transmission_priority = get_message_transmission_priority(
        is_boot_notification_message(message_type), false,
        (this->registration_status == RegistrationStatusEnum::Accepted), is_transaction_message(message_type),
        this->device_model->get_optional_value<bool>(ControllerComponentVariables::QueueAllMessages).value_or(false));
    switch (message_transmission_priority) {
    case MessageTransmissionPriority::SendImmediately:
        return this->message_queue->push_async(call);
    case MessageTransmissionPriority::SendAfterRegistrationStatusAccepted:
    case MessageTransmissionPriority::Discard:
        auto promise = std::promise<EnhancedMessage<MessageType>>();
        auto enhanced_message = EnhancedMessage<MessageType>();
        enhanced_message.offline = true;
        promise.set_value(enhanced_message);
        return promise.get_future();
    }
    throw std::runtime_error("Missing handling for MessageTransmissionPriority");
}

template <class T> bool ChargePoint::send(ocpp::CallResult<T> call_result) {
    this->message_queue->push(call_result);
    return true;
}

std::optional<DataTransferResponse> ChargePoint::data_transfer_req(const CiString<255>& vendorId,
                                                                   const std::optional<CiString<50>>& messageId,
                                                                   const std::optional<json>& data) {
    DataTransferRequest req;
    req.vendorId = vendorId;
    req.messageId = messageId;
    req.data = data;

    return this->data_transfer_req(req);
}

std::optional<DataTransferResponse> ChargePoint::data_transfer_req(const DataTransferRequest& request) {
    DataTransferResponse response;
    response.status = DataTransferStatusEnum::Rejected;

    ocpp::Call<DataTransferRequest> call(request, this->message_queue->createMessageId());
    auto data_transfer_future = this->send_async<DataTransferRequest>(call);

    if (this->connectivity_manager == nullptr or !this->connectivity_manager->is_websocket_connected()) {
        return std::nullopt;
    }

    if (data_transfer_future.wait_for(DEFAULT_WAIT_FOR_FUTURE_TIMEOUT) == std::future_status::timeout) {
        EVLOG_warning << "Waiting for DataTransfer.conf future timed out";
        return std::nullopt;
    }

    auto enhanced_message = data_transfer_future.get();
    if (enhanced_message.messageType == MessageType::DataTransferResponse) {
        try {
            ocpp::CallResult<DataTransferResponse> call_result = enhanced_message.message;
            response = call_result.msg;
        } catch (const EnumConversionException& e) {
            EVLOG_error << "EnumConversionException during handling of message: " << e.what();
            auto call_error = CallError(enhanced_message.uniqueId, "FormationViolation", e.what(), json({}));
            this->send(call_error);
            return std::nullopt;
        }
    }
    if (enhanced_message.offline) {
        return std::nullopt;
    }

    return response;
}

void ChargePoint::handle_send_local_authorization_list_req(Call<SendLocalListRequest> call) {
    SendLocalListResponse response;

    if (this->device_model->get_optional_value<bool>(ControllerComponentVariables::LocalAuthListCtrlrEnabled)
            .value_or(false)) {
        response.status = apply_local_authorization_list(call.msg);
    } else {
        response.status = SendLocalListStatusEnum::Failed;
    }

    // Set nr of entries in device_model
    if (response.status == SendLocalListStatusEnum::Accepted) {
        try {
            this->database_handler->insert_or_update_local_authorization_list_version(call.msg.versionNumber);
            auto& local_entries = ControllerComponentVariables::LocalAuthListCtrlrEntries;
            if (local_entries.variable.has_value()) {
                try {
                    auto entries = this->database_handler->get_local_authorization_list_number_of_entries();
                    this->device_model->set_read_only_value(local_entries.component, local_entries.variable.value(),
                                                            AttributeEnum::Actual, std::to_string(entries),
                                                            VARIABLE_ATTRIBUTE_VALUE_SOURCE_INTERNAL);
                } catch (const DeviceModelStorageError& e) {
                    EVLOG_warning << "Could not get local list count from database:" << e.what();
                } catch (const DatabaseException& e) {
                    EVLOG_warning << "Could not get local list count from database: " << e.what();
                } catch (const std::exception& e) {
                    EVLOG_warning << "Could not get local list count from database: " << e.what();
                }
            }
        } catch (const DatabaseException& e) {
            EVLOG_warning << "Could not update local authorization list in database: " << e.what();
            response.status = SendLocalListStatusEnum::Failed;
        }
    }

    ocpp::CallResult<SendLocalListResponse> call_result(response, call.uniqueId);
    this->send<SendLocalListResponse>(call_result);
}

void ChargePoint::handle_get_local_authorization_list_version_req(Call<GetLocalListVersionRequest> call) {
    GetLocalListVersionResponse response;

    if (this->device_model->get_optional_value<bool>(ControllerComponentVariables::LocalAuthListCtrlrEnabled)
            .value_or(false)) {
        try {
            response.versionNumber = this->database_handler->get_local_authorization_list_version();
        } catch (const DatabaseException& e) {
            const auto call_error = CallError(call.uniqueId, "InternalError",
                                              "Unable to retrieve LocalListVersion from the database", json({}));
            this->send(call_error);
            return;
        }
    } else {
        response.versionNumber = 0;
    }

    ocpp::CallResult<GetLocalListVersionResponse> call_result(response, call.uniqueId);
    this->send<GetLocalListVersionResponse>(call_result);
}

void ChargePoint::scheduled_check_client_certificate_expiration() {

    EVLOG_info << "Checking if CSMS client certificate has expired";
    int expiry_days_count =
        this->evse_security->get_leaf_expiry_days_count(ocpp::CertificateSigningUseEnum::ChargingStationCertificate);
    if (expiry_days_count < 30) {
        EVLOG_info << "CSMS client certificate is invalid in " << expiry_days_count
                   << " days. Requesting new certificate with certificate signing request";
        this->sign_certificate_req(ocpp::CertificateSigningUseEnum::ChargingStationCertificate);
    } else {
        EVLOG_info << "CSMS client certificate is still valid.";
    }

    this->client_certificate_expiration_check_timer.interval(std::chrono::seconds(
        this->device_model
            ->get_optional_value<int>(ControllerComponentVariables::ClientCertificateExpireCheckIntervalSeconds)
            .value_or(12 * 60 * 60)));
}

void ChargePoint::scheduled_check_v2g_certificate_expiration() {
    if (this->device_model->get_optional_value<bool>(ControllerComponentVariables::V2GCertificateInstallationEnabled)
            .value_or(false)) {
        EVLOG_info << "Checking if V2GCertificate has expired";
        int expiry_days_count =
            this->evse_security->get_leaf_expiry_days_count(ocpp::CertificateSigningUseEnum::V2GCertificate);
        if (expiry_days_count < 30) {
            EVLOG_info << "V2GCertificate is invalid in " << expiry_days_count
                       << " days. Requesting new certificate with certificate signing request";
            this->sign_certificate_req(ocpp::CertificateSigningUseEnum::V2GCertificate);
        } else {
            EVLOG_info << "V2GCertificate is still valid.";
        }
    } else {
        if (this->device_model->get_optional_value<bool>(ControllerComponentVariables::PnCEnabled).value_or(false)) {
            EVLOG_warning << "PnC is enabled but V2G certificate installation is not, so no certificate expiration "
                             "check is performed.";
        }
    }

    this->v2g_certificate_expiration_check_timer.interval(std::chrono::seconds(
        this->device_model
            ->get_optional_value<int>(ControllerComponentVariables::V2GCertificateExpireCheckIntervalSeconds)
            .value_or(12 * 60 * 60)));
}

void ChargePoint::websocket_connected_callback(const int security_profile) {
    this->message_queue->resume(this->message_queue_resume_delay);

    const auto& security_profile_cv = ControllerComponentVariables::SecurityProfile;
    if (security_profile_cv.variable.has_value()) {
        this->device_model->set_read_only_value(security_profile_cv.component, security_profile_cv.variable.value(),
                                                AttributeEnum::Actual, std::to_string(security_profile),
                                                VARIABLE_ATTRIBUTE_VALUE_SOURCE_INTERNAL);
    }

    if (this->registration_status == RegistrationStatusEnum::Accepted and
        this->time_disconnected.time_since_epoch() != 0s) {
        // handle offline threshold
        //  Get the current time point using steady_clock
        auto offline_duration = std::chrono::steady_clock::now() - this->time_disconnected;

        // B04.FR.01
        // If offline period exceeds offline threshold then send the status notification for all connectors
        if (offline_duration >
            std::chrono::seconds(this->device_model->get_value<int>(ControllerComponentVariables::OfflineThreshold))) {
            EVLOG_debug << "offline for more than offline threshold ";
            this->component_state_manager->send_status_notification_all_connectors();
        } else {
            // B04.FR.02
            // If offline period doesn't exceed offline threshold then send the status notification for all
            // connectors that changed state
            EVLOG_debug << "offline for less than offline threshold ";
            this->component_state_manager->send_status_notification_changed_connectors();
        }
        this->init_certificate_expiration_check_timers(); // re-init as timers are stopped on disconnect
    }
    this->time_disconnected = std::chrono::time_point<std::chrono::steady_clock>();

    // We have a connection again so next time it fails we should send the notification again
    this->skip_invalid_csms_certificate_notifications = false;

    if (this->callbacks.connection_state_changed_callback.has_value()) {
        this->callbacks.connection_state_changed_callback.value()(true);
    }
}

void ChargePoint::websocket_disconnected_callback() {
    this->message_queue->pause();

    // check if offline threshold has been defined
    if (this->device_model->get_value<int>(ControllerComponentVariables::OfflineThreshold) != 0) {
        // Get the current time point using steady_clock
        this->time_disconnected = std::chrono::steady_clock::now();
    }

    this->client_certificate_expiration_check_timer.stop();
    this->v2g_certificate_expiration_check_timer.stop();
    if (this->callbacks.connection_state_changed_callback.has_value()) {
        this->callbacks.connection_state_changed_callback.value()(false);
    }
}

void ChargePoint::websocket_connection_failed(ConnectionFailedReason reason) {
    switch (reason) {
    case ConnectionFailedReason::InvalidCSMSCertificate:
        if (!this->skip_invalid_csms_certificate_notifications) {
            this->security_event_notification_req(CiString<50>(ocpp::security_events::INVALIDCSMSCERTIFICATE),
                                                  std::nullopt, true, true);
            this->skip_invalid_csms_certificate_notifications = true;
        } else {
            EVLOG_debug << "Skipping InvalidCsmsCertificate SecurityEvent since it has been sent already";
        }
        break;
    case ConnectionFailedReason::FailedToAuthenticateAtCsms:
        const auto& security_event = ocpp::security_events::FAILEDTOAUTHENTICATEATCSMS;
        this->security_event_notification_req(CiString<50>(security_event), std::nullopt, true,
                                              utils::is_critical(security_event));
        break;
    }
}

void ChargePoint::trigger_authorization_cache_cleanup() {
    {
        std::scoped_lock lk(this->auth_cache_cleanup_mutex);
        this->auth_cache_cleanup_required = true;
    }
    this->auth_cache_cleanup_cv.notify_one();
}

void ChargePoint::cache_cleanup_handler() {
    // Run the update once so the ram variable gets initialized
    this->update_authorization_cache_size();

    while (true) {
        {
            // Wait for next wakeup or timeout
            std::unique_lock lk(this->auth_cache_cleanup_mutex);
            if (this->auth_cache_cleanup_cv.wait_for(lk, std::chrono::minutes(15), [&]() {
                    return this->stop_auth_cache_cleanup_handler or this->auth_cache_cleanup_required;
                })) {
                EVLOG_debug << "Triggered authorization cache cleanup";
            } else {
                EVLOG_debug << "Time based authorization cache cleanup";
            }
            this->auth_cache_cleanup_required = false;
        }

        if (this->stop_auth_cache_cleanup_handler) {
            break;
        }

        auto lifetime = this->device_model->get_optional_value<int>(ControllerComponentVariables::AuthCacheLifeTime);
        try {
            this->database_handler->authorization_cache_delete_expired_entries(
                lifetime.has_value() ? std::optional<std::chrono::seconds>(*lifetime) : std::nullopt);

            auto meta_data = this->device_model->get_variable_meta_data(
                ControllerComponentVariables::AuthCacheStorage.component,
                ControllerComponentVariables::AuthCacheStorage.variable.value());

            if (meta_data.has_value()) {
                auto max_storage = meta_data->characteristics.maxLimit;
                if (max_storage.has_value()) {
                    while (this->database_handler->authorization_cache_get_binary_size() > max_storage.value()) {
                        this->database_handler->authorization_cache_delete_nr_of_oldest_entries(1);
                    }
                }
            }
        } catch (const DatabaseException& e) {
            EVLOG_warning << "Could not delete expired authorization cache entries from database: " << e.what();
        } catch (const std::exception& e) {
            EVLOG_warning << "Could not delete expired authorization cache entries from database: " << e.what();
        }

        this->update_authorization_cache_size();
    }
}

GetCompositeScheduleResponse ChargePoint::get_composite_schedule_internal(const GetCompositeScheduleRequest& request) {
    GetCompositeScheduleResponse response;
    response.status = GenericStatusEnum::Rejected;

    auto supported_charging_rate_units =
        this->device_model->get_value<std::string>(ControllerComponentVariables::ChargingScheduleChargingRateUnit);
    auto unit_supported = supported_charging_rate_units.find(conversions::charging_rate_unit_enum_to_string(
                              request.chargingRateUnit.value())) != supported_charging_rate_units.npos;

    // K01.FR.05 & K01.FR.07
    if (this->evse_manager->does_evse_exist(request.evseId) and unit_supported) {
        auto start_time = ocpp::DateTime();
        auto end_time = ocpp::DateTime(start_time.to_time_point() + std::chrono::seconds(request.duration));

        std::vector<ChargingProfile> valid_profiles = this->smart_charging_handler->get_valid_profiles(request.evseId);

        auto schedule = this->smart_charging_handler->calculate_composite_schedule(
            valid_profiles, start_time, end_time, request.evseId, request.chargingRateUnit);

        response.schedule = schedule;
        response.status = GenericStatusEnum::Accepted;
    } else {
        auto reason = unit_supported ? ProfileValidationResultEnum::EvseDoesNotExist
                                     : ProfileValidationResultEnum::ChargingScheduleChargingRateUnitUnsupported;
        response.statusInfo = StatusInfo();
        response.statusInfo->reasonCode = conversions::profile_validation_result_to_reason_code(reason);
        response.statusInfo->additionalInfo = conversions::profile_validation_result_to_string(reason);
        EVLOG_debug << "Rejecting SetChargingProfileRequest:\n reasonCode: " << response.statusInfo->reasonCode.get()
                    << "\nadditionalInfo: " << response.statusInfo->additionalInfo->get();
    }
    return response;
}

void ChargePoint::update_dm_availability_state(const int32_t evse_id, const int32_t connector_id,
                                               const ConnectorStatusEnum status) {
    ComponentVariable charging_station = ControllerComponentVariables::ChargingStationAvailabilityState;
    ComponentVariable evse_cv =
        EvseComponentVariables::get_component_variable(evse_id, EvseComponentVariables::AvailabilityState);
    ComponentVariable connector_cv = ConnectorComponentVariables::get_component_variable(
        evse_id, connector_id, ConnectorComponentVariables::AvailabilityState);
    if (evse_cv.variable.has_value()) {
        this->device_model->set_read_only_value(
            evse_cv.component, evse_cv.variable.value(), ocpp::v201::AttributeEnum::Actual,
            conversions::connector_status_enum_to_string(status), VARIABLE_ATTRIBUTE_VALUE_SOURCE_INTERNAL);
    }
    if (connector_cv.variable.has_value()) {
        this->device_model->set_read_only_value(
            connector_cv.component, connector_cv.variable.value(), ocpp::v201::AttributeEnum::Actual,
            conversions::connector_status_enum_to_string(status), VARIABLE_ATTRIBUTE_VALUE_SOURCE_INTERNAL);
    }

    // if applicable to the entire charging station
    if (evse_id == 0 and charging_station.variable.has_value()) {
        this->device_model->set_read_only_value(
            charging_station.component, charging_station.variable.value(), ocpp::v201::AttributeEnum::Actual,
            conversions::connector_status_enum_to_string(status), VARIABLE_ATTRIBUTE_VALUE_SOURCE_INTERNAL);
    }
}

void ChargePoint::update_dm_evse_power(const int32_t evse_id, const MeterValue& meter_value) {
    ComponentVariable evse_power_cv =
        EvseComponentVariables::get_component_variable(evse_id, EvseComponentVariables::Power);

    if (!evse_power_cv.variable.has_value()) {
        return;
    }

    const auto power = utils::get_total_power_active_import(meter_value);
    if (!power.has_value()) {
        return;
    }

    this->device_model->set_read_only_value(evse_power_cv.component, evse_power_cv.variable.value(),
                                            AttributeEnum::Actual, std::to_string(power.value()),
                                            VARIABLE_ATTRIBUTE_VALUE_SOURCE_INTERNAL);
}

void ChargePoint::set_cs_operative_status(OperationalStatusEnum new_status, bool persist) {
    this->component_state_manager->set_cs_individual_operational_status(new_status, persist);
}

void ChargePoint::set_evse_operative_status(int32_t evse_id, OperationalStatusEnum new_status, bool persist) {
    this->evse_manager->get_evse(evse_id).set_evse_operative_status(new_status, persist);
}

void ChargePoint::set_connector_operative_status(int32_t evse_id, int32_t connector_id,
                                                 OperationalStatusEnum new_status, bool persist) {
    this->evse_manager->get_evse(evse_id).set_connector_operative_status(connector_id, new_status, persist);
}

bool ChargePoint::are_all_connectors_effectively_inoperative() {
    // Check that all connectors on all EVSEs are inoperative
    for (const auto& evse : *this->evse_manager) {
        for (int connector_id = 1; connector_id <= evse.get_number_of_connectors(); connector_id++) {
            OperationalStatusEnum connector_status =
                this->component_state_manager->get_connector_effective_operational_status(evse.get_id(), connector_id);
            if (connector_status == OperationalStatusEnum::Operative) {
                return false;
            }
        }
    }
    return true;
}

void ChargePoint::execute_change_availability_request(ChangeAvailabilityRequest request, bool persist) {
    if (request.evse.has_value()) {
        if (request.evse.value().connectorId.has_value()) {
            this->set_connector_operative_status(request.evse.value().id, request.evse.value().connectorId.value(),
                                                 request.operationalStatus, persist);
        } else {
            this->set_evse_operative_status(request.evse.value().id, request.operationalStatus, persist);
        }
    } else {
        this->set_cs_operative_status(request.operationalStatus, persist);
    }
}

void ChargePoint::clear_invalid_charging_profiles() {
    try {
        auto evses = this->database_handler->get_all_charging_profiles_group_by_evse();
        EVLOG_info << "Found " << evses.size() << " evse in the database";
        for (const auto& [evse_id, profiles] : evses) {
            for (auto profile : profiles) {
                try {
                    if (this->smart_charging_handler->conform_and_validate_profile(profile, evse_id) !=
                        ProfileValidationResultEnum::Valid) {
                        this->database_handler->delete_charging_profile(profile.id);
                    }
                } catch (const QueryExecutionException& e) {
                    EVLOG_warning << "Failed database operation for ChargingProfiles: " << e.what();
                }
            }
        }
    } catch (const std::exception& e) {
        EVLOG_warning << "Unknown error while loading charging profiles from database: " << e.what();
    }
}

std::vector<GetVariableResult>
ChargePoint::get_variables(const std::vector<GetVariableData>& get_variable_data_vector) {
    std::vector<GetVariableResult> response;
    for (const auto& get_variable_data : get_variable_data_vector) {
        GetVariableResult get_variable_result;
        get_variable_result.component = get_variable_data.component;
        get_variable_result.variable = get_variable_data.variable;
        get_variable_result.attributeType = get_variable_data.attributeType.value_or(AttributeEnum::Actual);
        const auto request_value_response = this->device_model->request_value<std::string>(
            get_variable_data.component, get_variable_data.variable,
            get_variable_data.attributeType.value_or(AttributeEnum::Actual));
        if (request_value_response.status == GetVariableStatusEnum::Accepted and
            request_value_response.value.has_value()) {
            get_variable_result.attributeValue = request_value_response.value.value();
        }
        get_variable_result.attributeStatus = request_value_response.status;
        response.push_back(get_variable_result);
    }
    return response;
}

std::map<SetVariableData, SetVariableResult>
ChargePoint::set_variables(const std::vector<SetVariableData>& set_variable_data_vector, const std::string& source) {
    // set variables and allow setting of ReadOnly variables
    const auto response = this->set_variables_internal(set_variable_data_vector, source, true);
    this->handle_variables_changed(response);
    return response;
}

GetCompositeScheduleResponse ChargePoint::get_composite_schedule(const GetCompositeScheduleRequest& request) {
    return this->get_composite_schedule_internal(request);
}

std::vector<CompositeSchedule> ChargePoint::get_all_composite_schedules(const int32_t duration_s,
                                                                        const ChargingRateUnitEnum& unit) {
    std::vector<CompositeSchedule> composite_schedules;

    const auto number_of_evses = this->evse_manager->get_number_of_evses();
    // get all composite schedules including the one for evse_id == 0
    for (int32_t evse_id = 0; evse_id <= number_of_evses; evse_id++) {
        GetCompositeScheduleRequest request;
        request.duration = duration_s;
        request.evseId = evse_id;
        request.chargingRateUnit = unit;
        auto composite_schedule_response = this->get_composite_schedule_internal(request);
        if (composite_schedule_response.status == GenericStatusEnum::Accepted and
            composite_schedule_response.schedule.has_value()) {
            composite_schedules.push_back(composite_schedule_response.schedule.value());
        } else {
            EVLOG_warning << "Could not internally retrieve composite schedule: " << composite_schedule_response;
        }
    }

    return composite_schedules;
}

// Static functions

///
/// \brief Convert message content from OCPP spec to DisplayMessageContent.
/// \param message_content  The struct to convert.
/// \return The converted struct.
///
static DisplayMessageContent message_content_to_display_message_content(const MessageContent& message_content) {
    DisplayMessageContent result;
    result.message = message_content.content;
    result.message_format = message_content.format;
    result.language = message_content.language;
    return result;
}

///
/// \brief Convert display message to MessageInfo from OCPP.
/// \param display_message  The struct to convert.
/// \return The converted struct.
///
static std::optional<MessageInfo> display_message_to_message_info_type(const DisplayMessage& display_message) {
    // Each display message should have an id and p[riority, this is required for OCPP.
    if (!display_message.id.has_value()) {
        EVLOG_error << "Can not convert DisplayMessage to MessageInfo: No id is provided, which is required by OCPP.";
        return std::nullopt;
    }

    if (!display_message.priority.has_value()) {
        EVLOG_error
            << "Can not convert DisplayMessage to MessageInfo: No priority is provided, which is required by OCPP.";
        return std::nullopt;
    }

    MessageInfo info;
    info.message.content = display_message.message.message;
    info.message.format =
        (display_message.message.message_format.has_value() ? display_message.message.message_format.value()
                                                            : MessageFormatEnum::UTF8);
    info.message.language = display_message.message.language;
    info.endDateTime = display_message.timestamp_to;
    info.startDateTime = display_message.timestamp_from;
    info.id = display_message.id.value();
    info.priority = display_message.priority.value();
    info.state = display_message.state;
    info.transactionId = display_message.identifier_id;

    // Note: component is (not yet?) supported for display messages in libocpp.

    return info;
}

///
/// \brief Convert message info from OCPP to DisplayMessage.
/// \param message_info The struct to convert.
/// \return The converted struct.
///
static DisplayMessage message_info_to_display_message(const MessageInfo& message_info) {
    DisplayMessage display_message;

    display_message.id = message_info.id;
    display_message.priority = message_info.priority;
    display_message.state = message_info.state;
    display_message.timestamp_from = message_info.startDateTime;
    display_message.timestamp_to = message_info.endDateTime;
    display_message.identifier_id = message_info.transactionId;
    display_message.identifier_type = IdentifierType::TransactionId;
    display_message.message = message_content_to_display_message_content(message_info.message);

    return display_message;
}

} // namespace v201
} // namespace ocpp<|MERGE_RESOLUTION|>--- conflicted
+++ resolved
@@ -3146,13 +3146,8 @@
 
                 if (charging_profile.chargingProfilePurpose == ChargingProfilePurposeEnum::TxProfile) {
 
-<<<<<<< HEAD
-                    const auto add_profile_response = this->smart_charging_handler->validate_and_add_profile(
+                    const auto add_profile_response = this->smart_charging_handler->conform_validate_and_add_profile(
                         msg.chargingProfile.value(), evse_id, ChargingLimitSourceEnumStringType::CSO,
-=======
-                    const auto add_profile_response = this->smart_charging_handler->conform_validate_and_add_profile(
-                        msg.chargingProfile.value(), evse_id, ChargingLimitSourceEnum::CSO,
->>>>>>> f480fc0e
                         AddChargingProfileSource::RequestStartTransactionRequest);
                     if (add_profile_response.status == ChargingProfileStatusEnum::Accepted) {
                         EVLOG_debug << "Accepting SetChargingProfileRequest";
