// SPDX-License-Identifier: Apache-2.0
// Copyright Pionix GmbH and Contributors to EVerest

#include <ocpp/common/types.hpp>
#include <ocpp/v201/charge_point.hpp>
#include <ocpp/v201/ctrlr_component_variables.hpp>
#include <ocpp/v201/device_model_storage_sqlite.hpp>
#include <ocpp/v201/messages/FirmwareStatusNotification.hpp>
#include <ocpp/v201/messages/LogStatusNotification.hpp>
#include <ocpp/v201/notify_report_requests_splitter.hpp>

#include <optional>
#include <stdexcept>
#include <string>

using namespace std::chrono_literals;

const auto DEFAULT_MAX_CUSTOMER_INFORMATION_DATA_LENGTH = 51200;
const std::string VARIABLE_ATTRIBUTE_VALUE_SOURCE_INTERNAL = "internal";
const std::string VARIABLE_ATTRIBUTE_VALUE_SOURCE_CSMS = "csms";
const auto DEFAULT_WAIT_FOR_FUTURE_TIMEOUT = std::chrono::seconds(60);

using DatabaseException = ocpp::common::DatabaseException;

namespace ocpp {
namespace v201 {

const auto DEFAULT_BOOT_NOTIFICATION_RETRY_INTERVAL = std::chrono::seconds(30);
const auto DEFAULT_MESSAGE_QUEUE_SIZE_THRESHOLD = 2E5;
const auto DEFAULT_MAX_MESSAGE_SIZE = 65000;

bool Callbacks::all_callbacks_valid() const {
    return this->is_reset_allowed_callback != nullptr and this->reset_callback != nullptr and
           this->stop_transaction_callback != nullptr and this->pause_charging_callback != nullptr and
           this->connector_effective_operative_status_changed_callback != nullptr and
           this->get_log_request_callback != nullptr and this->unlock_connector_callback != nullptr and
           this->remote_start_transaction_callback != nullptr and this->is_reservation_for_token_callback != nullptr and
           this->update_firmware_request_callback != nullptr and this->security_event_callback != nullptr and
           this->set_charging_profiles_callback != nullptr and
           (!this->variable_changed_callback.has_value() or this->variable_changed_callback.value() != nullptr) and
           (!this->validate_network_profile_callback.has_value() or
            this->validate_network_profile_callback.value() != nullptr) and
           (!this->configure_network_connection_profile_callback.has_value() or
            this->configure_network_connection_profile_callback.value() != nullptr) and
           (!this->time_sync_callback.has_value() or this->time_sync_callback.value() != nullptr) and
           (!this->boot_notification_callback.has_value() or this->boot_notification_callback.value() != nullptr) and
           (!this->ocpp_messages_callback.has_value() or this->ocpp_messages_callback.value() != nullptr) and
           (!this->cs_effective_operative_status_changed_callback.has_value() or
            this->cs_effective_operative_status_changed_callback.value() != nullptr) and
           (!this->evse_effective_operative_status_changed_callback.has_value() or
            this->evse_effective_operative_status_changed_callback.value() != nullptr) and
           (!this->get_customer_information_callback.has_value() or
            this->get_customer_information_callback.value() != nullptr) and
           (!this->clear_customer_information_callback.has_value() or
            this->clear_customer_information_callback.value() != nullptr) and
           (!this->all_connectors_unavailable_callback.has_value() or
            this->all_connectors_unavailable_callback.value() != nullptr) and
           (!this->data_transfer_callback.has_value() or this->data_transfer_callback.value() != nullptr) and
           (!this->transaction_event_callback.has_value() or this->transaction_event_callback.value() != nullptr) and
           (!this->transaction_event_response_callback.has_value() or
            this->transaction_event_response_callback.value() != nullptr);
}

ChargePoint::ChargePoint(const std::map<int32_t, int32_t>& evse_connector_structure,
                         std::shared_ptr<DeviceModel> device_model, std::shared_ptr<DatabaseHandler> database_handler,
                         std::shared_ptr<MessageQueue<v201::MessageType>> message_queue,
                         const std::string& message_log_path, const std::shared_ptr<EvseSecurity> evse_security,
                         const Callbacks& callbacks) :
    ocpp::ChargingStationBase(evse_security),
    message_queue(message_queue),
    device_model(device_model),
    database_handler(database_handler),
    registration_status(RegistrationStatusEnum::Rejected),
    network_configuration_priority(0),
    disable_automatic_websocket_reconnects(false),
    skip_invalid_csms_certificate_notifications(false),
    reset_scheduled(false),
    reset_scheduled_evseids{},
    firmware_status(FirmwareStatusEnum::Idle),
    upload_log_status(UploadLogStatusEnum::Idle),
    bootreason(BootReasonEnum::PowerUp),
    ocsp_updater(this->evse_security, this->send_callback<GetCertificateStatusRequest, GetCertificateStatusResponse>(
                                          MessageType::GetCertificateStatusResponse)),
    monitoring_updater(
        device_model, [this](const std::vector<EventData>& events) { this->notify_event_req(events); },
        [this]() { return this->is_offline(); }),
    csr_attempt(1),
    client_certificate_expiration_check_timer([this]() { this->scheduled_check_client_certificate_expiration(); }),
    v2g_certificate_expiration_check_timer([this]() { this->scheduled_check_v2g_certificate_expiration(); }),
    callbacks(callbacks) {

    // Make sure the received callback struct is completely filled early before we actually start running
    if (!this->callbacks.all_callbacks_valid()) {
        EVLOG_AND_THROW(std::invalid_argument("All non-optional callbacks must be supplied"));
    }

    if (!this->device_model) {
        EVLOG_AND_THROW(std::invalid_argument("Device model should not be null"));
    }

    if (!this->database_handler) {
        EVLOG_AND_THROW(std::invalid_argument("Database handler should not be null"));
    }

    initialize(evse_connector_structure, message_log_path);
}

ChargePoint::ChargePoint(const std::map<int32_t, int32_t>& evse_connector_structure,
                         const std::string& device_model_storage_address, const bool initialize_device_model,
                         const std::string& device_model_migration_path, const std::string& device_model_config_path,
                         const std::string& ocpp_main_path, const std::string& core_database_path,
                         const std::string& sql_init_path, const std::string& message_log_path,
                         const std::shared_ptr<EvseSecurity> evse_security, const Callbacks& callbacks) :
    ChargePoint(evse_connector_structure,
                std::make_unique<DeviceModelStorageSqlite>(device_model_storage_address, device_model_migration_path,
                                                           device_model_config_path, initialize_device_model),
                ocpp_main_path, core_database_path, sql_init_path, message_log_path, evse_security, callbacks) {
}

ChargePoint::ChargePoint(const std::map<int32_t, int32_t>& evse_connector_structure,
                         const std::string& device_model_storage_address, const std::string& ocpp_main_path,
                         const std::string& core_database_path, const std::string& sql_init_path,
                         const std::string& message_log_path, const std::shared_ptr<EvseSecurity> evse_security,
                         const Callbacks& callbacks) :
    ChargePoint(evse_connector_structure, std::make_unique<DeviceModelStorageSqlite>(device_model_storage_address),
                ocpp_main_path, core_database_path, sql_init_path, message_log_path, evse_security, callbacks) {
}

ChargePoint::ChargePoint(const std::map<int32_t, int32_t>& evse_connector_structure,
                         std::unique_ptr<DeviceModelStorage> device_model_storage, const std::string& ocpp_main_path,
                         const std::string& core_database_path, const std::string& sql_init_path,
                         const std::string& message_log_path, const std::shared_ptr<EvseSecurity> evse_security,
                         const Callbacks& callbacks) :
    ocpp::ChargingStationBase(evse_security),
    registration_status(RegistrationStatusEnum::Rejected),
    skip_invalid_csms_certificate_notifications(false),
    reset_scheduled(false),
    reset_scheduled_evseids{},
    firmware_status(FirmwareStatusEnum::Idle),
    upload_log_status(UploadLogStatusEnum::Idle),
    bootreason(BootReasonEnum::PowerUp),
    ocsp_updater(this->evse_security, this->send_callback<GetCertificateStatusRequest, GetCertificateStatusResponse>(
                                          MessageType::GetCertificateStatusResponse)),
    device_model(std::make_shared<DeviceModel>(std::move(device_model_storage))),
    monitoring_updater(
        device_model, [this](const std::vector<EventData>& events) { this->notify_event_req(events); },
        [this]() { return this->is_offline(); }),
    csr_attempt(1),
    client_certificate_expiration_check_timer([this]() { this->scheduled_check_client_certificate_expiration(); }),
    v2g_certificate_expiration_check_timer([this]() { this->scheduled_check_v2g_certificate_expiration(); }),
    callbacks(callbacks),
    stop_auth_cache_cleanup_handler(false) {
    // Make sure the received callback struct is completely filled early before we actually start running
    if (!this->callbacks.all_callbacks_valid()) {
        EVLOG_AND_THROW(std::invalid_argument("All non-optional callbacks must be supplied"));
    }

    auto database_connection = std::make_unique<common::DatabaseConnection>(fs::path(core_database_path) / "cp.db");
    this->database_handler = std::make_shared<DatabaseHandler>(std::move(database_connection), sql_init_path);
<<<<<<< HEAD
    this->database_handler->open_connection();

    // Set up the component state manager
    this->component_state_manager = std::make_shared<ComponentStateManager>(
        evse_connector_structure, database_handler,
        [this](auto evse_id, auto connector_id, auto status, bool initiated_by_trigger_message) {
            this->update_dm_availability_state(evse_id, connector_id, status);
            if (this->connectivity_manager == nullptr || !this->connectivity_manager->is_websocket_connected() ||
                this->registration_status != RegistrationStatusEnum::Accepted) {
                return false;
            } else {
                this->status_notification_req(evse_id, connector_id, status, initiated_by_trigger_message);
                return true;
            }
        });
    if (this->callbacks.cs_effective_operative_status_changed_callback.has_value()) {
        this->component_state_manager->set_cs_effective_availability_changed_callback(
            this->callbacks.cs_effective_operative_status_changed_callback.value());
    }
    if (this->callbacks.evse_effective_operative_status_changed_callback.has_value()) {
        this->component_state_manager->set_evse_effective_availability_changed_callback(
            this->callbacks.evse_effective_operative_status_changed_callback.value());
    }
    this->component_state_manager->set_connector_effective_availability_changed_callback(
        this->callbacks.connector_effective_operative_status_changed_callback);

    auto transaction_meter_value_callback = [this](const MeterValue& _meter_value, EnhancedTransaction& transaction) {
        if (_meter_value.sampledValue.empty() or !_meter_value.sampledValue.at(0).context.has_value()) {
            EVLOG_info << "Not sending MeterValue due to no values";
            return;
        }

        auto type = _meter_value.sampledValue.at(0).context.value();
        if (type != ReadingContextEnum::Sample_Clock and type != ReadingContextEnum::Sample_Periodic) {
            EVLOG_info << "Not sending MeterValue due to wrong context";
            return;
        }

        const auto filter_vec = utils::get_measurands_vec(this->device_model->get_value<std::string>(
            type == ReadingContextEnum::Sample_Clock ? ControllerComponentVariables::AlignedDataMeasurands
                                                     : ControllerComponentVariables::SampledDataTxUpdatedMeasurands));

        const auto filtered_meter_value = utils::get_meter_value_with_measurands_applied(_meter_value, filter_vec);

        if (!filtered_meter_value.sampledValue.empty()) {
            const auto trigger = type == ReadingContextEnum::Sample_Clock ? TriggerReasonEnum::MeterValueClock
                                                                          : TriggerReasonEnum::MeterValuePeriodic;
            this->transaction_event_req(TransactionEventEnum::Updated, DateTime(), transaction.get_transaction(),
                                        trigger, transaction.get_seq_no(), std::nullopt, std::nullopt, std::nullopt,
                                        std::vector<MeterValue>(1, filtered_meter_value), std::nullopt,
                                        this->is_offline(), std::nullopt);
        }
    };

    this->evse_manager = std::make_unique<EvseManager>(
        evse_connector_structure, *this->device_model, this->database_handler, component_state_manager,
        transaction_meter_value_callback, this->callbacks.pause_charging_callback);

    this->smart_charging_handler =
        std::make_shared<SmartChargingHandler>(*this->evse_manager, this->device_model, this->database_handler);

    // configure logging
    this->configure_message_logging_format(message_log_path);

    // start monitoring
    this->monitoring_updater.start_monitoring();
=======
>>>>>>> 2bc64f07

    this->connectivity_manager =
        std::make_unique<ConnectivityManager>(*this->device_model, this->evse_security, this->logging,
                                              std::bind(&ChargePoint::message_callback, this, std::placeholders::_1));

    this->connectivity_manager->set_websocket_connected_callback(
        std::bind(&ChargePoint::websocket_connected_callback, this, std::placeholders::_1));
    this->connectivity_manager->set_websocket_disconnected_callback(
        std::bind(&ChargePoint::websocket_disconnected_callback, this));
    this->connectivity_manager->set_websocket_connection_failed_callback(
        std::bind(&ChargePoint::websocket_connection_failed, this, std::placeholders::_1));

    if (this->callbacks.configure_network_connection_profile_callback.has_value()) {
        this->connectivity_manager->set_configure_network_connection_profile_callback(
            this->callbacks.configure_network_connection_profile_callback.value());
    }

    this->message_queue = std::make_unique<ocpp::MessageQueue<v201::MessageType>>(
        [this](json message) -> bool { return this->connectivity_manager->send_to_websocket(message.dump()); },
        MessageQueueConfig{
            this->device_model->get_value<int>(ControllerComponentVariables::MessageAttempts),
            this->device_model->get_value<int>(ControllerComponentVariables::MessageAttemptInterval),
            this->device_model->get_optional_value<int>(ControllerComponentVariables::MessageQueueSizeThreshold)
                .value_or(DEFAULT_MESSAGE_QUEUE_SIZE_THRESHOLD),
            this->device_model->get_optional_value<bool>(ControllerComponentVariables::QueueAllMessages)
                .value_or(false),
            this->device_model->get_value<int>(ControllerComponentVariables::MessageTimeout)},
        this->database_handler);

    initialize(evse_connector_structure, message_log_path);
}

ChargePoint::~ChargePoint() {
    {
        std::scoped_lock lk(this->auth_cache_cleanup_mutex);
        this->stop_auth_cache_cleanup_handler = true;
    }
    this->auth_cache_cleanup_cv.notify_one();
    this->auth_cache_cleanup_thread.join();
}

void ChargePoint::start(BootReasonEnum bootreason) {
    this->message_queue->start();

    this->bootreason = bootreason;
    // Trigger all initial status notifications and callbacks related to component state
    // Should be done before sending the BootNotification.req so that the correct states can be reported
    this->component_state_manager->trigger_all_effective_availability_changed_callbacks();
    // get transaction messages from db (if there are any) so they can be sent again.
    this->message_queue->get_persisted_messages_from_db();
    this->boot_notification_req(bootreason);
    // K01.27 - call load_charging_profiles when system boots
    this->load_charging_profiles();
    this->connectivity_manager->start();

    if (this->bootreason == BootReasonEnum::RemoteReset) {
        this->security_event_notification_req(
            CiString<50>(ocpp::security_events::RESET_OR_REBOOT),
            std::optional<CiString<255>>("Charging Station rebooted due to requested remote reset!"), true, true);
    } else if (this->bootreason == BootReasonEnum::ScheduledReset) {
        this->security_event_notification_req(
            CiString<50>(ocpp::security_events::RESET_OR_REBOOT),
            std::optional<CiString<255>>("Charging Station rebooted due to a scheduled reset!"), true, true);
    } else if (this->bootreason == BootReasonEnum::PowerUp) {
        std::string startup_message = "Charging Station powered up! Firmware version: ";
        startup_message.append(
            this->device_model->get_value<std::string>(ControllerComponentVariables::FirmwareVersion));
        this->security_event_notification_req(CiString<50>(ocpp::security_events::STARTUP_OF_THE_DEVICE),
                                              std::optional<CiString<255>>(startup_message), true, true);
    } else {
        std::string startup_message = "Charging station reset or reboot. Firmware version: ";
        startup_message.append(
            this->device_model->get_value<std::string>(ControllerComponentVariables::FirmwareVersion));
        this->security_event_notification_req(CiString<50>(ocpp::security_events::RESET_OR_REBOOT),
                                              std::optional<CiString<255>>(startup_message), true, true);
    }
}

void ChargePoint::stop() {
    this->ocsp_updater.stop();
    this->heartbeat_timer.stop();
    this->boot_notification_timer.stop();
    this->certificate_signed_timer.stop();
    this->connectivity_manager->stop();
    this->client_certificate_expiration_check_timer.stop();
    this->v2g_certificate_expiration_check_timer.stop();
    this->monitoring_updater.stop_monitoring();
    this->message_queue->stop();
}

void ChargePoint::connect_websocket() {
    this->connectivity_manager->connect();
}

void ChargePoint::disconnect_websocket() {
    this->connectivity_manager->disconnect_websocket();
}

void ChargePoint::on_firmware_update_status_notification(int32_t request_id,
                                                         const FirmwareStatusEnum& firmware_update_status) {
    if (this->firmware_status == firmware_update_status) {
        if (request_id == -1 or
            this->firmware_status_id.has_value() and this->firmware_status_id.value() == request_id) {
            // already sent, do not send again
            return;
        }
    }
    FirmwareStatusNotificationRequest req;
    req.status = firmware_update_status;
    // Firmware status and id are stored for future trigger message request.
    this->firmware_status = req.status;

    if (request_id != -1) {
        req.requestId = request_id; // L01.FR.20
        this->firmware_status_id = request_id;
    }

    ocpp::Call<FirmwareStatusNotificationRequest> call(req, this->message_queue->createMessageId());
    this->send_async<FirmwareStatusNotificationRequest>(call);

    if (req.status == FirmwareStatusEnum::Installed) {
        std::string firmwareVersionMessage = "New firmware succesfully installed! Version: ";
        firmwareVersionMessage.append(
            this->device_model->get_value<std::string>(ControllerComponentVariables::FirmwareVersion));
        this->security_event_notification_req(CiString<50>(ocpp::security_events::FIRMWARE_UPDATED),
                                              std::optional<CiString<255>>(firmwareVersionMessage), true,
                                              true); // L01.FR.31
    } else if (req.status == FirmwareStatusEnum::InvalidSignature) {
        this->security_event_notification_req(
            CiString<50>(ocpp::security_events::INVALIDFIRMWARESIGNATURE),
            std::optional<CiString<255>>("Signature of the provided firmware is not valid!"), true,
            true); // L01.FR.03 - critical because TC_L_06_CS requires this message to be sent
    } else if (req.status == FirmwareStatusEnum::InstallVerificationFailed ||
               req.status == FirmwareStatusEnum::InstallationFailed) {
        this->restore_all_connector_states();
    }

    if (this->firmware_status_before_installing == req.status) {
        // FIXME(Kai): This is a temporary workaround, because the EVerest System module does not keep track of
        // transactions and can't inquire about their status from the OCPP modules. If the firmware status is expected
        // to become "Installing", but we still have a transaction running, the update will wait for the transaction to
        // finish, and so we send an "InstallScheduled" status. This is necessary for OCTT TC_L_15_CS to pass.
        const auto transaction_active = this->any_transaction_active(std::nullopt);
        if (transaction_active) {
            this->firmware_status = FirmwareStatusEnum::InstallScheduled;
            req.status = firmware_status;
            ocpp::Call<FirmwareStatusNotificationRequest> call(req, this->message_queue->createMessageId());
            this->send_async<FirmwareStatusNotificationRequest>(call);
        }
        this->change_all_connectors_to_unavailable_for_firmware_update();
    }
}

void ChargePoint::on_session_started(const int32_t evse_id, const int32_t connector_id) {
    this->evse_manager->get_evse(evse_id).submit_event(connector_id, ConnectorEvent::PlugIn);
}

Get15118EVCertificateResponse
ChargePoint::on_get_15118_ev_certificate_request(const Get15118EVCertificateRequest& request) {

    Get15118EVCertificateResponse response;

    if (!this->device_model
             ->get_optional_value<bool>(ControllerComponentVariables::ContractCertificateInstallationEnabled)
             .value_or(false)) {
        EVLOG_warning << "Can not fulfill Get15118EVCertificateRequest because ContractCertificateInstallationEnabled "
                         "is configured as false!";
        response.status = Iso15118EVCertificateStatusEnum::Failed;
        return response;
    }

    EVLOG_debug << "Received Get15118EVCertificateRequest " << request;
    auto future_res = this->send_async<Get15118EVCertificateRequest>(
        ocpp::Call<Get15118EVCertificateRequest>(request, this->message_queue->createMessageId()));

    if (future_res.wait_for(DEFAULT_WAIT_FOR_FUTURE_TIMEOUT) == std::future_status::timeout) {
        EVLOG_warning << "Waiting for Get15118EVCertificateRequest.conf future timed out!";
        response.status = Iso15118EVCertificateStatusEnum::Failed;
        return response;
    }

    const auto response_message = future_res.get();
    EVLOG_debug << "Received Get15118EVCertificateResponse " << response_message.message;
    if (response_message.messageType != MessageType::Get15118EVCertificateResponse) {
        response.status = Iso15118EVCertificateStatusEnum::Failed;
        return response;
    }

    try {
        ocpp::CallResult<Get15118EVCertificateResponse> call_result = response_message.message;
        return call_result.msg;
    } catch (const EnumConversionException& e) {
        EVLOG_error << "EnumConversionException during handling of message: " << e.what();
        auto call_error = CallError(response_message.uniqueId, "FormationViolation", e.what(), json({}));
        this->send(call_error);
        return response;
    }
}

void ChargePoint::on_transaction_started(const int32_t evse_id, const int32_t connector_id,
                                         const std::string& session_id, const DateTime& timestamp,
                                         const ocpp::v201::TriggerReasonEnum trigger_reason,
                                         const MeterValue& meter_start, const std::optional<IdToken>& id_token,
                                         const std::optional<IdToken>& group_id_token,
                                         const std::optional<int32_t>& reservation_id,
                                         const std::optional<int32_t>& remote_start_id,
                                         const ChargingStateEnum charging_state) {

    auto& evse_handle = this->evse_manager->get_evse(evse_id);
    evse_handle.open_transaction(session_id, connector_id, timestamp, meter_start, id_token, group_id_token,
                                 reservation_id, charging_state);

    const auto meter_value = utils::get_meter_value_with_measurands_applied(
        meter_start, utils::get_measurands_vec(this->device_model->get_value<std::string>(
                         ControllerComponentVariables::SampledDataTxStartedMeasurands)));

    const auto& enhanced_transaction = evse_handle.get_transaction();
    Transaction transaction{enhanced_transaction->transactionId};
    transaction.chargingState = charging_state;
    if (remote_start_id.has_value()) {
        transaction.remoteStartId = remote_start_id.value();
        enhanced_transaction->remoteStartId = remote_start_id.value();
    }

    EVSE evse{evse_id};
    evse.connectorId.emplace(connector_id);

    std::optional<std::vector<MeterValue>> opt_meter_value;
    if (!meter_value.sampledValue.empty()) {
        opt_meter_value.emplace(1, meter_value);
    }

    this->transaction_event_req(TransactionEventEnum::Started, timestamp, transaction, trigger_reason,
                                enhanced_transaction->get_seq_no(), std::nullopt, evse, id_token, opt_meter_value,
                                std::nullopt, this->is_offline(), reservation_id);
}

void ChargePoint::on_transaction_finished(const int32_t evse_id, const DateTime& timestamp,
                                          const MeterValue& meter_stop, const ReasonEnum reason,
                                          const TriggerReasonEnum trigger_reason,
                                          const std::optional<IdToken>& id_token,
                                          const std::optional<std::string>& signed_meter_value,
                                          const ChargingStateEnum charging_state) {
    auto& evse_handle = this->evse_manager->get_evse(evse_id);
    auto& enhanced_transaction = evse_handle.get_transaction();
    if (enhanced_transaction == nullptr) {
        EVLOG_warning << "Received notification of finished transaction while no transaction was active";
        return;
    }

    enhanced_transaction->chargingState = charging_state;
    evse_handle.close_transaction(timestamp, meter_stop, reason);
    const auto transaction = enhanced_transaction->get_transaction();
    const auto transaction_id = enhanced_transaction->transactionId.get();

    std::optional<std::vector<ocpp::v201::MeterValue>> meter_values = std::nullopt;
    try {
        meter_values = std::make_optional(utils::get_meter_values_with_measurands_applied(
            this->database_handler->transaction_metervalues_get_all(enhanced_transaction->transactionId.get()),
            utils::get_measurands_vec(
                this->device_model->get_value<std::string>(ControllerComponentVariables::SampledDataTxEndedMeasurands)),
            utils::get_measurands_vec(
                this->device_model->get_value<std::string>(ControllerComponentVariables::AlignedDataTxEndedMeasurands)),
            timestamp,
            this->device_model->get_optional_value<bool>(ControllerComponentVariables::SampledDataSignReadings)
                .value_or(false),
            this->device_model->get_optional_value<bool>(ControllerComponentVariables::AlignedDataSignReadings)
                .value_or(false)));

        if (meter_values.value().empty()) {
            meter_values.reset();
        }
    } catch (const DatabaseException& e) {
        EVLOG_warning << "Could not get metervalues of transaction: " << e.what();
    }

    // E07.FR.02 The field idToken is provided when the authorization of the transaction has been ended
    const std::optional<IdToken> transaction_id_token =
        trigger_reason == ocpp::v201::TriggerReasonEnum::StopAuthorized ? id_token : std::nullopt;

    this->transaction_event_req(TransactionEventEnum::Ended, timestamp, enhanced_transaction->get_transaction(),
                                trigger_reason, enhanced_transaction->get_seq_no(), std::nullopt, std::nullopt,
                                transaction_id_token, meter_values, std::nullopt, this->is_offline(), std::nullopt);

    evse_handle.release_transaction();

    bool send_reset = false;
    if (this->reset_scheduled) {
        // Check if this evse needs to be reset or set to inoperative.
        if (!this->reset_scheduled_evseids.empty()) {
            // There is an evse id in the 'reset scheduled' list, it needs to be
            // reset because it has finished charging.
            if (this->reset_scheduled_evseids.find(evse_id) != this->reset_scheduled_evseids.end()) {
                send_reset = true;
            }
        } else {
            // No evse id is given, whole charging station needs a reset. Wait
            // for last evse id to stop charging.
            bool is_charging = false;
            for (auto const& evse : *this->evse_manager) {
                if (evse.has_active_transaction()) {
                    is_charging = true;
                    break;
                }
            }

            if (is_charging) {
                this->set_evse_connectors_unavailable(evse_handle, false);
            } else {
                send_reset = true;
            }
        }
    }

    if (send_reset) {
        // Reset evse.
        if (reset_scheduled_evseids.empty()) {
            // This was the last evse that was charging, whole charging station
            // should be rest, send reset.
            this->callbacks.reset_callback(std::nullopt, ResetEnum::OnIdle);
            this->reset_scheduled = false;
        } else {
            // Reset evse that just stopped the transaction.
            this->callbacks.reset_callback(evse_id, ResetEnum::OnIdle);
            // Remove evse id that is just reset.
            this->reset_scheduled_evseids.erase(evse_id);

            // Check if there are more evse's that should be reset.
            if (reset_scheduled_evseids.empty()) {
                // No other evse's should be reset
                this->reset_scheduled = false;
            }
        }

        this->reset_scheduled_evseids.erase(evse_id);
    }

    this->handle_scheduled_change_availability_requests(evse_id);
    this->handle_scheduled_change_availability_requests(0);
}

void ChargePoint::on_session_finished(const int32_t evse_id, const int32_t connector_id) {
    this->evse_manager->get_evse(evse_id).submit_event(connector_id, ConnectorEvent::PlugOut);
}

void ChargePoint::on_authorized(const int32_t evse_id, const int32_t connector_id, const IdToken& id_token) {
    auto& evse = this->evse_manager->get_evse(evse_id);
    if (!evse.has_active_transaction()) {
        // nothing to report in case transaction is not yet open
        return;
    }

    std::unique_ptr<EnhancedTransaction>& transaction = evse.get_transaction();
    if (transaction->id_token_sent) {
        // if transactions id_token_sent is set, it is assumed it has already been reported
        return;
    }

    // set id_token of enhanced_transaction and send TransactionEvent(Updated) with id_token
    transaction->set_id_token_sent();
    this->transaction_event_req(TransactionEventEnum::Updated, ocpp::DateTime(), transaction->get_transaction(),
                                TriggerReasonEnum::Authorized, transaction->get_seq_no(), std::nullopt, std::nullopt,
                                id_token, std::nullopt, std::nullopt, this->is_offline(), std::nullopt);
}

void ChargePoint::on_meter_value(const int32_t evse_id, const MeterValue& meter_value) {
    if (evse_id == 0) {
        // if evseId = 0 then store in the chargepoint metervalues
        this->aligned_data_evse0.set_values(meter_value);
    } else {
        this->evse_manager->get_evse(evse_id).on_meter_value(meter_value);
        this->update_dm_evse_power(evse_id, meter_value);
    }
}

std::string ChargePoint::get_customer_information(const std::optional<CertificateHashDataType> customer_certificate,
                                                  const std::optional<IdToken> id_token,
                                                  const std::optional<CiString<64>> customer_identifier) {
    std::stringstream s;

    // Retrieve possible customer information from application that uses this library
    if (this->callbacks.get_customer_information_callback.has_value()) {
        s << this->callbacks.get_customer_information_callback.value()(customer_certificate, id_token,
                                                                       customer_identifier);
    }

    // Retrieve information from auth cache
    if (id_token.has_value()) {
        const auto hashed_id_token = utils::generate_token_hash(id_token.value());
        try {
            const auto entry = this->database_handler->authorization_cache_get_entry(hashed_id_token);
            if (entry.has_value()) {
                s << "Hashed id_token stored in cache: " + hashed_id_token + "\n";
                s << "IdTokenInfo: " << entry.value();
            }
        } catch (const DatabaseException& e) {
            EVLOG_warning << "Could not get authorization cache entry from database";
        } catch (const json::exception& e) {
            EVLOG_warning << "Could not parse data of IdTokenInfo: " << e.what();
        } catch (const std::exception& e) {
            EVLOG_error << "Unknown Error while parsing IdTokenInfo: " << e.what();
        }
    }

    return s.str();
}

void ChargePoint::clear_customer_information(const std::optional<CertificateHashDataType> customer_certificate,
                                             const std::optional<IdToken> id_token,
                                             const std::optional<CiString<64>> customer_identifier) {
    if (this->callbacks.clear_customer_information_callback.has_value()) {
        this->callbacks.clear_customer_information_callback.value()(customer_certificate, id_token,
                                                                    customer_identifier);
    }

    if (id_token.has_value()) {
        const auto hashed_id_token = utils::generate_token_hash(id_token.value());
        try {
            this->database_handler->authorization_cache_delete_entry(hashed_id_token);
        } catch (const DatabaseException& e) {
            EVLOG_error << "Could not delete from table: " << e.what();
        } catch (const std::exception& e) {
            EVLOG_error << "Exception while deleting from auth cache table: " << e.what();
        }
        this->update_authorization_cache_size();
    }
}

void ChargePoint::configure_message_logging_format(const std::string& message_log_path) {
    auto log_formats = this->device_model->get_value<std::string>(ControllerComponentVariables::LogMessagesFormat);
    bool log_to_console = log_formats.find("console") != log_formats.npos;
    bool detailed_log_to_console = log_formats.find("console_detailed") != log_formats.npos;
    bool log_to_file = log_formats.find("log") != log_formats.npos;
    bool log_to_html = log_formats.find("html") != log_formats.npos;
    bool log_security = log_formats.find("security") != log_formats.npos;
    bool session_logging = log_formats.find("session_logging") != log_formats.npos;
    bool message_callback = log_formats.find("callback") != log_formats.npos;
    std::function<void(const std::string& message, MessageDirection direction)> logging_callback = nullptr;
    bool log_rotation =
        this->device_model->get_optional_value<bool>(ControllerComponentVariables::LogRotation).value_or(false);
    bool log_rotation_date_suffix =
        this->device_model->get_optional_value<bool>(ControllerComponentVariables::LogRotationDateSuffix)
            .value_or(false);
    uint64_t log_rotation_maximum_file_size =
        this->device_model->get_optional_value<uint64_t>(ControllerComponentVariables::LogRotationMaximumFileSize)
            .value_or(0);
    uint64_t log_rotation_maximum_file_count =
        this->device_model->get_optional_value<uint64_t>(ControllerComponentVariables::LogRotationMaximumFileCount)
            .value_or(0);

    if (message_callback) {
        logging_callback = this->callbacks.ocpp_messages_callback.value_or(nullptr);
    }

    if (log_rotation) {
        this->logging = std::make_shared<ocpp::MessageLogging>(
            !log_formats.empty(), message_log_path, "libocpp_201", log_to_console, detailed_log_to_console, log_to_file,
            log_to_html, log_security, session_logging, logging_callback,
            ocpp::LogRotationConfig(log_rotation_date_suffix, log_rotation_maximum_file_size,
                                    log_rotation_maximum_file_count));
    } else {
        this->logging = std::make_shared<ocpp::MessageLogging>(
            !log_formats.empty(), message_log_path, DateTime().to_rfc3339(), log_to_console, detailed_log_to_console,
            log_to_file, log_to_html, log_security, session_logging, logging_callback);
    }
}

void ChargePoint::on_unavailable(const int32_t evse_id, const int32_t connector_id) {
    this->evse_manager->get_evse(evse_id).submit_event(connector_id, ConnectorEvent::Unavailable);
}

void ChargePoint::on_enabled(const int32_t evse_id, const int32_t connector_id) {
    this->evse_manager->get_evse(evse_id).submit_event(connector_id, ConnectorEvent::UnavailableCleared);
}

void ChargePoint::on_faulted(const int32_t evse_id, const int32_t connector_id) {
    this->evse_manager->get_evse(evse_id).submit_event(connector_id, ConnectorEvent::Error);
}

void ChargePoint::on_fault_cleared(const int32_t evse_id, const int32_t connector_id) {
    this->evse_manager->get_evse(evse_id).submit_event(connector_id, ConnectorEvent::ErrorCleared);
}

void ChargePoint::on_reserved(const int32_t evse_id, const int32_t connector_id) {
    this->evse_manager->get_evse(evse_id).submit_event(connector_id, ConnectorEvent::Reserve);
}

bool ChargePoint::on_charging_state_changed(const uint32_t evse_id, const ChargingStateEnum charging_state,
                                            const TriggerReasonEnum trigger_reason) {
    auto& evse = this->evse_manager->get_evse(evse_id);

    std::unique_ptr<EnhancedTransaction>& transaction = evse.get_transaction();
    if (transaction == nullptr) {
        EVLOG_warning << "Can not change charging state: no transaction for evse id " << evse_id;
        return false;
    }

    if (transaction->chargingState == charging_state) {
        EVLOG_debug << "Trying to send charging state changed without actual change, dropping message";
    } else {
        transaction->chargingState = charging_state;
        this->transaction_event_req(TransactionEventEnum::Updated, DateTime(), transaction->get_transaction(),
                                    trigger_reason, transaction->get_seq_no(), std::nullopt, std::nullopt, std::nullopt,
                                    std::nullopt, std::nullopt, this->is_offline(), std::nullopt);
    }
    return true;
}

std::optional<std::string> ChargePoint::get_evse_transaction_id(int32_t evse_id) {
    auto& evse = this->evse_manager->get_evse(evse_id);
    if (!evse.has_active_transaction()) {
        return std::nullopt;
    }
    return evse.get_transaction()->transactionId.get();
}

AuthorizeResponse ChargePoint::validate_token(const IdToken id_token, const std::optional<CiString<5500>>& certificate,
                                              const std::optional<std::vector<OCSPRequestData>>& ocsp_request_data) {
    // TODO(piet): C01.FR.14
    // TODO(piet): C01.FR.15
    // TODO(piet): C01.FR.16
    // TODO(piet): C01.FR.17

    // TODO(piet): C10.FR.06

    AuthorizeResponse response;

    // C03.FR.01 && C05.FR.01: We SHALL NOT send an authorize reqeust for IdTokenType Central
    if (id_token.type == IdTokenEnum::Central or
        !this->device_model->get_optional_value<bool>(ControllerComponentVariables::AuthCtrlrEnabled).value_or(true)) {
        response.idTokenInfo.status = AuthorizationStatusEnum::Accepted;
        return response;
    }

    // C07: Authorization using contract certificates
    if (id_token.type == IdTokenEnum::eMAID) {
        // Temporary variable that is set to true to avoid immediate response to allow the local auth list
        // or auth cache to be tried
        bool try_local_auth_list_or_cache = false;
        bool forwarded_to_csms = false;

        // If OCSP data is provided as argument, use it
        if (this->connectivity_manager->is_websocket_connected() and ocsp_request_data.has_value()) {
            EVLOG_info << "Online: Pass provided OCSP data to CSMS";
            response = this->authorize_req(id_token, std::nullopt, ocsp_request_data);
            forwarded_to_csms = true;
        } else if (certificate.has_value()) {
            // First try to validate the contract certificate locally
            CertificateValidationResult local_verify_result =
                this->evse_security->verify_certificate(certificate.value().get(), ocpp::LeafCertificateType::MO);
            EVLOG_info << "Local contract validation result: " << local_verify_result;

            bool central_contract_validation_allowed =
                this->device_model
                    ->get_optional_value<bool>(ControllerComponentVariables::CentralContractValidationAllowed)
                    .value_or(true);
            bool contract_validation_offline =
                this->device_model->get_optional_value<bool>(ControllerComponentVariables::ContractValidationOffline)
                    .value_or(true);
            bool local_authorize_offline =
                this->device_model->get_optional_value<bool>(ControllerComponentVariables::LocalAuthorizeOffline)
                    .value_or(true);

            // C07.FR.01: When CS is online, it shall send an AuthorizeRequest
            // C07.FR.02: The AuthorizeRequest shall at least contain the OCSP data
            // TODO: local validation results are ignored if response is based only on OCSP data, is that acceptable?
            if (this->connectivity_manager->is_websocket_connected()) {
                // If no OCSP data was provided, check for a contract root
                if (local_verify_result == CertificateValidationResult::IssuerNotFound) {
                    // C07.FR.06: Pass contract validation to CSMS when no contract root is found
                    if (central_contract_validation_allowed) {
                        EVLOG_info << "Online: No local contract root found. Pass contract validation to CSMS";
                        response = this->authorize_req(id_token, certificate, std::nullopt);
                        forwarded_to_csms = true;
                    } else {
                        EVLOG_warning << "Online: Central Contract Validation not allowed";
                        response.idTokenInfo.status = AuthorizationStatusEnum::Invalid;
                    }
                } else {
                    // Try to generate the OCSP data from the certificate chain and use that
                    const auto generated_ocsp_request_data_list = ocpp::evse_security_conversions::to_ocpp_v201(
                        this->evse_security->get_mo_ocsp_request_data(certificate.value()));
                    if (generated_ocsp_request_data_list.size() > 0) {
                        EVLOG_info << "Online: Pass generated OCSP data to CSMS";
                        response = this->authorize_req(id_token, std::nullopt, generated_ocsp_request_data_list);
                        forwarded_to_csms = true;
                    } else {
                        if (central_contract_validation_allowed) {
                            EVLOG_info << "Online: OCSP data could not be generated. Pass contract validation to CSMS";
                            response = this->authorize_req(id_token, certificate, std::nullopt);
                            forwarded_to_csms = true;
                        } else {
                            EVLOG_warning
                                << "Online: OCSP data could not be generated and CentralContractValidation not allowed";
                            response.idTokenInfo.status = AuthorizationStatusEnum::Invalid;
                        }
                    }
                }
            } else { // Offline
                // C07.FR.08: CS shall try to validate the contract locally
                if (contract_validation_offline) {
                    EVLOG_info << "Offline: contract " << local_verify_result;
                    switch (local_verify_result) {
                    // C07.FR.09: CS shall lookup the eMAID in Local Auth List or Auth Cache when
                    // local validation succeeded
                    case CertificateValidationResult::Valid:
                        // In C07.FR.09 LocalAuthorizeOffline is mentioned, this seems to be a generic config item
                        // that applies to Local Auth List and Auth Cache, but since there are no requirements about
                        // it, lets check it here
                        if (local_authorize_offline) {
                            try_local_auth_list_or_cache = true;
                        } else {
                            // No requirement states what to do when ContractValidationOffline is true
                            // and LocalAuthorizeOffline is false
                            response.idTokenInfo.status = AuthorizationStatusEnum::Unknown;
                            response.certificateStatus = AuthorizeCertificateStatusEnum::Accepted;
                        }
                        break;
                    case CertificateValidationResult::Expired:
                        response.idTokenInfo.status = AuthorizationStatusEnum::Expired;
                        response.certificateStatus = AuthorizeCertificateStatusEnum::CertificateExpired;
                        break;
                    default:
                        response.idTokenInfo.status = AuthorizationStatusEnum::Unknown;
                        break;
                    }
                } else {
                    // C07.FR.07: CS shall not allow charging
                    response.idTokenInfo.status = AuthorizationStatusEnum::NotAtThisTime;
                }
            }
        } else {
            EVLOG_warning << "Can not validate eMAID without certificate chain";
            response.idTokenInfo.status = AuthorizationStatusEnum::Invalid;
        }
        if (forwarded_to_csms) {
            // AuthorizeRequest sent to CSMS, let's show the results
            EVLOG_info << "CSMS idToken status: " << response.idTokenInfo.status;
            if (response.certificateStatus.has_value()) {
                EVLOG_info << "CSMS certificate status: " << response.certificateStatus.value();
            }
        }
        // For eMAID, we will respond here, unless the local auth list or auth cache is tried
        if (!try_local_auth_list_or_cache) {
            return response;
        }
    }

    if (this->device_model->get_optional_value<bool>(ControllerComponentVariables::LocalAuthListCtrlrEnabled)
            .value_or(false)) {
        std::optional<IdTokenInfo> id_token_info = std::nullopt;
        try {
            id_token_info = this->database_handler->get_local_authorization_list_entry(id_token);
        } catch (const DatabaseException& e) {
            EVLOG_warning << "Could not request local authorization list entry: " << e.what();
        } catch (const std::exception& e) {
            EVLOG_error << "Unknown Error while requesting IdTokenInfo: " << e.what();
        }

        if (id_token_info.has_value()) {
            if (id_token_info.value().status == AuthorizationStatusEnum::Accepted) {
                // C14.FR.02: If found in local list we shall start charging without an AuthorizeRequest
                EVLOG_info << "Found valid entry in local authorization list";
                response.idTokenInfo = id_token_info.value();
            } else if (this->device_model
                           ->get_optional_value<bool>(ControllerComponentVariables::DisableRemoteAuthorization)
                           .value_or(false)) {
                EVLOG_info << "Found invalid entry in local authorization list but not sending Authorize.req because "
                              "RemoteAuthorization is disabled";
                response.idTokenInfo.status = AuthorizationStatusEnum::Unknown;
            } else if (this->connectivity_manager->is_websocket_connected()) {
                // C14.FR.03: If a value found but not valid we shall send an authorize request
                EVLOG_info << "Found invalid entry in local authorization list: Sending Authorize.req";
                response = this->authorize_req(id_token, certificate, ocsp_request_data);
            } else {
                // errata C13.FR.04: even in the offline state we should not authorize if present (and not accepted)
                EVLOG_info << "Found invalid entry in local authorization list whilst offline: Not authorized";
                response.idTokenInfo.status = AuthorizationStatusEnum::Unknown;
            }
            return response;
        }
    }

    const auto hashed_id_token = utils::generate_token_hash(id_token);
    const auto auth_cache_enabled =
        this->device_model->get_optional_value<bool>(ControllerComponentVariables::AuthCacheCtrlrEnabled)
            .value_or(false);

    if (auth_cache_enabled) {
        try {
            const auto cache_entry = this->database_handler->authorization_cache_get_entry(hashed_id_token);
            if (cache_entry.has_value()) {
                if ((cache_entry.value().cacheExpiryDateTime.has_value() and
                     cache_entry.value().cacheExpiryDateTime.value().to_time_point() < DateTime().to_time_point())) {
                    EVLOG_info
                        << "Found valid entry in AuthCache but expiry date passed: Removing from cache and sending "
                           "new request";
                    this->database_handler->authorization_cache_delete_entry(hashed_id_token);
                    this->update_authorization_cache_size();
                } else if (this->device_model->get_value<bool>(ControllerComponentVariables::LocalPreAuthorize) and
                           cache_entry.value().status == AuthorizationStatusEnum::Accepted) {
                    EVLOG_info << "Found valid entry in AuthCache";
                    this->database_handler->authorization_cache_update_last_used(hashed_id_token);
                    response.idTokenInfo = cache_entry.value();
                    return response;
                } else if (this->device_model
                               ->get_optional_value<bool>(ControllerComponentVariables::AuthCacheDisablePostAuthorize)
                               .value_or(false)) {
                    EVLOG_info << "Found invalid entry in AuthCache: Not sending new request because "
                                  "AuthCacheDisablePostAuthorize is enabled";
                    response.idTokenInfo = cache_entry.value();
                    return response;
                } else {
                    EVLOG_info << "Found invalid entry in AuthCache: Sending new request";
                }
            }
        } catch (const DatabaseException& e) {
            EVLOG_error << "Database Error: " << e.what();
        } catch (const json::exception& e) {
            EVLOG_warning << "Could not parse data of IdTokenInfo: " << e.what();
        } catch (const std::exception& e) {
            EVLOG_error << "Unknown Error while parsing IdTokenInfo: " << e.what();
        }
    }

    if (!this->connectivity_manager->is_websocket_connected() and
        this->device_model->get_optional_value<bool>(ControllerComponentVariables::OfflineTxForUnknownIdEnabled)
            .value_or(false)) {
        EVLOG_info << "Offline authorization due to OfflineTxForUnknownIdEnabled being enabled";
        response.idTokenInfo.status = AuthorizationStatusEnum::Accepted;
        return response;
    }

    // When set to true this instructs the Charging Station to not issue any AuthorizationRequests, but only use
    // Authorization Cache and Local Authorization List to determine validity of idTokens.
    if (!this->device_model->get_optional_value<bool>(ControllerComponentVariables::DisableRemoteAuthorization)
             .value_or(false)) {
        response = this->authorize_req(id_token, certificate, ocsp_request_data);

        if (auth_cache_enabled) {
            try {
                this->database_handler->authorization_cache_insert_entry(hashed_id_token, response.idTokenInfo);
            } catch (const DatabaseException& e) {
                EVLOG_error << "Could not insert into authorization cache entry: " << e.what();
            }
            this->trigger_authorization_cache_cleanup();
        }

        return response;
    }

    EVLOG_info << "Not sending Authorize.req because RemoteAuthorization is disabled";

    response.idTokenInfo.status = AuthorizationStatusEnum::Unknown;
    return response;
}

void ChargePoint::on_event(const std::vector<EventData>& events) {
    this->notify_event_req(events);
}

void ChargePoint::on_log_status_notification(UploadLogStatusEnum status, int32_t requestId) {
    LogStatusNotificationRequest request;
    request.status = status;
    request.requestId = requestId;

    // Store for use by the triggerMessage
    this->upload_log_status = status;
    this->upload_log_status_id = requestId;

    ocpp::Call<LogStatusNotificationRequest> call(request, this->message_queue->createMessageId());
    this->send<LogStatusNotificationRequest>(call);
}

void ChargePoint::on_security_event(const CiString<50>& event_type, const std::optional<CiString<255>>& tech_info,
                                    const std::optional<bool>& critical) {
    auto critical_security_event = true;
    if (critical.has_value()) {
        critical_security_event = critical.value();
    } else {
        critical_security_event = utils::is_critical(event_type);
    }
    this->security_event_notification_req(event_type, tech_info, false, critical_security_event);
}

void ChargePoint::on_variable_changed(const SetVariableData& set_variable_data) {
    this->handle_variable_changed(set_variable_data);
}

bool ChargePoint::send(CallError call_error) {
    this->message_queue->push(call_error);
    return true;
}

<<<<<<< HEAD
=======
void ChargePoint::initialize(const std::map<int32_t, int32_t>& evse_connector_structure,
                             const std::string& message_log_path) {
    this->device_model->check_integrity(evse_connector_structure);
    this->database_handler->open_connection();
    this->smart_charging_handler =
        std::make_shared<SmartChargingHandler>(*this->evse_manager, this->device_model, this->database_handler);
    this->component_state_manager = std::make_shared<ComponentStateManager>(
        evse_connector_structure, database_handler,
        [this](auto evse_id, auto connector_id, auto status, bool initiated_by_trigger_message) {
            this->update_dm_availability_state(evse_id, connector_id, status);
            if (this->websocket == nullptr || !this->websocket->is_connected() ||
                this->registration_status != RegistrationStatusEnum::Accepted) {
                return false;
            } else {
                this->status_notification_req(evse_id, connector_id, status, initiated_by_trigger_message);
                return true;
            }
        });
    if (this->callbacks.cs_effective_operative_status_changed_callback.has_value()) {
        this->component_state_manager->set_cs_effective_availability_changed_callback(
            this->callbacks.cs_effective_operative_status_changed_callback.value());
    }
    if (this->callbacks.evse_effective_operative_status_changed_callback.has_value()) {
        this->component_state_manager->set_evse_effective_availability_changed_callback(
            this->callbacks.evse_effective_operative_status_changed_callback.value());
    }
    this->component_state_manager->set_connector_effective_availability_changed_callback(
        this->callbacks.connector_effective_operative_status_changed_callback);

    auto transaction_meter_value_callback = [this](const MeterValue& _meter_value, EnhancedTransaction& transaction) {
        if (_meter_value.sampledValue.empty() or !_meter_value.sampledValue.at(0).context.has_value()) {
            EVLOG_info << "Not sending MeterValue due to no values";
            return;
        }

        auto type = _meter_value.sampledValue.at(0).context.value();
        if (type != ReadingContextEnum::Sample_Clock and type != ReadingContextEnum::Sample_Periodic) {
            EVLOG_info << "Not sending MeterValue due to wrong context";
            return;
        }

        const auto filter_vec = utils::get_measurands_vec(this->device_model->get_value<std::string>(
            type == ReadingContextEnum::Sample_Clock ? ControllerComponentVariables::AlignedDataMeasurands
                                                     : ControllerComponentVariables::SampledDataTxUpdatedMeasurands));

        const auto filtered_meter_value = utils::get_meter_value_with_measurands_applied(_meter_value, filter_vec);

        if (!filtered_meter_value.sampledValue.empty()) {
            const auto trigger = type == ReadingContextEnum::Sample_Clock ? TriggerReasonEnum::MeterValueClock
                                                                          : TriggerReasonEnum::MeterValuePeriodic;
            this->transaction_event_req(TransactionEventEnum::Updated, DateTime(), transaction, trigger,
                                        transaction.get_seq_no(), std::nullopt, std::nullopt, std::nullopt,
                                        std::vector<MeterValue>(1, filtered_meter_value), std::nullopt,
                                        this->is_offline(), std::nullopt);
        }
    };

    this->evse_manager = std::make_unique<EvseManager>(
        evse_connector_structure, *this->device_model, this->database_handler, component_state_manager,
        transaction_meter_value_callback, this->callbacks.pause_charging_callback);

    this->configure_message_logging_format(message_log_path);
    this->monitoring_updater.start_monitoring();

    this->auth_cache_cleanup_thread = std::thread(&ChargePoint::cache_cleanup_handler, this);
}

void ChargePoint::init_websocket() {

    if (this->device_model->get_value<std::string>(ControllerComponentVariables::ChargePointId).find(':') !=
        std::string::npos) {
        EVLOG_AND_THROW(std::runtime_error("ChargePointId must not contain \':\'"));
    }

    const auto network_connection_priorities = ocpp::get_vector_from_csv(
        this->device_model->get_value<std::string>(ControllerComponentVariables::NetworkConfigurationPriority));

    if (network_connection_priorities.empty()) {
        EVLOG_AND_THROW(std::runtime_error("NetworkConfigurationPriority must not be empty"));
    }

    const auto configuration_slot = network_connection_priorities.at(this->network_configuration_priority);
    const auto connection_options = this->get_ws_connection_options(std::stoi(configuration_slot));
    const auto network_connection_profile = this->get_network_connection_profile(std::stoi(configuration_slot));

    if (!network_connection_profile.has_value() or
        (this->callbacks.configure_network_connection_profile_callback.has_value() and
         !this->callbacks.configure_network_connection_profile_callback.value()(network_connection_profile.value()))) {
        EVLOG_warning << "NetworkConnectionProfile could not be retrieved or configuration of network with the given "
                         "profile failed";
        this->websocket_timer.timeout(
            [this]() {
                this->next_network_configuration_priority();
                this->start_websocket();
            },
            WEBSOCKET_INIT_DELAY);
        return;
    }

    EVLOG_info << "Open websocket with NetworkConfigurationPriority: " << this->network_configuration_priority + 1
               << " which is configurationSlot " << configuration_slot;

    const auto& active_network_profile_cv = ControllerComponentVariables::ActiveNetworkProfile;
    if (active_network_profile_cv.variable.has_value()) {
        this->device_model->set_read_only_value(active_network_profile_cv.component,
                                                active_network_profile_cv.variable.value(), AttributeEnum::Actual,
                                                configuration_slot, VARIABLE_ATTRIBUTE_VALUE_SOURCE_INTERNAL);
    }

    const auto& security_profile_cv = ControllerComponentVariables::SecurityProfile;
    if (security_profile_cv.variable.has_value()) {
        this->device_model->set_read_only_value(security_profile_cv.component, security_profile_cv.variable.value(),
                                                AttributeEnum::Actual,
                                                std::to_string(network_connection_profile.value().securityProfile),
                                                VARIABLE_ATTRIBUTE_VALUE_SOURCE_INTERNAL);
    }

    this->websocket = std::make_unique<Websocket>(connection_options, this->evse_security, this->logging);
    this->websocket->register_connected_callback([this](const int security_profile) {
        this->message_queue->resume(this->message_queue_resume_delay);

        const auto& security_profile_cv = ControllerComponentVariables::SecurityProfile;
        if (security_profile_cv.variable.has_value()) {
            this->device_model->set_read_only_value(security_profile_cv.component, security_profile_cv.variable.value(),
                                                    AttributeEnum::Actual, std::to_string(security_profile),
                                                    VARIABLE_ATTRIBUTE_VALUE_SOURCE_INTERNAL);
        }

        if (this->registration_status == RegistrationStatusEnum::Accepted and
            this->time_disconnected.time_since_epoch() != 0s) {
            // handle offline threshold
            //  Get the current time point using steady_clock
            auto offline_duration = std::chrono::steady_clock::now() - this->time_disconnected;

            // B04.FR.01
            // If offline period exceeds offline threshold then send the status notification for all connectors
            if (offline_duration > std::chrono::seconds(this->device_model->get_value<int>(
                                       ControllerComponentVariables::OfflineThreshold))) {
                EVLOG_debug << "offline for more than offline threshold ";
                this->component_state_manager->send_status_notification_all_connectors();
            } else {
                // B04.FR.02
                // If offline period doesn't exceed offline threshold then send the status notification for all
                // connectors that changed state
                EVLOG_debug << "offline for less than offline threshold ";
                this->component_state_manager->send_status_notification_changed_connectors();
            }
            this->init_certificate_expiration_check_timers(); // re-init as timers are stopped on disconnect
        }
        this->time_disconnected = std::chrono::time_point<std::chrono::steady_clock>();

        // We have a connection again so next time it fails we should send the notification again
        this->skip_invalid_csms_certificate_notifications = false;

        if (this->callbacks.connection_state_changed_callback.has_value()) {
            this->callbacks.connection_state_changed_callback.value()(true);
        }
    });

    this->websocket->register_disconnected_callback([this]() {
        this->message_queue->pause();

        // check if offline threshold has been defined
        if (this->device_model->get_value<int>(ControllerComponentVariables::OfflineThreshold) != 0) {
            // Get the current time point using steady_clock
            this->time_disconnected = std::chrono::steady_clock::now();
        }

        this->client_certificate_expiration_check_timer.stop();
        this->v2g_certificate_expiration_check_timer.stop();
        if (this->callbacks.connection_state_changed_callback.has_value()) {
            this->callbacks.connection_state_changed_callback.value()(false);
        }
    });

    this->websocket->register_closed_callback(
        [this, connection_options, configuration_slot](const WebsocketCloseReason reason) {
            EVLOG_warning << "Closed websocket of NetworkConfigurationPriority: "
                          << this->network_configuration_priority + 1 << " which is configurationSlot "
                          << configuration_slot;

            if (!this->disable_automatic_websocket_reconnects) {
                this->websocket_timer.timeout(
                    [this, reason]() {
                        if (reason != WebsocketCloseReason::ServiceRestart) {
                            this->next_network_configuration_priority();
                        }
                        this->start_websocket();
                    },
                    WEBSOCKET_INIT_DELAY);
            }
        });

    this->websocket->register_connection_failed_callback([this](ConnectionFailedReason reason) {
        switch (reason) {
        case ConnectionFailedReason::InvalidCSMSCertificate:
            if (!this->skip_invalid_csms_certificate_notifications) {
                this->security_event_notification_req(CiString<50>(ocpp::security_events::INVALIDCSMSCERTIFICATE),
                                                      std::nullopt, true, true);
                this->skip_invalid_csms_certificate_notifications = true;
            } else {
                EVLOG_debug << "Skipping InvalidCsmsCertificate SecurityEvent since it has been sent already";
            }
            break;
        }
    });

    this->websocket->register_message_callback([this](const std::string& message) { this->message_callback(message); });
}

>>>>>>> 2bc64f07
void ChargePoint::init_certificate_expiration_check_timers() {

    // Timers started with initial delays; callback functions are supposed to re-schedule on their own!

    // Client Certificate only needs to be checked for SecurityProfile 3; if SecurityProfile changes, timers get
    // re-initialized at reconnect
    if (this->device_model->get_value<int>(ControllerComponentVariables::SecurityProfile) == 3) {
        this->client_certificate_expiration_check_timer.timeout(std::chrono::seconds(
            this->device_model
                ->get_optional_value<int>(ControllerComponentVariables::ClientCertificateExpireCheckInitialDelaySeconds)
                .value_or(60)));
    }

    // V2G Certificate timer is started in any case; condition (V2GCertificateInstallationEnabled) is validated in
    // callback (ChargePoint::scheduled_check_v2g_certificate_expiration)
    this->v2g_certificate_expiration_check_timer.timeout(std::chrono::seconds(
        this->device_model
            ->get_optional_value<int>(ControllerComponentVariables::V2GCertificateExpireCheckInitialDelaySeconds)
            .value_or(60)));
}

void ChargePoint::remove_network_connection_profiles_below_actual_security_profile() {
    // Remove all the profiles that are a lower security level than security_level
    const auto security_level = this->device_model->get_value<int>(ControllerComponentVariables::SecurityProfile);

    auto network_connection_profiles = json::parse(
        this->device_model->get_value<std::string>(ControllerComponentVariables::NetworkConnectionProfiles));

    auto is_lower_security_level = [security_level](const SetNetworkProfileRequest& item) {
        return item.connectionData.securityProfile < security_level;
    };

    network_connection_profiles.erase(
        std::remove_if(network_connection_profiles.begin(), network_connection_profiles.end(), is_lower_security_level),
        network_connection_profiles.end());

    this->device_model->set_value(ControllerComponentVariables::NetworkConnectionProfiles.component,
                                  ControllerComponentVariables::NetworkConnectionProfiles.variable.value(),
                                  AttributeEnum::Actual, network_connection_profiles.dump(),
                                  VARIABLE_ATTRIBUTE_VALUE_SOURCE_INTERNAL);

    // Update the NetworkConfigurationPriority so only remaining profiles are in there
    const auto network_priority = ocpp::get_vector_from_csv(
        this->device_model->get_value<std::string>(ControllerComponentVariables::NetworkConfigurationPriority));

    auto in_network_profiles = [&network_connection_profiles](const std::string& item) {
        auto is_same_slot = [&item](const SetNetworkProfileRequest& profile) {
            return std::to_string(profile.configurationSlot) == item;
        };
        return std::any_of(network_connection_profiles.begin(), network_connection_profiles.end(), is_same_slot);
    };

    std::string new_network_priority;
    for (const auto& item : network_priority) {
        if (in_network_profiles(item)) {
            if (!new_network_priority.empty()) {
                new_network_priority += ',';
            }
            new_network_priority += item;
        }
    }

    this->device_model->set_value(ControllerComponentVariables::NetworkConfigurationPriority.component,
                                  ControllerComponentVariables::NetworkConfigurationPriority.variable.value(),
                                  AttributeEnum::Actual, new_network_priority,
                                  VARIABLE_ATTRIBUTE_VALUE_SOURCE_INTERNAL);
}

void ChargePoint::handle_message(const EnhancedMessage<v201::MessageType>& message) {
    const auto& json_message = message.message;
    switch (message.messageType) {
    case MessageType::BootNotificationResponse:
        this->handle_boot_notification_response(json_message);
        break;
    case MessageType::SetVariables:
        this->handle_set_variables_req(json_message);
        break;
    case MessageType::GetVariables:
        this->handle_get_variables_req(message);
        break;
    case MessageType::GetBaseReport:
        this->handle_get_base_report_req(json_message);
        break;
    case MessageType::GetReport:
        this->handle_get_report_req(message);
        break;
    case MessageType::Reset:
        this->handle_reset_req(json_message);
        break;
    case MessageType::SetNetworkProfile:
        this->handle_set_network_profile_req(json_message);
        break;
    case MessageType::ChangeAvailability:
        this->handle_change_availability_req(json_message);
        break;
    case MessageType::TransactionEventResponse:
        this->handle_transaction_event_response(message);
        break;
    case MessageType::RequestStartTransaction:
        this->handle_remote_start_transaction_request(json_message);
        break;
    case MessageType::RequestStopTransaction:
        this->handle_remote_stop_transaction_request(json_message);
        break;
    case MessageType::DataTransfer:
        this->handle_data_transfer_req(json_message);
        break;
    case MessageType::GetLog:
        this->handle_get_log_req(json_message);
        break;
    case MessageType::ClearCache:
        this->handle_clear_cache_req(json_message);
        break;
    case MessageType::UpdateFirmware:
        this->handle_firmware_update_req(json_message);
        break;
    case MessageType::UnlockConnector:
        this->handle_unlock_connector(json_message);
        break;
    case MessageType::TriggerMessage:
        this->handle_trigger_message(json_message);
        break;
    case MessageType::SignCertificateResponse:
        this->handle_sign_certificate_response(json_message);
        break;
    case MessageType::HeartbeatResponse:
        this->handle_heartbeat_response(json_message);
        break;
    case MessageType::SendLocalList:
        this->handle_send_local_authorization_list_req(json_message);
        break;
    case MessageType::GetLocalListVersion:
        this->handle_get_local_authorization_list_version_req(json_message);
        break;
    case MessageType::CertificateSigned:
        this->handle_certificate_signed_req(json_message);
        break;
    case MessageType::GetTransactionStatus:
        this->handle_get_transaction_status(json_message);
        break;
    case MessageType::GetInstalledCertificateIds:
        this->handle_get_installed_certificate_ids_req(json_message);
        break;
    case MessageType::InstallCertificate:
        this->handle_install_certificate_req(json_message);
        break;
    case MessageType::DeleteCertificate:
        this->handle_delete_certificate_req(json_message);
        break;
    case MessageType::CustomerInformation:
        this->handle_customer_information_req(json_message);
        break;
    case MessageType::SetChargingProfile:
        this->handle_set_charging_profile_req(json_message);
        break;
    case MessageType::ClearChargingProfile:
        this->handle_clear_charging_profile_req(json_message);
        break;
    case MessageType::GetChargingProfiles:
        this->handle_get_charging_profiles_req(json_message);
        break;
    case MessageType::SetMonitoringBase:
        this->handle_set_monitoring_base_req(json_message);
        break;
    case MessageType::SetMonitoringLevel:
        this->handle_set_monitoring_level_req(json_message);
        break;
    case MessageType::SetVariableMonitoring:
        this->handle_set_variable_monitoring_req(message);
        break;
    case MessageType::GetMonitoringReport:
        this->handle_get_monitoring_report_req(json_message);
        break;
    case MessageType::ClearVariableMonitoring:
        this->handle_clear_variable_monitoring_req(json_message);
        break;
    default:
        if (message.messageTypeId == MessageTypeId::CALL) {
            const auto call_error = CallError(message.uniqueId, "NotImplemented", "", json({}));
            this->send(call_error);
        }
        break;
    }
}

void ChargePoint::message_callback(const std::string& message) {
    EnhancedMessage<v201::MessageType> enhanced_message;
    try {
        enhanced_message = this->message_queue->receive(message);
    } catch (const json::exception& e) {
        this->logging->central_system("Unknown", message);
        EVLOG_error << "JSON exception during reception of message: " << e.what();
        this->send(CallError(MessageId("-1"), "RpcFrameworkError", e.what(), json({})));
        return;
    } catch (const EnumConversionException& e) {
        EVLOG_error << "EnumConversionException during handling of message: " << e.what();
        auto call_error = CallError(MessageId("-1"), "FormationViolation", e.what(), json({}));
        this->send(call_error);
        return;
    }

    enhanced_message.message_size = message.size();
    auto json_message = enhanced_message.message;
    this->logging->central_system(conversions::messagetype_to_string(enhanced_message.messageType), message);
    try {
        if (this->registration_status == RegistrationStatusEnum::Accepted) {
            this->handle_message(enhanced_message);
        } else if (this->registration_status == RegistrationStatusEnum::Pending) {
            if (enhanced_message.messageType == MessageType::BootNotificationResponse) {
                this->handle_boot_notification_response(json_message);
            } else {
                // TODO(piet): Check what kind of messages we should accept in Pending state
                if (enhanced_message.messageType == MessageType::GetVariables or
                    enhanced_message.messageType == MessageType::SetVariables or
                    enhanced_message.messageType == MessageType::GetBaseReport or
                    enhanced_message.messageType == MessageType::GetReport or
                    enhanced_message.messageType == MessageType::NotifyReportResponse or
                    enhanced_message.messageType == MessageType::TriggerMessage) {
                    this->handle_message(enhanced_message);
                } else if (enhanced_message.messageType == MessageType::RequestStartTransaction) {
                    // Send rejected: B02.FR.05
                    RequestStartTransactionResponse response;
                    response.status = RequestStartStopStatusEnum::Rejected;
                    const ocpp::CallResult<RequestStartTransactionResponse> call_result(response,
                                                                                        enhanced_message.uniqueId);
                    this->send<RequestStartTransactionResponse>(call_result);
                } else if (enhanced_message.messageType == MessageType::RequestStopTransaction) {
                    // Send rejected: B02.FR.05
                    RequestStopTransactionResponse response;
                    response.status = RequestStartStopStatusEnum::Rejected;
                    const ocpp::CallResult<RequestStopTransactionResponse> call_result(response,
                                                                                       enhanced_message.uniqueId);
                    this->send<RequestStopTransactionResponse>(call_result);
                } else {
                    std::string const call_error_message =
                        "Received invalid MessageType: " +
                        conversions::messagetype_to_string(enhanced_message.messageType) +
                        " from CSMS while in state Pending";
                    EVLOG_warning << call_error_message;
                    // B02.FR.09 send CALLERROR SecurityError
                    const auto call_error =
                        CallError(enhanced_message.uniqueId, "SecurityError", call_error_message, json({}));
                    this->send(call_error);
                }
            }
        } else if (this->registration_status == RegistrationStatusEnum::Rejected) {
            if (enhanced_message.messageType == MessageType::BootNotificationResponse) {
                this->handle_boot_notification_response(json_message);
            } else if (enhanced_message.messageType == MessageType::TriggerMessage) {
                Call<TriggerMessageRequest> call(json_message);
                if (call.msg.requestedMessage == MessageTriggerEnum::BootNotification) {
                    this->handle_message(enhanced_message);
                } else {
                    const auto error_message =
                        "Received TriggerMessage with requestedMessage != BootNotification before "
                        "having received an accepted BootNotificationResponse";
                    EVLOG_warning << error_message;
                    const auto call_error = CallError(enhanced_message.uniqueId, "SecurityError", "", json({}));
                    this->send(call_error);
                }
            } else {
                const auto error_message = "Received other message than BootNotificationResponse before "
                                           "having received an accepted BootNotificationResponse";
                EVLOG_warning << error_message;
                const auto call_error = CallError(enhanced_message.uniqueId, "SecurityError", "", json({}, true));
                this->send(call_error);
            }
        }
    } catch (const EvseOutOfRangeException& e) {
        EVLOG_error << "Exception during handling of message: " << e.what();
        auto call_error = CallError(enhanced_message.uniqueId, "OccurrenceConstraintViolation", e.what(), json({}));
        this->send(call_error);
    } catch (const EnumConversionException& e) {
        EVLOG_error << "EnumConversionException during handling of message: " << e.what();
        auto call_error = CallError(enhanced_message.uniqueId, "FormationViolation", e.what(), json({}));
        this->send(call_error);
    } catch (json::exception& e) {
        EVLOG_error << "JSON exception during handling of message: " << e.what();
        if (json_message.is_array() && json_message.size() > MESSAGE_ID) {
            auto call_error = CallError(enhanced_message.uniqueId, "FormationViolation", e.what(), json({}));
            this->send(call_error);
        }
    }
}

MeterValue ChargePoint::get_latest_meter_value_filtered(const MeterValue& meter_value, ReadingContextEnum context,
                                                        const RequiredComponentVariable& component_variable) {
    auto filtered_meter_value = utils::get_meter_value_with_measurands_applied(
        meter_value, utils::get_measurands_vec(this->device_model->get_value<std::string>(component_variable)));
    for (auto& sampled_value : filtered_meter_value.sampledValue) {
        sampled_value.context = context;
    }
    return filtered_meter_value;
}

void ChargePoint::change_all_connectors_to_unavailable_for_firmware_update() {
    ChangeAvailabilityResponse response;
    response.status = ChangeAvailabilityStatusEnum::Scheduled;

    ChangeAvailabilityRequest msg;
    msg.operationalStatus = OperationalStatusEnum::Inoperative;

    const auto transaction_active = this->any_transaction_active(std::nullopt);

    if (!transaction_active) {
        // execute change availability if possible
        for (auto& evse : *this->evse_manager) {
            if (!evse.has_active_transaction()) {
                this->set_evse_connectors_unavailable(evse, false);
            }
        }
        // Check succeeded, trigger the callback if needed
        if (this->callbacks.all_connectors_unavailable_callback.has_value() &&
            this->are_all_connectors_effectively_inoperative()) {
            this->callbacks.all_connectors_unavailable_callback.value()();
        }
    } else if (response.status == ChangeAvailabilityStatusEnum::Scheduled) {
        // put all EVSEs to unavailable that do not have active transaction
        for (auto& evse : *this->evse_manager) {
            if (!evse.has_active_transaction()) {
                this->set_evse_connectors_unavailable(evse, false);
            } else {
                EVSE e;
                e.id = evse.get_id();
                msg.evse = e;
                this->scheduled_change_availability_requests[evse.get_id()] = {msg, false};
            }
        }
    }
}

void ChargePoint::restore_all_connector_states() {
    for (auto& evse : *this->evse_manager) {
        uint32_t number_of_connectors = evse.get_number_of_connectors();

        for (uint32_t i = 1; i <= number_of_connectors; ++i) {
            evse.restore_connector_operative_status(static_cast<int32_t>(i));
        }
    }
}

void ChargePoint::update_authorization_cache_size() {
    auto& auth_cache_size = ControllerComponentVariables::AuthCacheStorage;
    if (auth_cache_size.variable.has_value()) {
        try {
            auto size = this->database_handler->authorization_cache_get_binary_size();
            this->device_model->set_read_only_value(auth_cache_size.component, auth_cache_size.variable.value(),
                                                    AttributeEnum::Actual, std::to_string(size),
                                                    VARIABLE_ATTRIBUTE_VALUE_SOURCE_INTERNAL);
        } catch (const DatabaseException& e) {
            EVLOG_warning << "Could not get authorization cache binary size from database: " << e.what();
        } catch (const std::exception& e) {
            EVLOG_warning << "Could not get authorization cache binary size from database" << e.what();
        }
    }
}

SendLocalListStatusEnum ChargePoint::apply_local_authorization_list(const SendLocalListRequest& request) {
    auto status = SendLocalListStatusEnum::Failed;

    auto has_duplicate_in_list = [](const std::vector<AuthorizationData>& list) {
        for (auto it1 = list.begin(); it1 != list.end(); ++it1) {
            for (auto it2 = it1 + 1; it2 != list.end(); ++it2) {
                if (it1->idToken.idToken == it2->idToken.idToken and it1->idToken.type == it2->idToken.type) {
                    return true;
                }
            }
        }
        return false;
    };

    if (request.versionNumber == 0) {
        // D01.FR.18: Do nothing, not allowed, respond with failed
    } else if (request.updateType == UpdateEnum::Full) {
        if (!request.localAuthorizationList.has_value() or request.localAuthorizationList.value().empty()) {
            try {
                this->database_handler->clear_local_authorization_list();
                status = SendLocalListStatusEnum::Accepted;
            } catch (const DatabaseException& e) {
                status = SendLocalListStatusEnum::Failed;
                EVLOG_warning << "Clearing of local authorization list failed: " << e.what();
            }
        } else {
            const auto& list = request.localAuthorizationList.value();

            auto has_no_token_info = [](const AuthorizationData& item) { return !item.idTokenInfo.has_value(); };

            if (!has_duplicate_in_list(list) and
                std::find_if(list.begin(), list.end(), has_no_token_info) == list.end()) {
                try {
                    this->database_handler->clear_local_authorization_list();
                    this->database_handler->insert_or_update_local_authorization_list(list);
                    status = SendLocalListStatusEnum::Accepted;
                } catch (const DatabaseException& e) {
                    status = SendLocalListStatusEnum::Failed;
                    EVLOG_warning << "Full update of local authorization list failed (at least partially): "
                                  << e.what();
                }
            }
        }
    } else if (request.updateType == UpdateEnum::Differential) {
        if (request.versionNumber <= this->database_handler->get_local_authorization_list_version()) {
            // D01.FR.19: Do not allow version numbers smaller than current to update differentially
            status = SendLocalListStatusEnum::VersionMismatch;
        } else if (!request.localAuthorizationList.has_value() or request.localAuthorizationList.value().empty()) {
            // D01.FR.05: Do not update database with empty list, only update version number
            status = SendLocalListStatusEnum::Accepted;
        } else if (has_duplicate_in_list(request.localAuthorizationList.value())) {
            // Do nothing with duplicate in list
        } else {
            const auto& list = request.localAuthorizationList.value();
            try {
                this->database_handler->insert_or_update_local_authorization_list(list);
                status = SendLocalListStatusEnum::Accepted;
            } catch (const DatabaseException& e) {
                status = SendLocalListStatusEnum::Failed;
                EVLOG_warning << "Differential update of authorization list failed (at least partially): " << e.what();
            }
        }
    }
    return status;
}

void ChargePoint::update_aligned_data_interval() {
    auto interval =
        std::chrono::seconds(this->device_model->get_value<int>(ControllerComponentVariables::AlignedDataInterval));
    if (interval <= 0s) {
        this->aligned_meter_values_timer.stop();
        return;
    }

    this->aligned_meter_values_timer.interval_starting_from(
        [this, interval]() {
            // J01.FR.20 if AlignedDataSendDuringIdle is true and any transaction is active, don't send clock aligned
            // meter values
            if (this->device_model->get_optional_value<bool>(ControllerComponentVariables::AlignedDataSendDuringIdle)
                    .value_or(false)) {
                for (auto const& evse : *this->evse_manager) {
                    if (evse.has_active_transaction()) {
                        return;
                    }
                }
            }

            const bool align_timestamps =
                this->device_model->get_optional_value<bool>(ControllerComponentVariables::RoundClockAlignedTimestamps)
                    .value_or(false);

            // send evseID = 0 values
            auto meter_value = get_latest_meter_value_filtered(this->aligned_data_evse0.retrieve_processed_values(),
                                                               ReadingContextEnum::Sample_Clock,
                                                               ControllerComponentVariables::AlignedDataMeasurands);

            if (!meter_value.sampledValue.empty()) {
                if (align_timestamps) {
                    meter_value.timestamp = utils::align_timestamp(DateTime{}, interval);
                }
                this->meter_values_req(0, std::vector<ocpp::v201::MeterValue>(1, meter_value));
            }
            this->aligned_data_evse0.clear_values();

            for (auto& evse : *this->evse_manager) {
                if (evse.has_active_transaction()) {
                    continue;
                }

                // this will apply configured measurands and possibly reduce the entries of sampledValue
                // according to the configuration
                auto meter_value =
                    get_latest_meter_value_filtered(evse.get_idle_meter_value(), ReadingContextEnum::Sample_Clock,
                                                    ControllerComponentVariables::AlignedDataMeasurands);

                if (align_timestamps) {
                    meter_value.timestamp = utils::align_timestamp(DateTime{}, interval);
                }

                if (!meter_value.sampledValue.empty()) {
                    // J01.FR.14 this is the only case where we send a MeterValue.req
                    this->meter_values_req(evse.get_id(), std::vector<ocpp::v201::MeterValue>(1, meter_value));
                    // clear the values
                }
                evse.clear_idle_meter_values();
            }
        },
        interval, std::chrono::floor<date::days>(date::utc_clock::to_sys(date::utc_clock::now())));
}

bool ChargePoint::any_transaction_active(const std::optional<EVSE>& evse) {
    if (!evse.has_value()) {
        for (auto const& evse : *this->evse_manager) {
            if (evse.has_active_transaction()) {
                return true;
            }
        }
        return false;
    }
    return this->evse_manager->get_evse(evse.value().id).has_active_transaction();
}

bool ChargePoint::is_already_in_state(const ChangeAvailabilityRequest& request) {
    // TODO: This checks against the individual status setting. What about effective/persisted status?
    if (!request.evse.has_value()) {
        // We're addressing the whole charging station
        return (this->component_state_manager->get_cs_individual_operational_status() == request.operationalStatus);
    }
    if (!request.evse.value().connectorId.has_value()) {
        // An EVSE is addressed
        return (this->component_state_manager->get_evse_individual_operational_status(request.evse.value().id) ==
                request.operationalStatus);
    }
    // A connector is being addressed
    return (this->component_state_manager->get_connector_individual_operational_status(
                request.evse.value().id, request.evse.value().connectorId.value()) == request.operationalStatus);
}

bool ChargePoint::is_valid_evse(const EVSE& evse) {
    return this->evse_manager->does_evse_exist(evse.id) and
           (!evse.connectorId.has_value() or
            this->evse_manager->get_evse(evse.id).get_number_of_connectors() >= evse.connectorId.value());
}

void ChargePoint::handle_scheduled_change_availability_requests(const int32_t evse_id) {
    if (this->scheduled_change_availability_requests.count(evse_id)) {
        EVLOG_info << "Found scheduled ChangeAvailability.req for evse_id:" << evse_id;
        const auto req = this->scheduled_change_availability_requests[evse_id].request;
        const auto persist = this->scheduled_change_availability_requests[evse_id].persist;
        if (!this->any_transaction_active(req.evse)) {
            EVLOG_info << "Changing availability of evse:" << evse_id;
            this->execute_change_availability_request(req, persist);
            this->scheduled_change_availability_requests.erase(evse_id);
            // Check succeeded, trigger the callback if needed
            if (this->callbacks.all_connectors_unavailable_callback.has_value() &&
                this->are_all_connectors_effectively_inoperative()) {
                this->callbacks.all_connectors_unavailable_callback.value()();
            }
        } else {
            EVLOG_info << "Cannot change availability because transaction is still active";
        }
    }
}

/**
 * Determine for a component variable whether it affects the Websocket Connection Options (cf.
 * get_ws_connection_options); return true if it is furthermore writable and does not require a reconnect
 *
 * @param component_variable
 * @return
 */
static bool component_variable_change_requires_websocket_option_update_without_reconnect(
    const ComponentVariable& component_variable) {

    return component_variable == ControllerComponentVariables::RetryBackOffRandomRange ||
           component_variable == ControllerComponentVariables::RetryBackOffRepeatTimes ||
           component_variable == ControllerComponentVariables::RetryBackOffWaitMinimum ||
           component_variable == ControllerComponentVariables::NetworkProfileConnectionAttempts ||
           component_variable == ControllerComponentVariables::WebSocketPingInterval;
}

void ChargePoint::handle_variable_changed(const SetVariableData& set_variable_data) {

    ComponentVariable component_variable = {set_variable_data.component, std::nullopt, set_variable_data.variable};

    if (set_variable_data.attributeType.has_value() and
        set_variable_data.attributeType.value() != AttributeEnum::Actual) {
        return;
    }

    if (component_variable == ControllerComponentVariables::BasicAuthPassword) {
        if (this->device_model->get_value<int>(ControllerComponentVariables::SecurityProfile) < 3) {
            // TODO: A01.FR.11 log the change of BasicAuth in Security Log
            this->connectivity_manager->set_websocket_authorization_key(set_variable_data.attributeValue.get());
            this->connectivity_manager->disconnect_websocket(WebsocketCloseReason::ServiceRestart);
        }
    }
    if (component_variable == ControllerComponentVariables::HeartbeatInterval and
        this->registration_status == RegistrationStatusEnum::Accepted) {
        try {
            this->heartbeat_timer.interval([this]() { this->heartbeat_req(); },
                                           std::chrono::seconds(std::stoi(set_variable_data.attributeValue.get())));
        } catch (const std::invalid_argument& e) {
            EVLOG_error << "Invalid argument exception while updating the heartbeat interval: " << e.what();
        } catch (const std::out_of_range& e) {
            EVLOG_error << "Out of range exception while updating the heartbeat interval: " << e.what();
        }
    }
    if (component_variable == ControllerComponentVariables::AlignedDataInterval) {
        this->update_aligned_data_interval();
    }

    if (component_variable_change_requires_websocket_option_update_without_reconnect(component_variable)) {
        EVLOG_debug << "Reconfigure websocket due to relevant change of ControllerComponentVariable";
        this->connectivity_manager->set_websocket_connection_options_without_reconnect();
    }

    if (component_variable == ControllerComponentVariables::MessageAttemptInterval) {
        if (component_variable.variable.has_value()) {
            this->message_queue->update_transaction_message_retry_interval(
                this->device_model->get_value<int>(ControllerComponentVariables::MessageAttemptInterval));
        }
    }

    if (component_variable == ControllerComponentVariables::MessageAttempts) {
        if (component_variable.variable.has_value()) {
            this->message_queue->update_transaction_message_attempts(
                this->device_model->get_value<int>(ControllerComponentVariables::MessageAttempts));
        }
    }

    if (component_variable == ControllerComponentVariables::MessageTimeout) {
        if (component_variable.variable.has_value()) {
            this->message_queue->update_message_timeout(
                this->device_model->get_value<int>(ControllerComponentVariables::MessageTimeout));
        }
    }

    // TODO(piet): other special handling of changed variables can be added here...
}

void ChargePoint::handle_variables_changed(const std::map<SetVariableData, SetVariableResult>& set_variable_results) {
    // iterate over set_variable_results
    for (const auto& [set_variable_data, set_variable_result] : set_variable_results) {
        if (set_variable_result.attributeStatus == SetVariableStatusEnum::Accepted) {
            EVLOG_info << set_variable_data.component.name << ":" << set_variable_data.variable.name << " changed to "
                       << set_variable_data.attributeValue.get();
            // handles required behavior specified within OCPP2.0.1 (e.g. reconnect when BasicAuthPassword has changed)
            this->handle_variable_changed(set_variable_data);
            // notifies libocpp user application that a variable has changed
            if (this->callbacks.variable_changed_callback.has_value()) {
                this->callbacks.variable_changed_callback.value()(set_variable_data);
            }
        }
    }

    // process all triggered monitors, after a possible disconnect
    this->monitoring_updater.process_triggered_monitors();
}

bool ChargePoint::validate_set_variable(const SetVariableData& set_variable_data) {
    ComponentVariable cv = {set_variable_data.component, std::nullopt, set_variable_data.variable};
    if (cv == ControllerComponentVariables::NetworkConfigurationPriority) {
        const auto network_configuration_priorities = ocpp::get_vector_from_csv(set_variable_data.attributeValue.get());
        const auto active_security_profile =
            this->device_model->get_value<int>(ControllerComponentVariables::SecurityProfile);
        for (const auto configuration_slot : network_configuration_priorities) {
            try {
                auto network_profile_opt =
                    this->connectivity_manager->get_network_connection_profile(std::stoi(configuration_slot));
                if (!network_profile_opt.has_value()) {
                    EVLOG_warning << "Could not find network profile for configurationSlot: " << configuration_slot;
                    return false;
                }

                auto network_profile = network_profile_opt.value();

                if (network_profile.securityProfile <= active_security_profile) {
                    continue;
                }

                if (network_profile.securityProfile == 3 and
                    this->evse_security
                            ->get_leaf_certificate_info(ocpp::CertificateSigningUseEnum::ChargingStationCertificate)
                            .status != ocpp::GetCertificateInfoStatus::Accepted) {
                    EVLOG_warning << "SecurityProfile of configurationSlot: " << configuration_slot
                                  << " is 3 but no CSMS Leaf Certificate is installed";
                    return false;
                }
                if (network_profile.securityProfile >= 2 and
                    !this->evse_security->is_ca_certificate_installed(ocpp::CaCertificateType::CSMS)) {
                    EVLOG_warning << "SecurityProfile of configurationSlot: " << configuration_slot
                                  << " is >= 2 but no CSMS Root Certifciate is installed";
                    return false;
                }
            } catch (const std::invalid_argument& e) {
                EVLOG_warning << "NetworkConfigurationPriority is not an integer: " << configuration_slot;
                return false;
            }
        }
    }
    return true;
    // TODO(piet): other special validating of variables requested to change can be added here...
}

std::map<SetVariableData, SetVariableResult>
ChargePoint::set_variables_internal(const std::vector<SetVariableData>& set_variable_data_vector,
                                    const std::string& source, const bool allow_read_only) {
    std::map<SetVariableData, SetVariableResult> response;

    // iterate over the set_variable_data_vector
    for (const auto& set_variable_data : set_variable_data_vector) {
        SetVariableResult set_variable_result;
        set_variable_result.component = set_variable_data.component;
        set_variable_result.variable = set_variable_data.variable;
        set_variable_result.attributeType = set_variable_data.attributeType.value_or(AttributeEnum::Actual);

        // validates variable against business logic of the spec
        if (this->validate_set_variable(set_variable_data)) {
            // attempt to set the value includes device model validation
            set_variable_result.attributeStatus =
                this->device_model->set_value(set_variable_data.component, set_variable_data.variable,
                                              set_variable_data.attributeType.value_or(AttributeEnum::Actual),
                                              set_variable_data.attributeValue.get(), source, allow_read_only);
        } else {
            set_variable_result.attributeStatus = SetVariableStatusEnum::Rejected;
        }
        response[set_variable_data] = set_variable_result;
    }

    return response;
}

std::optional<int32_t> ChargePoint::get_transaction_evseid(const CiString<36>& transaction_id) {
    for (auto& evse : *this->evse_manager) {
        if (evse.has_active_transaction()) {
            if (transaction_id == evse.get_transaction()->get_transaction().transactionId) {
                return evse.get_id();
            }
        }
    }

    return std::nullopt;
}

bool ChargePoint::is_evse_reserved_for_other(EvseInterface& evse, const IdToken& id_token,
                                             const std::optional<IdToken>& group_id_token) const {
    const uint32_t connectors = evse.get_number_of_connectors();
    for (uint32_t i = 1; i <= connectors; ++i) {
        const ConnectorStatusEnum status =
            evse.get_connector(static_cast<int32_t>(i))->get_effective_connector_status();
        if (status == ConnectorStatusEnum::Reserved) {
            const std::optional<CiString<36>> groupIdToken =
                group_id_token.has_value() ? group_id_token.value().idToken : std::optional<CiString<36>>{};

            if (!callbacks.is_reservation_for_token_callback(evse.get_id(), id_token.idToken, groupIdToken)) {
                return true;
            }
        }
    }
    return false;
}

bool ChargePoint::is_evse_connector_available(EvseInterface& evse) const {
    if (evse.has_active_transaction()) {
        // If an EV is connected and has no authorization yet then the status is 'Occupied' and the
        // RemoteStartRequest should still be accepted. So this is the 'occupied' check instead.
        return false;
    }

    const uint32_t connectors = evse.get_number_of_connectors();
    for (uint32_t i = 1; i <= connectors; ++i) {
        const ConnectorStatusEnum status =
            evse.get_connector(static_cast<int32_t>(i))->get_effective_connector_status();

        // At least one of the connectors is available / not faulted.
        if (status != ConnectorStatusEnum::Faulted && status != ConnectorStatusEnum::Unavailable) {
            return true;
        }
    }

    // Connectors are faulted or unavailable.
    return false;
}

void ChargePoint::set_evse_connectors_unavailable(EvseInterface& evse, bool persist) {
    uint32_t number_of_connectors = evse.get_number_of_connectors();

    for (uint32_t i = 1; i <= number_of_connectors; ++i) {
        evse.set_connector_operative_status(static_cast<int32_t>(i), OperationalStatusEnum::Inoperative, persist);
    }
}

bool ChargePoint::is_offline() {
    return !this->connectivity_manager->is_websocket_connected();
}

void ChargePoint::security_event_notification_req(const CiString<50>& event_type,
                                                  const std::optional<CiString<255>>& tech_info,
                                                  const bool triggered_internally, const bool critical) {
    EVLOG_debug << "Sending SecurityEventNotification";
    SecurityEventNotificationRequest req;

    req.type = event_type;
    req.timestamp = DateTime().to_rfc3339();
    req.techInfo = tech_info;
    this->logging->security(json(req).dump());
    if (critical) {
        ocpp::Call<SecurityEventNotificationRequest> call(req, this->message_queue->createMessageId());
        this->send<SecurityEventNotificationRequest>(call);
    }
    if (triggered_internally and this->callbacks.security_event_callback != nullptr) {
        this->callbacks.security_event_callback(event_type, tech_info);
    }
}

void ChargePoint::sign_certificate_req(const ocpp::CertificateSigningUseEnum& certificate_signing_use,
                                       const bool initiated_by_trigger_message) {
    if (this->awaited_certificate_signing_use_enum.has_value()) {
        EVLOG_warning
            << "Not sending new SignCertificate.req because still waiting for CertificateSigned.req from CSMS";
        return;
    }

    SignCertificateRequest req;

    std::optional<std::string> common;
    std::optional<std::string> country;
    std::optional<std::string> organization;

    if (certificate_signing_use == ocpp::CertificateSigningUseEnum::ChargingStationCertificate) {
        req.certificateType = ocpp::v201::CertificateSigningUseEnum::ChargingStationCertificate;
        common =
            this->device_model->get_optional_value<std::string>(ControllerComponentVariables::ChargeBoxSerialNumber);
        organization =
            this->device_model->get_optional_value<std::string>(ControllerComponentVariables::OrganizationName);
        country =
            this->device_model->get_optional_value<std::string>(ControllerComponentVariables::ISO15118CtrlrCountryName);
    } else {
        req.certificateType = ocpp::v201::CertificateSigningUseEnum::V2GCertificate;
        common = this->device_model->get_optional_value<std::string>(ControllerComponentVariables::ISO15118CtrlrSeccId);
        organization = this->device_model->get_optional_value<std::string>(
            ControllerComponentVariables::ISO15118CtrlrOrganizationName);
        country =
            this->device_model->get_optional_value<std::string>(ControllerComponentVariables::ISO15118CtrlrCountryName);
    }

    if (!common.has_value() or !country.has_value() or !organization.has_value()) {
        EVLOG_warning << "Missing configuration of either organizationName, commonName or country to generate CSR";
        return;
    }

    bool should_use_tpm =
        this->device_model->get_optional_value<bool>(ControllerComponentVariables::UseTPM).value_or(false);

    const auto result = this->evse_security->generate_certificate_signing_request(
        certificate_signing_use, country.value(), organization.value(), common.value(), should_use_tpm);

    if (result.status != GetCertificateSignRequestStatus::Accepted || !result.csr.has_value()) {
        EVLOG_error << "CSR generation was unsuccessful for sign request: "
                    << ocpp::conversions::certificate_signing_use_enum_to_string(certificate_signing_use);

        std::string gen_error = "Sign certificate req failed due to:" +
                                ocpp::conversions::generate_certificate_signing_request_status_to_string(result.status);
        this->security_event_notification_req(ocpp::security_events::CSRGENERATIONFAILED,
                                              std::optional<CiString<255>>(gen_error), true, true);
        return;
    }

    req.csr = result.csr.value();

    this->awaited_certificate_signing_use_enum = certificate_signing_use;

    ocpp::Call<SignCertificateRequest> call(req, this->message_queue->createMessageId());
    this->send<SignCertificateRequest>(call, initiated_by_trigger_message);
}

void ChargePoint::boot_notification_req(const BootReasonEnum& reason, const bool initiated_by_trigger_message) {
    EVLOG_debug << "Sending BootNotification";
    BootNotificationRequest req;

    ChargingStation charging_station;
    charging_station.model = this->device_model->get_value<std::string>(ControllerComponentVariables::ChargePointModel);
    charging_station.vendorName =
        this->device_model->get_value<std::string>(ControllerComponentVariables::ChargePointVendor);
    charging_station.firmwareVersion.emplace(
        this->device_model->get_value<std::string>(ControllerComponentVariables::FirmwareVersion));
    charging_station.serialNumber.emplace(
        this->device_model->get_value<std::string>(ControllerComponentVariables::ChargeBoxSerialNumber));

    req.reason = reason;
    req.chargingStation = charging_station;

    ocpp::Call<BootNotificationRequest> call(req, this->message_queue->createMessageId());
    this->send<BootNotificationRequest>(call, initiated_by_trigger_message);
}

void ChargePoint::notify_report_req(const int request_id, const std::vector<ReportData>& report_data) {

    NotifyReportRequest req;
    req.requestId = request_id;
    req.seqNo = 0;
    req.generatedAt = ocpp::DateTime();
    req.reportData.emplace(report_data);
    req.tbc = false;

    if (report_data.size() <= 1) {
        ocpp::Call<NotifyReportRequest> call(req, this->message_queue->createMessageId());
        this->send<NotifyReportRequest>(call);
    } else {
        NotifyReportRequestsSplitter splitter{
            req,
            this->device_model->get_optional_value<size_t>(ControllerComponentVariables::MaxMessageSize)
                .value_or(DEFAULT_MAX_MESSAGE_SIZE),
            [this]() { return this->message_queue->createMessageId(); }};
        for (const auto& msg : splitter.create_call_payloads()) {
            this->message_queue->push(msg);
        }
    }
}

AuthorizeResponse ChargePoint::authorize_req(const IdToken id_token, const std::optional<CiString<5500>>& certificate,
                                             const std::optional<std::vector<OCSPRequestData>>& ocsp_request_data) {
    AuthorizeRequest req;
    req.idToken = id_token;
    req.certificate = certificate;
    req.iso15118CertificateHashData = ocsp_request_data;

    AuthorizeResponse response;
    response.idTokenInfo.status = AuthorizationStatusEnum::Unknown;

    if (!this->connectivity_manager->is_websocket_connected()) {
        return response;
    }

    ocpp::Call<AuthorizeRequest> call(req, this->message_queue->createMessageId());
    auto future = this->send_async<AuthorizeRequest>(call);

    if (future.wait_for(DEFAULT_WAIT_FOR_FUTURE_TIMEOUT) == std::future_status::timeout) {
        EVLOG_warning << "Waiting for DataTransfer.conf(Authorize) future timed out!";
        return response;
    }

    const auto enhanced_message = future.get();

    if (enhanced_message.messageType != MessageType::AuthorizeResponse) {
        return response;
    }

    try {
        ocpp::CallResult<AuthorizeResponse> call_result = enhanced_message.message;
        return call_result.msg;
    } catch (const EnumConversionException& e) {
        EVLOG_error << "EnumConversionException during handling of message: " << e.what();
        auto call_error = CallError(enhanced_message.uniqueId, "FormationViolation", e.what(), json({}));
        this->send(call_error);
        return response;
    }
}

void ChargePoint::status_notification_req(const int32_t evse_id, const int32_t connector_id,
                                          const ConnectorStatusEnum status, const bool initiated_by_trigger_message) {
    StatusNotificationRequest req;
    req.connectorId = connector_id;
    req.evseId = evse_id;
    req.timestamp = DateTime().to_rfc3339();
    req.connectorStatus = status;

    ocpp::Call<StatusNotificationRequest> call(req, this->message_queue->createMessageId());
    this->send<StatusNotificationRequest>(call, initiated_by_trigger_message);
}

void ChargePoint::heartbeat_req(const bool initiated_by_trigger_message) {
    HeartbeatRequest req;

    heartbeat_request_time = std::chrono::steady_clock::now();
    ocpp::Call<HeartbeatRequest> call(req, this->message_queue->createMessageId());
    this->send<HeartbeatRequest>(call, initiated_by_trigger_message);
}

void ChargePoint::transaction_event_req(const TransactionEventEnum& event_type, const DateTime& timestamp,
                                        const ocpp::v201::Transaction& transaction,
                                        const ocpp::v201::TriggerReasonEnum& trigger_reason, const int32_t seq_no,
                                        const std::optional<int32_t>& cable_max_current,
                                        const std::optional<ocpp::v201::EVSE>& evse,
                                        const std::optional<ocpp::v201::IdToken>& id_token,
                                        const std::optional<std::vector<ocpp::v201::MeterValue>>& meter_value,
                                        const std::optional<int32_t>& number_of_phases_used, const bool offline,
                                        const std::optional<int32_t>& reservation_id,
                                        const bool initiated_by_trigger_message) {
    TransactionEventRequest req;
    req.eventType = event_type;
    req.timestamp = timestamp;
    req.transactionInfo = transaction;
    req.triggerReason = trigger_reason;
    req.seqNo = seq_no;
    req.cableMaxCurrent = cable_max_current;
    req.evse = evse;
    req.idToken = id_token;
    req.meterValue = meter_value;
    req.numberOfPhasesUsed = number_of_phases_used;
    req.offline = offline;
    req.reservationId = reservation_id;

    ocpp::Call<TransactionEventRequest> call(req, this->message_queue->createMessageId());

    // Check if id token is in the remote start map, because when a remote
    // start request is done, the first transaction event request should
    // always contain trigger reason 'RemoteStart'.
    auto it = std::find_if(
        remote_start_id_per_evse.begin(), remote_start_id_per_evse.end(),
        [&id_token, &evse](const std::pair<int32_t, std::pair<IdToken, int32_t>>& remote_start_per_evse) {
            if (id_token.has_value() && remote_start_per_evse.second.first.idToken == id_token.value().idToken) {

                if (remote_start_per_evse.first == 0) {
                    return true;
                }

                if (evse.has_value() && evse.value().id == remote_start_per_evse.first) {
                    return true;
                }
            }
            return false;
        });

    if (it != remote_start_id_per_evse.end()) {
        // Found remote start. Set remote start id and the trigger reason.
        call.msg.triggerReason = TriggerReasonEnum::RemoteStart;
        call.msg.transactionInfo.remoteStartId = it->second.second;

        remote_start_id_per_evse.erase(it);
    }

    this->send<TransactionEventRequest>(call, initiated_by_trigger_message);

    if (this->callbacks.transaction_event_callback.has_value()) {
        this->callbacks.transaction_event_callback.value()(req);
    }
}

void ChargePoint::meter_values_req(const int32_t evse_id, const std::vector<MeterValue>& meter_values,
                                   const bool initiated_by_trigger_message) {
    MeterValuesRequest req;
    req.evseId = evse_id;
    req.meterValue = meter_values;

    ocpp::Call<MeterValuesRequest> call(req, this->message_queue->createMessageId());
    this->send<MeterValuesRequest>(call, initiated_by_trigger_message);
}

void ChargePoint::report_charging_profile_req(const int32_t request_id, const int32_t evse_id,
                                              const ChargingLimitSourceEnum source,
                                              const std::vector<ChargingProfile>& profiles, const bool tbc) {
    ReportChargingProfilesRequest req;
    req.requestId = request_id;
    req.evseId = evse_id;
    req.chargingLimitSource = source;
    req.chargingProfile = profiles;
    req.tbc = tbc;

    ocpp::Call<ReportChargingProfilesRequest> call(req, this->message_queue->createMessageId());
    this->send<ReportChargingProfilesRequest>(call);
}

void ChargePoint::report_charging_profile_req(const ReportChargingProfilesRequest& req) {
    ocpp::Call<ReportChargingProfilesRequest> call(req, this->message_queue->createMessageId());
    this->send<ReportChargingProfilesRequest>(call);
}

void ChargePoint::notify_event_req(const std::vector<EventData>& events) {
    NotifyEventRequest req;
    req.eventData = events;
    req.generatedAt = DateTime();
    req.seqNo = 0;

    ocpp::Call<NotifyEventRequest> call(req, this->message_queue->createMessageId());
    this->send<NotifyEventRequest>(call);
}

void ChargePoint::notify_customer_information_req(const std::string& data, const int32_t request_id) {
    size_t pos = 0;
    int32_t seq_no = 0;
    while (pos < data.length() or pos == 0 && data.empty()) {
        const auto req = [&]() {
            NotifyCustomerInformationRequest req;
            req.data = CiString<512>(data.substr(pos, 512));
            req.seqNo = seq_no;
            req.requestId = request_id;
            req.generatedAt = DateTime();
            req.tbc = data.length() - pos > 512;
            return req;
        }();

        ocpp::Call<NotifyCustomerInformationRequest> call(req, this->message_queue->createMessageId());
        this->send<NotifyCustomerInformationRequest>(call);

        pos += 512;
        seq_no++;
    }
}

void ChargePoint::handle_certificate_signed_req(Call<CertificateSignedRequest> call) {
    // reset these parameters
    this->csr_attempt = 1;
    this->awaited_certificate_signing_use_enum = std::nullopt;
    this->certificate_signed_timer.stop();

    CertificateSignedResponse response;
    response.status = CertificateSignedStatusEnum::Rejected;

    const auto certificate_chain = call.msg.certificateChain.get();
    ocpp::CertificateSigningUseEnum cert_signing_use;

    if (!call.msg.certificateType.has_value() or
        call.msg.certificateType.value() == CertificateSigningUseEnum::ChargingStationCertificate) {
        cert_signing_use = ocpp::CertificateSigningUseEnum::ChargingStationCertificate;
    } else {
        cert_signing_use = ocpp::CertificateSigningUseEnum::V2GCertificate;
    }

    const auto result = this->evse_security->update_leaf_certificate(certificate_chain, cert_signing_use);

    if (result == ocpp::InstallCertificateResult::Accepted) {
        response.status = CertificateSignedStatusEnum::Accepted;
        // For V2G certificates, also trigger an OCSP cache update
        if (cert_signing_use == ocpp::CertificateSigningUseEnum::V2GCertificate) {
            this->ocsp_updater.trigger_ocsp_cache_update();
        }
    }

    // Trigger a symlink update for V2G certificates
    if ((cert_signing_use == ocpp::CertificateSigningUseEnum::V2GCertificate) and
        this->device_model->get_optional_value<bool>(ControllerComponentVariables::UpdateCertificateSymlinks)
            .value_or(false)) {
        this->evse_security->update_certificate_links(cert_signing_use);
    }

    ocpp::CallResult<CertificateSignedResponse> call_result(response, call.uniqueId);
    this->send<CertificateSignedResponse>(call_result);

    if (result != ocpp::InstallCertificateResult::Accepted) {
        this->security_event_notification_req("InvalidChargingStationCertificate",
                                              ocpp::conversions::install_certificate_result_to_string(result), true,
                                              true);
    }

    // reconnect with new certificate if valid and security profile is 3
    if (response.status == CertificateSignedStatusEnum::Accepted and
        cert_signing_use == ocpp::CertificateSigningUseEnum::ChargingStationCertificate and
        this->device_model->get_value<int>(ControllerComponentVariables::SecurityProfile) == 3) {
        this->connectivity_manager->disconnect_websocket(WebsocketCloseReason::ServiceRestart);
    }
}

void ChargePoint::handle_sign_certificate_response(CallResult<SignCertificateResponse> call_result) {
    if (!this->awaited_certificate_signing_use_enum.has_value()) {
        EVLOG_warning
            << "Received SignCertificate.conf while not awaiting a CertificateSigned.req . This should not happen.";
        return;
    }

    if (call_result.msg.status == GenericStatusEnum::Accepted) {
        // set timer waiting for certificate signed
        const auto cert_signing_wait_minimum =
            this->device_model->get_optional_value<int>(ControllerComponentVariables::CertSigningWaitMinimum);
        const auto cert_signing_repeat_times =
            this->device_model->get_optional_value<int>(ControllerComponentVariables::CertSigningRepeatTimes);

        if (!cert_signing_wait_minimum.has_value()) {
            EVLOG_warning << "No CertSigningWaitMinimum is configured, will not attempt to retry SignCertificate.req "
                             "in case CSMS doesn't send CertificateSigned.req";
            return;
        }
        if (!cert_signing_repeat_times.has_value()) {
            EVLOG_warning << "No CertSigningRepeatTimes is configured, will not attempt to retry SignCertificate.req "
                             "in case CSMS doesn't send CertificateSigned.req";
            return;
        }

        if (this->csr_attempt > cert_signing_repeat_times.value()) {
            this->csr_attempt = 1;
            this->certificate_signed_timer.stop();
            this->awaited_certificate_signing_use_enum = std::nullopt;
            return;
        }
        int retry_backoff_milliseconds =
            std::max(250, 1000 * cert_signing_wait_minimum.value()) *
            std::pow(2, this->csr_attempt); // prevent immediate repetition in case of value 0
        this->certificate_signed_timer.timeout(
            [this]() {
                EVLOG_info << "Did not receive CertificateSigned.req in time. Will retry with SignCertificate.req";
                this->csr_attempt++;
                const auto current_awaited_certificate_signing_use_enum =
                    this->awaited_certificate_signing_use_enum.value();
                this->awaited_certificate_signing_use_enum.reset();
                this->sign_certificate_req(current_awaited_certificate_signing_use_enum);
            },
            std::chrono::milliseconds(retry_backoff_milliseconds));
    } else {
        this->awaited_certificate_signing_use_enum = std::nullopt;
        this->csr_attempt = 1;
        EVLOG_warning << "SignCertificate.req has not been accepted by CSMS";
    }
}

void ChargePoint::handle_boot_notification_response(CallResult<BootNotificationResponse> call_result) {
    // TODO(piet): B01.FR.06
    // TODO(piet): B01.FR.07
    // TODO(piet): B01.FR.08
    // TODO(piet): B01.FR.09
    // TODO(piet): B01.FR.13
    EVLOG_info << "Received BootNotificationResponse: " << call_result.msg
               << "\nwith messageId: " << call_result.uniqueId;

    const auto msg = call_result.msg;

    this->registration_status = msg.status;

    if (this->registration_status == RegistrationStatusEnum::Accepted) {
        this->message_queue->set_registration_status_accepted();
        // B01.FR.06 Only use boot timestamp if TimeSource contains Heartbeat
        if (this->callbacks.time_sync_callback.has_value() &&
            this->device_model->get_value<std::string>(ControllerComponentVariables::TimeSource).find("Heartbeat") !=
                std::string::npos) {
            this->callbacks.time_sync_callback.value()(msg.currentTime);
        }

        this->remove_network_connection_profiles_below_actual_security_profile();

        // set timers
        if (msg.interval > 0) {
            this->heartbeat_timer.interval([this]() { this->heartbeat_req(); }, std::chrono::seconds(msg.interval));
        }

        // in case the BootNotification.req was triggered by a TriggerMessage.req the timer might still run
        this->boot_notification_timer.stop();

        this->init_certificate_expiration_check_timers();
        this->update_aligned_data_interval();
        this->component_state_manager->send_status_notification_all_connectors();
        this->ocsp_updater.start();
    } else {
        auto retry_interval = DEFAULT_BOOT_NOTIFICATION_RETRY_INTERVAL;
        if (msg.interval > 0) {
            retry_interval = std::chrono::seconds(msg.interval);
        }
        this->boot_notification_timer.timeout(
            [this, msg]() {
                this->boot_notification_req(BootReasonEnum::PowerUp); // FIXME(piet): Choose correct reason here
            },
            retry_interval);
    }

    if (this->callbacks.boot_notification_callback.has_value()) {
        // call the registered boot notification callback
        callbacks.boot_notification_callback.value()(call_result.msg);
    }
}

void ChargePoint::handle_set_variables_req(Call<SetVariablesRequest> call) {
    const auto msg = call.msg;

    SetVariablesResponse response;

    // set variables but do not allow setting ReadOnly variables
    const auto set_variables_response =
        this->set_variables_internal(msg.setVariableData, VARIABLE_ATTRIBUTE_VALUE_SOURCE_CSMS, false);
    for (const auto& [single_set_variable_data, single_set_variable_result] : set_variables_response) {
        response.setVariableResult.push_back(single_set_variable_result);
    }

    ocpp::CallResult<SetVariablesResponse> call_result(response, call.uniqueId);
    this->send<SetVariablesResponse>(call_result);

    // post handling of changed variables after the SetVariables.conf has been queued
    this->handle_variables_changed(set_variables_response);
}

void ChargePoint::handle_get_variables_req(const EnhancedMessage<v201::MessageType>& message) {
    Call<GetVariablesRequest> call = message.call_message;
    const auto msg = call.msg;

    const auto max_variables_per_message =
        this->device_model->get_value<int>(ControllerComponentVariables::ItemsPerMessageGetVariables);
    const auto max_bytes_per_message =
        this->device_model->get_value<int>(ControllerComponentVariables::BytesPerMessageGetVariables);

    // B06.FR.16
    if (msg.getVariableData.size() > max_variables_per_message) {
        // send a CALLERROR
        const auto call_error = CallError(call.uniqueId, "OccurenceConstraintViolation", "", json({}));
        this->send(call_error);
        return;
    }

    // B06.FR.17
    if (message.message_size > max_bytes_per_message) {
        // send a CALLERROR
        const auto call_error = CallError(call.uniqueId, "FormatViolation", "", json({}));
        this->send(call_error);
        return;
    }

    GetVariablesResponse response;
    response.getVariableResult = this->get_variables(msg.getVariableData);

    ocpp::CallResult<GetVariablesResponse> call_result(response, call.uniqueId);
    this->send<GetVariablesResponse>(call_result);
}

void ChargePoint::handle_get_base_report_req(Call<GetBaseReportRequest> call) {
    const auto msg = call.msg;
    GetBaseReportResponse response;
    response.status = GenericDeviceModelStatusEnum::Accepted;

    ocpp::CallResult<GetBaseReportResponse> call_result(response, call.uniqueId);
    this->send<GetBaseReportResponse>(call_result);

    if (response.status == GenericDeviceModelStatusEnum::Accepted) {
        const auto report_data = this->device_model->get_base_report_data(msg.reportBase);
        this->notify_report_req(msg.requestId, report_data);
    }
}

void ChargePoint::handle_get_report_req(const EnhancedMessage<v201::MessageType>& message) {
    Call<GetReportRequest> call = message.call_message;
    const auto msg = call.msg;
    std::vector<ReportData> report_data;
    GetReportResponse response;

    const auto max_items_per_message =
        this->device_model->get_value<int>(ControllerComponentVariables::ItemsPerMessageGetReport);
    const auto max_bytes_per_message =
        this->device_model->get_value<int>(ControllerComponentVariables::BytesPerMessageGetReport);

    // B08.FR.17
    if (msg.componentVariable.has_value() and msg.componentVariable->size() > max_items_per_message) {
        // send a CALLERROR
        const auto call_error = CallError(call.uniqueId, "OccurenceConstraintViolation", "", json({}));
        this->send(call_error);
        return;
    }

    // B08.FR.18
    if (message.message_size > max_bytes_per_message) {
        // send a CALLERROR
        const auto call_error = CallError(call.uniqueId, "FormatViolation", "", json({}));
        this->send(call_error);
        return;
    }

    // if a criteria is not supported then send a not supported response.
    auto sup_criteria =
        this->device_model->get_optional_value<std::string>(ControllerComponentVariables::SupportedCriteria);
    if (sup_criteria.has_value() and msg.componentCriteria.has_value()) {
        for (const auto& criteria : msg.componentCriteria.value()) {
            const auto variable_ = conversions::component_criterion_enum_to_string(criteria);
            if (sup_criteria.value().find(variable_) == std::string::npos) {
                EVLOG_info << "This criteria is not supported: " << variable_;
                response.status = GenericDeviceModelStatusEnum::NotSupported;
                break;
                // TODO: maybe consider adding the reason why in statusInfo
            }
        }
    }

    if (response.status != GenericDeviceModelStatusEnum::NotSupported) {

        // TODO(piet): Propably split this up into several NotifyReport.req depending on ItemsPerMessage /
        // BytesPerMessage
        report_data = this->device_model->get_custom_report_data(msg.componentVariable, msg.componentCriteria);
        if (report_data.empty()) {
            response.status = GenericDeviceModelStatusEnum::EmptyResultSet;
        } else {
            response.status = GenericDeviceModelStatusEnum::Accepted;
        }
    }

    ocpp::CallResult<GetReportResponse> call_result(response, call.uniqueId);
    this->send<GetReportResponse>(call_result);

    if (response.status == GenericDeviceModelStatusEnum::Accepted) {
        this->notify_report_req(msg.requestId, report_data);
    }
}

void ChargePoint::handle_set_network_profile_req(Call<SetNetworkProfileRequest> call) {
    const auto msg = call.msg;

    SetNetworkProfileResponse response;

    if (!this->callbacks.validate_network_profile_callback.has_value()) {
        EVLOG_warning << "No callback registered to validate network profile";
        response.status = SetNetworkProfileStatusEnum::Rejected;
        ocpp::CallResult<SetNetworkProfileResponse> call_result(response, call.uniqueId);
        this->send<SetNetworkProfileResponse>(call_result);
        return;
    }

    if (msg.connectionData.securityProfile <
        this->device_model->get_value<int>(ControllerComponentVariables::SecurityProfile)) {
        EVLOG_warning << "CSMS attempted to set a network profile with a lower securityProfile";
        response.status = SetNetworkProfileStatusEnum::Rejected;
        ocpp::CallResult<SetNetworkProfileResponse> call_result(response, call.uniqueId);
        this->send<SetNetworkProfileResponse>(call_result);
        return;
    }

    if (this->callbacks.validate_network_profile_callback.value()(msg.configurationSlot, msg.connectionData) !=
        SetNetworkProfileStatusEnum::Accepted) {
        EVLOG_warning << "CSMS attempted to set a network profile that could not be validated.";
        response.status = SetNetworkProfileStatusEnum::Rejected;
        ocpp::CallResult<SetNetworkProfileResponse> call_result(response, call.uniqueId);
        this->send<SetNetworkProfileResponse>(call_result);
        return;
    }

    auto network_connection_profiles = json::parse(
        this->device_model->get_value<std::string>(ControllerComponentVariables::NetworkConnectionProfiles));

    int index_to_override = -1;
    int index = 0;
    for (const SetNetworkProfileRequest network_profile : network_connection_profiles) {
        if (network_profile.configurationSlot == msg.configurationSlot) {
            index_to_override = index;
        }
        index++;
    }

    if (index_to_override != -1) {
        // configurationSlot present, so we override
        network_connection_profiles[index_to_override] = msg;
    } else {
        // configurationSlot not present, so we can append
        network_connection_profiles.push_back(msg);
    }

    if (this->device_model->set_value(ControllerComponentVariables::NetworkConnectionProfiles.component,
                                      ControllerComponentVariables::NetworkConnectionProfiles.variable.value(),
                                      AttributeEnum::Actual, network_connection_profiles.dump(),
                                      VARIABLE_ATTRIBUTE_VALUE_SOURCE_INTERNAL) != SetVariableStatusEnum::Accepted) {
        EVLOG_warning
            << "CSMS attempted to set a network profile that could not be written to the device model storage";
        response.status = SetNetworkProfileStatusEnum::Rejected;
        ocpp::CallResult<SetNetworkProfileResponse> call_result(response, call.uniqueId);
        this->send<SetNetworkProfileResponse>(call_result);
        return;
    }

    EVLOG_info << "Received and stored a new network connection profile at configurationSlot: "
               << msg.configurationSlot;
    response.status = SetNetworkProfileStatusEnum::Accepted;
    ocpp::CallResult<SetNetworkProfileResponse> call_result(response, call.uniqueId);
    this->send<SetNetworkProfileResponse>(call_result);
}

void ChargePoint::handle_reset_req(Call<ResetRequest> call) {
    // TODO(piet): B11.FR.05

    // TODO(piet): B12.FR.05
    // TODO(piet): B12.FR.06
    EVLOG_debug << "Received ResetRequest: " << call.msg << "\nwith messageId: " << call.uniqueId;
    const auto msg = call.msg;

    ResetResponse response;

    // Check if there is an active transaction (on the given evse or if not
    // given, on one of the evse's)
    bool transaction_active = false;
    std::set<int32_t> evse_active_transactions;
    std::set<int32_t> evse_no_transactions;
    if (msg.evseId.has_value() && this->evse_manager->get_evse(msg.evseId.value()).has_active_transaction()) {
        transaction_active = true;
        evse_active_transactions.emplace(msg.evseId.value());
    } else {
        for (const auto& evse : *this->evse_manager) {
            if (evse.has_active_transaction()) {
                transaction_active = true;
                evse_active_transactions.emplace(evse.get_id());
            } else {
                evse_no_transactions.emplace(evse.get_id());
            }
        }
    }

    const auto is_reset_allowed = [&]() {
        if (!this->callbacks.is_reset_allowed_callback(msg.evseId, msg.type)) {
            return false;
        }

        // We dont need to check AllowReset if evseId is not set and can directly return true
        if (!msg.evseId.has_value()) {
            return true;
        }

        // B11.FR.10
        const auto allow_reset_cv =
            EvseComponentVariables::get_component_variable(msg.evseId.value(), EvseComponentVariables::AllowReset);
        // allow reset if AllowReset is not set or set to   true
        return this->device_model->get_optional_value<bool>(allow_reset_cv).value_or(true);
    };

    if (is_reset_allowed()) {
        // reset is allowed
        response.status = ResetStatusEnum::Accepted;
    } else {
        response.status = ResetStatusEnum::Rejected;
    }

    if (response.status == ResetStatusEnum::Accepted && transaction_active && msg.type == ResetEnum::OnIdle) {
        if (msg.evseId.has_value()) {
            // B12.FR.07
            this->reset_scheduled_evseids.insert(msg.evseId.value());
        }

        // B12.FR.01: We have to wait until transactions have ended.
        // B12.FR.07
        this->reset_scheduled = true;
        response.status = ResetStatusEnum::Scheduled;
    }

    ocpp::CallResult<ResetResponse> call_result(response, call.uniqueId);
    this->send<ResetResponse>(call_result);

    // Reset response is sent, now set evse connectors to unavailable and / or
    // stop transaction (depending on reset type)
    if (response.status != ResetStatusEnum::Rejected && transaction_active) {
        if (msg.type == ResetEnum::Immediate) {
            // B12.FR.08 and B12.FR.04
            for (const int32_t evse_id : evse_active_transactions) {
                callbacks.stop_transaction_callback(evse_id, ReasonEnum::ImmediateReset);
            }
        } else if (msg.type == ResetEnum::OnIdle && !evse_no_transactions.empty()) {
            for (const int32_t evse_id : evse_no_transactions) {
                auto& evse = this->evse_manager->get_evse(evse_id);
                this->set_evse_connectors_unavailable(evse, false);
            }
        }
    }

    if (response.status == ResetStatusEnum::Accepted) {
        this->callbacks.reset_callback(call.msg.evseId, ResetEnum::Immediate);
    }
}

void ChargePoint::handle_clear_cache_req(Call<ClearCacheRequest> call) {
    ClearCacheResponse response;
    response.status = ClearCacheStatusEnum::Rejected;

    if (this->device_model->get_optional_value<bool>(ControllerComponentVariables::AuthCacheCtrlrEnabled)
            .value_or(true)) {
        try {
            this->database_handler->authorization_cache_clear();
            this->update_authorization_cache_size();
            response.status = ClearCacheStatusEnum::Accepted;
        } catch (DatabaseException& e) {
            auto call_error = CallError(call.uniqueId, "InternalError",
                                        "Database error while clearing authorization cache", json({}, true));
            this->send(call_error);
            return;
        }
    }

    ocpp::CallResult<ClearCacheResponse> call_result(response, call.uniqueId);
    this->send<ClearCacheResponse>(call_result);
}

void ChargePoint::handle_transaction_event_response(const EnhancedMessage<v201::MessageType>& message) {
    CallResult<TransactionEventResponse> call_result = message.message;
    const Call<TransactionEventRequest>& original_call = message.call_message;
    const auto& original_msg = original_call.msg;

    if (this->callbacks.transaction_event_response_callback.has_value()) {
        this->callbacks.transaction_event_response_callback.value()(original_msg, call_result.msg);
    }

    if (original_msg.eventType == TransactionEventEnum::Ended) {
        // nothing to do for TransactionEventEnum::Ended
        return;
    }

    const auto msg = call_result.msg;

    if (!msg.idTokenInfo.has_value()) {
        // nothing to do when the response does not contain idTokenInfo
        return;
    }

    if (!original_msg.idToken.has_value()) {
        EVLOG_error
            << "TransactionEvent.conf contains idTokenInfo when no idToken was part of the TransactionEvent.req";
        return;
    }

    const IdToken& id_token = original_msg.idToken.value();

    // C03.FR.0x and C05.FR.01: We SHALL NOT store central information in the Authorization Cache
    // C10.FR.05
    if (id_token.type != IdTokenEnum::Central and
        this->device_model->get_optional_value<bool>(ControllerComponentVariables::AuthCacheCtrlrEnabled)
            .value_or(true)) {
        try {
            this->database_handler->authorization_cache_insert_entry(utils::generate_token_hash(id_token),
                                                                     msg.idTokenInfo.value());
        } catch (const DatabaseException& e) {
            EVLOG_warning << "Could not insert into authorization cache entry: " << e.what();
        }
        this->trigger_authorization_cache_cleanup();
    }

    if (msg.idTokenInfo.value().status == AuthorizationStatusEnum::Accepted) {
        // nothing to do in case status is accepted
        return;
    }

    for (auto& evse : *this->evse_manager) {
        if (auto& transaction = evse.get_transaction();
            transaction != nullptr and transaction->transactionId == original_msg.transactionInfo.transactionId) {
            // Deal with invalid token for transaction
            auto evse_id = evse.get_id();
            if (this->device_model->get_value<bool>(ControllerComponentVariables::StopTxOnInvalidId)) {
                this->callbacks.stop_transaction_callback(evse_id, ReasonEnum::DeAuthorized);
            } else {
                if (this->device_model->get_optional_value<int32_t>(ControllerComponentVariables::MaxEnergyOnInvalidId)
                        .has_value()) {
                    // Energy delivery to the EV SHALL be allowed until the amount of energy specified in
                    // MaxEnergyOnInvalidId has been reached.
                    evse.start_checking_max_energy_on_invalid_id();
                } else {
                    this->callbacks.pause_charging_callback(evse_id);
                }
            }
            break;
        }
    }
}

void ChargePoint::handle_get_transaction_status(const Call<GetTransactionStatusRequest> call) {
    const auto msg = call.msg;

    GetTransactionStatusResponse response;
    response.messagesInQueue = false;

    if (msg.transactionId.has_value()) {
        if (this->get_transaction_evseid(msg.transactionId.value()).has_value()) {
            response.ongoingIndicator = true;
        } else {
            response.ongoingIndicator = false;
        }
        if (this->message_queue->contains_transaction_messages(msg.transactionId.value())) {
            response.messagesInQueue = true;
        }
    } else if (!this->message_queue->is_transaction_message_queue_empty()) {
        response.messagesInQueue = true;
    }

    ocpp::CallResult<GetTransactionStatusResponse> call_result(response, call.uniqueId);
    this->send<GetTransactionStatusResponse>(call_result);
}

void ChargePoint::handle_unlock_connector(Call<UnlockConnectorRequest> call) {
    const UnlockConnectorRequest& msg = call.msg;
    UnlockConnectorResponse unlock_response;

    EVSE evse = {msg.evseId, std::nullopt, msg.connectorId};

    if (this->is_valid_evse(evse)) {
        if (!this->evse_manager->get_evse(msg.evseId).has_active_transaction()) {
            unlock_response = callbacks.unlock_connector_callback(msg.evseId, msg.connectorId);
        } else {
            unlock_response.status = UnlockStatusEnum::OngoingAuthorizedTransaction;
        }
    } else {
        unlock_response.status = UnlockStatusEnum::UnknownConnector;
    }

    ocpp::CallResult<UnlockConnectorResponse> call_result(unlock_response, call.uniqueId);
    this->send<UnlockConnectorResponse>(call_result);
}

void ChargePoint::handle_trigger_message(Call<TriggerMessageRequest> call) {
    const TriggerMessageRequest& msg = call.msg;
    TriggerMessageResponse response;
    EvseInterface* evse_ptr = nullptr;

    response.status = TriggerMessageStatusEnum::Rejected;

    if (msg.evse.has_value()) {
        int32_t evse_id = msg.evse.value().id;
        evse_ptr = &this->evse_manager->get_evse(evse_id);
    }

    // F06.FR.04: First send the TriggerMessageResponse before sending the requested message
    //            so we split the functionality to be able to determine if we need to respond first.
    switch (msg.requestedMessage) {
    case MessageTriggerEnum::BootNotification:
        // F06.FR.17: Respond with rejected in case registration status is already accepted
        if (this->registration_status != RegistrationStatusEnum::Accepted) {
            response.status = TriggerMessageStatusEnum::Accepted;
        }
        break;

    case MessageTriggerEnum::LogStatusNotification:
    case MessageTriggerEnum::Heartbeat:
    case MessageTriggerEnum::FirmwareStatusNotification:
        response.status = TriggerMessageStatusEnum::Accepted;
        break;

    case MessageTriggerEnum::MeterValues:
        if (msg.evse.has_value()) {
            if (evse_ptr != nullptr and
                utils::meter_value_has_any_measurand(
                    evse_ptr->get_meter_value(), utils::get_measurands_vec(this->device_model->get_value<std::string>(
                                                     ControllerComponentVariables::AlignedDataMeasurands)))) {
                response.status = TriggerMessageStatusEnum::Accepted;
            }
        } else {
            const auto measurands = utils::get_measurands_vec(
                this->device_model->get_value<std::string>(ControllerComponentVariables::AlignedDataMeasurands));
            for (auto& evse : *this->evse_manager) {
                if (utils::meter_value_has_any_measurand(evse.get_meter_value(), measurands)) {
                    response.status = TriggerMessageStatusEnum::Accepted;
                    break;
                }
            }
        }
        break;

    case MessageTriggerEnum::TransactionEvent:
        if (msg.evse.has_value()) {
            if (evse_ptr != nullptr and evse_ptr->has_active_transaction()) {
                response.status = TriggerMessageStatusEnum::Accepted;
            }
        } else {
            for (auto const& evse : *this->evse_manager) {
                if (evse.has_active_transaction()) {
                    response.status = TriggerMessageStatusEnum::Accepted;
                    break;
                }
            }
        }
        break;

    case MessageTriggerEnum::StatusNotification:
        if (msg.evse.has_value() and msg.evse.value().connectorId.has_value()) {
            int32_t connector_id = msg.evse.value().connectorId.value();
            if (evse_ptr != nullptr and connector_id > 0 and connector_id <= evse_ptr->get_number_of_connectors()) {
                response.status = TriggerMessageStatusEnum::Accepted;
            }
        } else {
            // F06.FR.12: Reject if evse or connectorId is ommited
        }
        break;

    case MessageTriggerEnum::SignChargingStationCertificate:
        response.status = TriggerMessageStatusEnum::Accepted;
        break;
    case MessageTriggerEnum::SignV2GCertificate:
        if (this->device_model
                ->get_optional_value<bool>(ControllerComponentVariables::V2GCertificateInstallationEnabled)
                .value_or(false)) {
            response.status = TriggerMessageStatusEnum::Accepted;
        } else {
            EVLOG_warning << "CSMS requested SignV2GCertificate but V2GCertificateInstallationEnabled is configured as "
                             "false, so the TriggerMessage is rejected!";
            response.status = TriggerMessageStatusEnum::Rejected;
        }

        break;
        // TODO:
        // PublishFirmwareStatusNotification
        // SignCombinedCertificate

    default:
        response.status = TriggerMessageStatusEnum::NotImplemented;
        break;
    }

    ocpp::CallResult<TriggerMessageResponse> call_result(response, call.uniqueId);
    this->send<TriggerMessageResponse>(call_result);

    if (response.status != TriggerMessageStatusEnum::Accepted) {
        return;
    }

    auto send_evse_message = [&](std::function<void(int32_t evse_id, EvseInterface & evse)> send) {
        if (evse_ptr != nullptr) {
            send(msg.evse.value().id, *evse_ptr);
        } else {
            for (auto& evse : *this->evse_manager) {
                send(evse.get_id(), evse);
            }
        }
    };

    switch (msg.requestedMessage) {
    case MessageTriggerEnum::BootNotification:
        boot_notification_req(BootReasonEnum::Triggered);
        break;

    case MessageTriggerEnum::MeterValues: {
        auto send_meter_value = [&](int32_t evse_id, EvseInterface& evse) {
            const auto meter_value =
                get_latest_meter_value_filtered(evse.get_meter_value(), ReadingContextEnum::Trigger,
                                                ControllerComponentVariables::AlignedDataMeasurands);

            if (!meter_value.sampledValue.empty()) {
                this->meter_values_req(evse_id, std::vector<ocpp::v201::MeterValue>(1, meter_value), true);
            }
        };
        send_evse_message(send_meter_value);
    } break;

    case MessageTriggerEnum::TransactionEvent: {
        auto send_transaction = [&](int32_t evse_id, EvseInterface& evse) {
            if (!evse.has_active_transaction()) {
                return;
            }

            const auto meter_value =
                get_latest_meter_value_filtered(evse.get_meter_value(), ReadingContextEnum::Trigger,
                                                ControllerComponentVariables::SampledDataTxUpdatedMeasurands);

            std::optional<std::vector<MeterValue>> opt_meter_value;
            if (!meter_value.sampledValue.empty()) {
                opt_meter_value.emplace(1, meter_value);
            }
            const auto& enhanced_transaction = evse.get_transaction();
            this->transaction_event_req(TransactionEventEnum::Updated, DateTime(),
                                        enhanced_transaction->get_transaction(), TriggerReasonEnum::Trigger,
                                        enhanced_transaction->get_seq_no(), std::nullopt, std::nullopt, std::nullopt,
                                        opt_meter_value, std::nullopt, this->is_offline(), std::nullopt, true);
        };
        send_evse_message(send_transaction);
    } break;

    case MessageTriggerEnum::StatusNotification:
        if (evse_ptr != nullptr and msg.evse.value().connectorId.has_value()) {
            this->component_state_manager->send_status_notification_single_connector(
                msg.evse.value().id, msg.evse.value().connectorId.value());
        }
        break;

    case MessageTriggerEnum::Heartbeat:
        this->heartbeat_req(true);
        break;

    case MessageTriggerEnum::LogStatusNotification: {
        LogStatusNotificationRequest request;
        if (this->upload_log_status == UploadLogStatusEnum::Uploading) {
            request.status = UploadLogStatusEnum::Uploading;
            request.requestId = this->upload_log_status_id;
        } else {
            request.status = UploadLogStatusEnum::Idle;
        }

        ocpp::Call<LogStatusNotificationRequest> call(request, this->message_queue->createMessageId());
        this->send<LogStatusNotificationRequest>(call, true);
    } break;

    case MessageTriggerEnum::FirmwareStatusNotification: {
        FirmwareStatusNotificationRequest request;
        switch (this->firmware_status) {
        case FirmwareStatusEnum::Idle:
        case FirmwareStatusEnum::Installed: // L01.FR.25
            request.status = FirmwareStatusEnum::Idle;
            // do not set requestId when idle: L01.FR.20
            break;

        default: // So not Idle or Installed                   // L01.FR.26
            request.status = this->firmware_status;
            request.requestId = this->firmware_status_id;
            break;
        }

        ocpp::Call<FirmwareStatusNotificationRequest> call(request, this->message_queue->createMessageId());
        this->send<FirmwareStatusNotificationRequest>(call, true);
    } break;

    case MessageTriggerEnum::SignChargingStationCertificate: {
        sign_certificate_req(ocpp::CertificateSigningUseEnum::ChargingStationCertificate, true);
    } break;

    case MessageTriggerEnum::SignV2GCertificate: {
        sign_certificate_req(ocpp::CertificateSigningUseEnum::V2GCertificate, true);
    } break;

    default:
        EVLOG_error << "Sent a TriggerMessageResponse::Accepted while not following up with a message";
        break;
    }
}

void ChargePoint::handle_remote_start_transaction_request(Call<RequestStartTransactionRequest> call) {
    const auto msg = call.msg;

    RequestStartTransactionResponse response;
    response.status = RequestStartStopStatusEnum::Rejected;

    // Check if evse id is given.
    if (msg.evseId.has_value()) {
        const int32_t evse_id = msg.evseId.value();
        auto& evse = this->evse_manager->get_evse(evse_id);

        // TODO F01.FR.26 If a Charging Station with support for Smart Charging receives a
        // RequestStartTransactionRequest with an invalid ChargingProfile: The Charging Station SHALL respond
        // with RequestStartTransactionResponse with status = Rejected and optionally with reasonCode =
        // "InvalidProfile" or "InvalidSchedule".

        // F01.FR.23: Faulted or unavailable. F01.FR.24 / F02.FR.25: Occupied. Send rejected.
        const bool available = is_evse_connector_available(evse);

        // When available but there was a reservation for another token id or group token id:
        //    send rejected (F01.FR.21 & F01.FR.22)
        const bool reserved = is_evse_reserved_for_other(evse, call.msg.idToken, call.msg.groupIdToken);

        if (!available || reserved) {
            // Note: we only support TxStartPoint PowerPathClosed, so we did not implement starting a
            // transaction first (and send TransactionEventRequest (eventType = Started). Only if a transaction
            // is authorized, a TransactionEventRequest will be sent. Because of this, F01.FR.13 is not
            // implemented as well, because in the current situation, this is an impossible state. (TODO: when
            // more TxStartPoints are supported, add implementation for F01.FR.13 as well).
            EVLOG_info << "Remote start transaction requested, but connector is not available or reserved.";
        } else {
            // F02: No active transaction yet and there is an available connector, so just send 'accepted'.
            response.status = RequestStartStopStatusEnum::Accepted;

            remote_start_id_per_evse[evse_id] = {msg.idToken, msg.remoteStartId};
        }
    } else {
        // F01.FR.07 RequestStartTransactionRequest does not contain an evseId. The Charging Station MAY reject the
        // RequestStartTransactionRequest. We do this for now (send rejected) (TODO: eventually support the charging
        // station to accept no evse id. If so: add token and remote start id for evse id 0 to
        // remote_start_id_per_evse, so we know for '0' it means 'all evse id's').
        EVLOG_warning << "No evse id given. Can not remote start transaction.";
    }

    const ocpp::CallResult<RequestStartTransactionResponse> call_result(response, call.uniqueId);
    this->send<RequestStartTransactionResponse>(call_result);

    if (response.status == RequestStartStopStatusEnum::Accepted) {
        // F01.FR.01 and F01.FR.02
        this->callbacks.remote_start_transaction_callback(
            msg, this->device_model->get_value<bool>(ControllerComponentVariables::AuthorizeRemoteStart));
    }
}

void ChargePoint::handle_remote_stop_transaction_request(Call<RequestStopTransactionRequest> call) {
    const auto msg = call.msg;

    RequestStopTransactionResponse response;
    std::optional<int32_t> evseid = get_transaction_evseid(msg.transactionId);

    if (evseid.has_value()) {
        // F03.FR.07: send 'accepted' if there was an ongoing transaction with the given transaction id
        response.status = RequestStartStopStatusEnum::Accepted;
    } else {
        // F03.FR.08: send 'rejected' if there was no ongoing transaction with the given transaction id
        response.status = RequestStartStopStatusEnum::Rejected;
    }

    const ocpp::CallResult<RequestStopTransactionResponse> call_result(response, call.uniqueId);
    this->send<RequestStopTransactionResponse>(call_result);

    if (response.status == RequestStartStopStatusEnum::Accepted) {
        this->callbacks.stop_transaction_callback(evseid.value(), ReasonEnum::Remote);
    }
}

void ChargePoint::handle_change_availability_req(Call<ChangeAvailabilityRequest> call) {
    const auto msg = call.msg;
    ChangeAvailabilityResponse response;
    response.status = ChangeAvailabilityStatusEnum::Scheduled;

    // Sanity check: if we're addressing an EVSE or a connector, it must actually exist
    if (msg.evse.has_value() and !this->is_valid_evse(msg.evse.value())) {
        EVLOG_warning << "CSMS requested ChangeAvailability for invalid evse id or connector id";
        response.status = ChangeAvailabilityStatusEnum::Rejected;
        ocpp::CallResult<ChangeAvailabilityResponse> call_result(response, call.uniqueId);
        this->send<ChangeAvailabilityResponse>(call_result);
        return;
    }

    // Check if we have any transaction running on the EVSE (or any EVSE if we're addressing the whole CS)
    const auto transaction_active = this->any_transaction_active(msg.evse);
    // Check if we're already in the requested state
    const auto is_already_in_state = this->is_already_in_state(msg);

    // evse_id will be 0 if we're addressing the whole CS, and >=1 otherwise
    auto evse_id = 0;
    if (msg.evse.has_value()) {
        evse_id = msg.evse.value().id;
    }

    if (!transaction_active or is_already_in_state or
        (evse_id == 0 and msg.operationalStatus == OperationalStatusEnum::Operative)) {
        // If the chosen EVSE (or CS) has no transactions, we're already in the desired state,
        // or we're telling the whole CS to power on, we can accept the request - there's nothing stopping us.
        response.status = ChangeAvailabilityStatusEnum::Accepted;
        // Remove any scheduled availability requests for the evse_id.
        // This is relevant in case some of those requests become activated later - the current one overrides them.
        this->scheduled_change_availability_requests.erase(evse_id);
    } else {
        // We can't immediately perform the change, because we have a transaction running.
        // Schedule the request to run when the transaction finishes.
        this->scheduled_change_availability_requests[evse_id] = {msg, true};
    }

    // Respond to the CSMS before performing any changes to avoid StatusNotification.req being sent before
    // the ChangeAvailabilityResponse.
    ocpp::CallResult<ChangeAvailabilityResponse> call_result(response, call.uniqueId);
    this->send<ChangeAvailabilityResponse>(call_result);

    if (!transaction_active) {
        // No transactions - execute the change now
        this->execute_change_availability_request(msg, true);
    } else if (response.status == ChangeAvailabilityStatusEnum::Scheduled) {
        // We can't execute the change now, but it's scheduled to run after transactions are finished.
        if (evse_id == 0) {
            // The whole CS is being addressed - we need to prevent further transactions from starting.
            // To do that, make all EVSEs without an active transaction Inoperative
            for (auto const& evse : *this->evse_manager) {
                if (!evse.has_active_transaction()) {
                    // FIXME: This will linger after the update too! We probably need another mechanism...
                    this->set_evse_operative_status(evse.get_id(), OperationalStatusEnum::Inoperative, false);
                }
            }
        } else {
            // A single EVSE is being addressed. We need to prevent further transactions from starting on it.
            // To do that, make all connectors of the EVSE without an active transaction Inoperative.
            int number_of_connectors = this->evse_manager->get_evse(evse_id).get_number_of_connectors();
            for (int connector_id = 1; connector_id <= number_of_connectors; connector_id++) {
                if (!this->evse_manager->get_evse(evse_id).has_active_transaction(connector_id)) {
                    // FIXME: This will linger after the update too! We probably need another mechanism...
                    this->set_connector_operative_status(evse_id, connector_id, OperationalStatusEnum::Inoperative,
                                                         false);
                }
            }
        }
    }
}

void ChargePoint::handle_heartbeat_response(CallResult<HeartbeatResponse> call) {
    if (this->callbacks.time_sync_callback.has_value() &&
        this->device_model->get_value<std::string>(ControllerComponentVariables::TimeSource).find("Heartbeat") !=
            std::string::npos) {
        // the received currentTime was the time the CSMS received the heartbeat request
        // to get a system time as accurate as possible keep the time-of-flight into account
        auto timeOfFlight = (std::chrono::steady_clock::now() - this->heartbeat_request_time) / 2;
        ocpp::DateTime currentTimeCompensated(call.msg.currentTime.to_time_point() + timeOfFlight);
        this->callbacks.time_sync_callback.value()(currentTimeCompensated);
    }
}

void ChargePoint::handle_set_charging_profile_req(Call<SetChargingProfileRequest> call) {
    EVLOG_debug << "Received SetChargingProfileRequest: " << call.msg << "\nwith messageId: " << call.uniqueId;
    auto msg = call.msg;
    SetChargingProfileResponse response;
    response.status = ChargingProfileStatusEnum::Rejected;

    // K01.FR.29: Respond with a CallError if SmartCharging is not available for this Charging Station
    bool is_smart_charging_available =
        this->device_model->get_optional_value<bool>(ControllerComponentVariables::SmartChargingCtrlrAvailable)
            .value_or(false);

    if (!is_smart_charging_available) {
        EVLOG_warning << "SmartChargingCtrlrAvailable is not set for Charging Station. Returning NotSupported error";

        const auto call_error =
            CallError(call.uniqueId, "NotSupported", "Charging Station does not support smart charging", json({}));
        this->send(call_error);

        return;
    }

    // K01.FR.22: Reject ChargingStationExternalConstraints profiles in SetChargingProfileRequest
    if (msg.chargingProfile.chargingProfilePurpose == ChargingProfilePurposeEnum::ChargingStationExternalConstraints) {
        response.statusInfo = StatusInfo();
        response.statusInfo->reasonCode = "InvalidValue";
        response.statusInfo->additionalInfo = "ChargingStationExternalConstraintsInSetChargingProfileRequest";
        EVLOG_debug << "Rejecting SetChargingProfileRequest:\n reasonCode: " << response.statusInfo->reasonCode.get()
                    << "\nadditionalInfo: " << response.statusInfo->additionalInfo->get();

        ocpp::CallResult<SetChargingProfileResponse> call_result(response, call.uniqueId);
        this->send<SetChargingProfileResponse>(call_result);

        return;
    }

    response = this->smart_charging_handler->validate_and_add_profile(msg.chargingProfile, msg.evseId);
    if (response.status == ChargingProfileStatusEnum::Accepted) {
        EVLOG_debug << "Accepting SetChargingProfileRequest";
        this->callbacks.set_charging_profiles_callback();
    } else {
        EVLOG_debug << "Rejecting SetChargingProfileRequest:\n reasonCode: " << response.statusInfo->reasonCode.get()
                    << "\nadditionalInfo: " << response.statusInfo->additionalInfo->get();
    }

    ocpp::CallResult<SetChargingProfileResponse> call_result(response, call.uniqueId);
    this->send<SetChargingProfileResponse>(call_result);
}

void ChargePoint::handle_clear_charging_profile_req(Call<ClearChargingProfileRequest> call) {
    EVLOG_debug << "Received ClearChargingProfileRequest: " << call.msg << "\nwith messageId: " << call.uniqueId;
    const auto msg = call.msg;
    ClearChargingProfileResponse response;
    response.status = ClearChargingProfileStatusEnum::Unknown;

    // K10.FR.06
    if (msg.chargingProfileCriteria.has_value() and
        msg.chargingProfileCriteria.value().chargingProfilePurpose.has_value() and
        msg.chargingProfileCriteria.value().chargingProfilePurpose.value() ==
            ChargingProfilePurposeEnum::ChargingStationExternalConstraints) {
        response.statusInfo = StatusInfo();
        response.statusInfo->reasonCode = "InvalidValue";
        response.statusInfo->additionalInfo = "ChargingStationExternalConstraintsInClearChargingProfileRequest";
        EVLOG_debug << "Rejecting SetChargingProfileRequest:\n reasonCode: " << response.statusInfo->reasonCode.get()
                    << "\nadditionalInfo: " << response.statusInfo->additionalInfo->get();
    } else {
        response = this->smart_charging_handler->clear_profiles(msg);
    }

    ocpp::CallResult<ClearChargingProfileResponse> call_result(response, call.uniqueId);
    this->send<ClearChargingProfileResponse>(call_result);
}

void ChargePoint::handle_get_charging_profiles_req(Call<GetChargingProfilesRequest> call) {
    EVLOG_debug << "Received GetChargingProfilesRequest: " << call.msg << "\nwith messageId: " << call.uniqueId;
    const auto msg = call.msg;
    GetChargingProfilesResponse response;

    const auto profiles_to_report = this->smart_charging_handler->get_reported_profiles(msg);

    response.status =
        profiles_to_report.empty() ? GetChargingProfileStatusEnum::NoProfiles : GetChargingProfileStatusEnum::Accepted;

    ocpp::CallResult<GetChargingProfilesResponse> call_result(response, call.uniqueId);
    this->send<GetChargingProfilesResponse>(call_result);

    if (response.status == GetChargingProfileStatusEnum::NoProfiles) {
        return;
    }

    // There are profiles to report.
    // Prepare ReportChargingProfileRequest(s). The message defines the properties evseId and chargingLimitSource as
    // required, so we can not report all profiles in a single ReportChargingProfilesRequest. We need to prepare a
    // single ReportChargingProfilesRequest for each combination of evseId and chargingLimitSource
    std::set<int32_t> evse_ids;                // will contain all evse_ids of the profiles
    std::set<ChargingLimitSourceEnum> sources; // will contain all sources of the profiles

    // fill evse_ids and sources sets
    for (const auto& profile : profiles_to_report) {
        evse_ids.insert(profile.evse_id);
        sources.insert(profile.source);
    }

    std::vector<ReportChargingProfilesRequest> requests_to_send;

    for (const auto evse_id : evse_ids) {
        for (const auto source : sources) {
            std::vector<ChargingProfile> original_profiles;
            for (const auto& reported_profile : profiles_to_report) {
                if (reported_profile.evse_id == evse_id and reported_profile.source == source) {
                    original_profiles.push_back(reported_profile.profile);
                }
            }
            if (not original_profiles.empty()) {
                // prepare a ReportChargingProfilesRequest
                ReportChargingProfilesRequest req;
                req.requestId = msg.requestId; // K09.FR.01
                req.evseId = evse_id;
                req.chargingLimitSource = source;
                req.chargingProfile = original_profiles;
                req.tbc = true;
                requests_to_send.push_back(req);
            }
        }
    }

    requests_to_send.back().tbc = false;

    // requests_to_send are ready, send them and define tbc property
    for (const auto& request_to_send : requests_to_send) {
        this->report_charging_profile_req(request_to_send);
    }
}

void ChargePoint::handle_firmware_update_req(Call<UpdateFirmwareRequest> call) {
    EVLOG_debug << "Received UpdateFirmwareRequest: " << call.msg << "\nwith messageId: " << call.uniqueId;
    if (call.msg.firmware.signingCertificate.has_value() or call.msg.firmware.signature.has_value()) {
        this->firmware_status_before_installing = FirmwareStatusEnum::SignatureVerified;
    } else {
        this->firmware_status_before_installing = FirmwareStatusEnum::Downloaded;
    }
    UpdateFirmwareResponse response = callbacks.update_firmware_request_callback(call.msg);

    ocpp::CallResult<UpdateFirmwareResponse> call_result(response, call.uniqueId);
    this->send<UpdateFirmwareResponse>(call_result);

    if ((response.status == UpdateFirmwareStatusEnum::InvalidCertificate) ||
        (response.status == UpdateFirmwareStatusEnum::RevokedCertificate)) {
        // L01.FR.02
        this->security_event_notification_req(
            CiString<50>(ocpp::security_events::INVALIDFIRMWARESIGNINGCERTIFICATE),
            std::optional<CiString<255>>("Provided signing certificate is not valid!"), true,
            true); // critical because TC_L_05_CS requires this message to be sent
    }
}

void ChargePoint::handle_get_installed_certificate_ids_req(Call<GetInstalledCertificateIdsRequest> call) {
    EVLOG_debug << "Received GetInstalledCertificateIdsRequest: " << call.msg << "\nwith messageId: " << call.uniqueId;
    GetInstalledCertificateIdsResponse response;

    const auto msg = call.msg;

    // prepare argument for getRootCertificate
    std::vector<ocpp::CertificateType> certificate_types;
    if (msg.certificateType.has_value()) {
        certificate_types = ocpp::evse_security_conversions::from_ocpp_v201(msg.certificateType.value());
    } else {
        certificate_types.push_back(CertificateType::CSMSRootCertificate);
        certificate_types.push_back(CertificateType::MFRootCertificate);
        certificate_types.push_back(CertificateType::MORootCertificate);
        certificate_types.push_back(CertificateType::V2GCertificateChain);
        certificate_types.push_back(CertificateType::V2GRootCertificate);
    }

    // retrieve installed certificates
    const auto certificate_hash_data_chains = this->evse_security->get_installed_certificates(certificate_types);

    // convert the common type back to the v201 type(s) for the response
    std::vector<CertificateHashDataChain> certificate_hash_data_chain_v201;
    for (const auto& certificate_hash_data_chain_entry : certificate_hash_data_chains) {
        certificate_hash_data_chain_v201.push_back(
            ocpp::evse_security_conversions::to_ocpp_v201(certificate_hash_data_chain_entry));
    }

    if (certificate_hash_data_chain_v201.empty()) {
        response.status = GetInstalledCertificateStatusEnum::NotFound;
    } else {
        response.certificateHashDataChain = certificate_hash_data_chain_v201;
        response.status = GetInstalledCertificateStatusEnum::Accepted;
    }

    ocpp::CallResult<GetInstalledCertificateIdsResponse> call_result(response, call.uniqueId);
    this->send<GetInstalledCertificateIdsResponse>(call_result);
}

void ChargePoint::handle_install_certificate_req(Call<InstallCertificateRequest> call) {
    EVLOG_debug << "Received InstallCertificateRequest: " << call.msg << "\nwith messageId: " << call.uniqueId;

    const auto msg = call.msg;
    InstallCertificateResponse response;

    const auto result = this->evse_security->install_ca_certificate(
        msg.certificate.get(), ocpp::evse_security_conversions::from_ocpp_v201(msg.certificateType));
    response.status = ocpp::evse_security_conversions::to_ocpp_v201(result);

    ocpp::CallResult<InstallCertificateResponse> call_result(response, call.uniqueId);
    this->send<InstallCertificateResponse>(call_result);
}

void ChargePoint::handle_delete_certificate_req(Call<DeleteCertificateRequest> call) {
    EVLOG_debug << "Received DeleteCertificateRequest: " << call.msg << "\nwith messageId: " << call.uniqueId;

    const auto msg = call.msg;
    DeleteCertificateResponse response;

    const auto certificate_hash_data = ocpp::evse_security_conversions::from_ocpp_v201(msg.certificateHashData);

    const auto status = this->evse_security->delete_certificate(certificate_hash_data);

    response.status = ocpp::evse_security_conversions::to_ocpp_v201(status);

    ocpp::CallResult<DeleteCertificateResponse> call_result(response, call.uniqueId);
    this->send<DeleteCertificateResponse>(call_result);
}

void ChargePoint::handle_get_log_req(Call<GetLogRequest> call) {
    const GetLogResponse response = this->callbacks.get_log_request_callback(call.msg);

    ocpp::CallResult<GetLogResponse> call_result(response, call.uniqueId);
    this->send<GetLogResponse>(call_result);
}

void ChargePoint::handle_customer_information_req(Call<CustomerInformationRequest> call) {
    CustomerInformationResponse response;
    const auto& msg = call.msg;
    response.status = CustomerInformationStatusEnum::Accepted;

    if (!msg.report and !msg.clear) {
        EVLOG_warning << "CSMS sent CustomerInformation.req with both report and clear flags being false";
        response.status = CustomerInformationStatusEnum::Rejected;
    }

    if (!msg.customerCertificate.has_value() and !msg.idToken.has_value() and !msg.customerIdentifier.has_value()) {
        EVLOG_warning << "CSMS sent CustomerInformation.req without setting one of customerCertificate, idToken, "
                         "customerIdentifier fields";
        response.status = CustomerInformationStatusEnum::Invalid;
    }

    ocpp::CallResult<CustomerInformationResponse> call_result(response, call.uniqueId);
    this->send<CustomerInformationResponse>(call_result);

    if (response.status == CustomerInformationStatusEnum::Accepted) {
        std::string data = "";
        if (msg.report) {
            data += this->get_customer_information(msg.customerCertificate, msg.idToken, msg.customerIdentifier);
        }
        if (msg.clear) {
            this->clear_customer_information(msg.customerCertificate, msg.idToken, msg.customerIdentifier);
        }

        const auto max_customer_information_data_length =
            this->device_model->get_optional_value<int>(ControllerComponentVariables::MaxCustomerInformationDataLength)
                .value_or(DEFAULT_MAX_CUSTOMER_INFORMATION_DATA_LENGTH);
        if (data.length() > max_customer_information_data_length) {
            EVLOG_warning << "NotifyCustomerInformation.req data field is too large. Cropping it down to: "
                          << max_customer_information_data_length << "characters";
            data.erase(max_customer_information_data_length);
        }

        this->notify_customer_information_req(data, msg.requestId);
    }
}

void ChargePoint::handle_set_monitoring_base_req(Call<SetMonitoringBaseRequest> call) {
    SetMonitoringBaseResponse response;
    const auto& msg = call.msg;

    auto result = this->device_model->set_value(
        ControllerComponentVariables::ActiveMonitoringBase.component,
        ControllerComponentVariables::ActiveMonitoringBase.variable.value(), AttributeEnum::Actual,
        conversions::monitoring_base_enum_to_string(msg.monitoringBase), VARIABLE_ATTRIBUTE_VALUE_SOURCE_CSMS, true);

    if (result != SetVariableStatusEnum::Accepted) {
        EVLOG_warning << "Could not persist in device model new monitoring base: "
                      << conversions::monitoring_base_enum_to_string(msg.monitoringBase);
        response.status = GenericDeviceModelStatusEnum::Rejected;
    } else {
        response.status = GenericDeviceModelStatusEnum::Accepted;

        if (msg.monitoringBase == MonitoringBaseEnum::HardWiredOnly ||
            msg.monitoringBase == MonitoringBaseEnum::FactoryDefault) {
            try {
                this->device_model->clear_custom_monitors();
            } catch (const DeviceModelStorageError& e) {
                EVLOG_warning << "Could not clear custom monitors from DB: " << e.what();
                response.status = GenericDeviceModelStatusEnum::Rejected;
            }
        }
    }

    ocpp::CallResult<SetMonitoringBaseResponse> call_result(response, call.uniqueId);
    this->send<SetMonitoringBaseResponse>(call_result);
}

void ChargePoint::handle_set_monitoring_level_req(Call<SetMonitoringLevelRequest> call) {
    SetMonitoringLevelResponse response;
    const auto& msg = call.msg;

    if (msg.severity < MonitoringLevelSeverity::MIN || msg.severity > MonitoringLevelSeverity::MAX) {
        response.status = GenericStatusEnum::Rejected;
    } else {
        auto result = this->device_model->set_value(
            ControllerComponentVariables::ActiveMonitoringLevel.component,
            ControllerComponentVariables::ActiveMonitoringLevel.variable.value(), AttributeEnum::Actual,
            std::to_string(msg.severity), VARIABLE_ATTRIBUTE_VALUE_SOURCE_CSMS, true);

        if (result != SetVariableStatusEnum::Accepted) {
            EVLOG_warning << "Could not persist in device model new monitoring level: " << msg.severity;
            response.status = GenericStatusEnum::Rejected;
        } else {
            response.status = GenericStatusEnum::Accepted;
        }
    }

    ocpp::CallResult<SetMonitoringLevelResponse> call_result(response, call.uniqueId);
    this->send<SetMonitoringLevelResponse>(call_result);
}

void ChargePoint::handle_set_variable_monitoring_req(const EnhancedMessage<v201::MessageType>& message) {
    Call<SetVariableMonitoringRequest> call = message.call_message;
    SetVariableMonitoringResponse response;
    const auto& msg = call.msg;

    const auto max_items_per_message =
        this->device_model->get_value<int>(ControllerComponentVariables::ItemsPerMessageSetVariableMonitoring);
    const auto max_bytes_message =
        this->device_model->get_value<int>(ControllerComponentVariables::BytesPerMessageSetVariableMonitoring);

    // N04.FR.09
    if (msg.setMonitoringData.size() > max_items_per_message) {
        const auto call_error = CallError(call.uniqueId, "OccurenceConstraintViolation", "", json({}));
        this->send(call_error);
        return;
    }

    if (message.message_size > max_bytes_message) {
        const auto call_error = CallError(call.uniqueId, "FormatViolation", "", json({}));
        this->send(call_error);
        return;
    }

    try {
        response.setMonitoringResult = this->device_model->set_monitors(msg.setMonitoringData);
    } catch (const DeviceModelStorageError& e) {
        EVLOG_error << "Set monitors failed:" << e.what();
    }

    ocpp::CallResult<SetVariableMonitoringResponse> call_result(response, call.uniqueId);
    this->send<SetVariableMonitoringResponse>(call_result);
}

void ChargePoint::notify_monitoring_report_req(const int request_id,
                                               const std::vector<MonitoringData>& montoring_data) {
    static constexpr int32_t MAXIMUM_VARIABLE_SEND = 10;

    if (montoring_data.size() <= MAXIMUM_VARIABLE_SEND) {
        NotifyMonitoringReportRequest req;
        req.requestId = request_id;
        req.seqNo = 0;
        req.generatedAt = ocpp::DateTime();
        req.monitor.emplace(montoring_data);
        req.tbc = false;

        ocpp::Call<NotifyMonitoringReportRequest> call(req, this->message_queue->createMessageId());
        this->send<NotifyMonitoringReportRequest>(call);
    } else {
        // Split for larger message sizes
        int32_t sequence_num = 0;
        auto generated_at = ocpp::DateTime();

        for (int32_t i = 0; i < montoring_data.size(); i += MAXIMUM_VARIABLE_SEND) {
            // If our next index is >= than the last index then we're finished
            bool last_part = ((i + MAXIMUM_VARIABLE_SEND) >= montoring_data.size());

            NotifyMonitoringReportRequest req;
            req.requestId = request_id;
            req.seqNo = sequence_num;
            req.generatedAt = generated_at;
            req.tbc = (!last_part);

            // Construct sub-message part
            std::vector<MonitoringData> sub_data;

            for (int32_t j = i; j < MAXIMUM_VARIABLE_SEND && j < montoring_data.size(); ++j) {
                sub_data.push_back(std::move(montoring_data[i + j]));
            }

            req.monitor = sub_data;

            ocpp::Call<NotifyMonitoringReportRequest> call(req, this->message_queue->createMessageId());
            this->send<NotifyMonitoringReportRequest>(call);

            sequence_num++;
        }
    }
}

void ChargePoint::handle_get_monitoring_report_req(Call<GetMonitoringReportRequest> call) {
    GetMonitoringReportResponse response;
    const auto& msg = call.msg;

    const auto component_variables = msg.componentVariable.value_or(std::vector<ComponentVariable>());
    const auto max_variable_components_per_message =
        this->device_model->get_value<int>(ControllerComponentVariables::ItemsPerMessageGetReport);

    // N02.FR.07
    if (component_variables.size() > max_variable_components_per_message) {
        const auto call_error = CallError(call.uniqueId, "OccurenceConstraintViolation", "", json({}));
        this->send(call_error);
        return;
    }

    auto criteria = msg.monitoringCriteria.value_or(std::vector<MonitoringCriterionEnum>());
    std::vector<MonitoringData> data{};

    try {
        data = this->device_model->get_monitors(criteria, component_variables);

        if (!data.empty()) {
            response.status = GenericDeviceModelStatusEnum::Accepted;
        } else {
            response.status = GenericDeviceModelStatusEnum::EmptyResultSet;
        }
    } catch (const DeviceModelStorageError& e) {
        EVLOG_error << "Get variable monitoring failed:" << e.what();
        response.status = GenericDeviceModelStatusEnum::Rejected;
    }

    ocpp::CallResult<GetMonitoringReportResponse> call_result(response, call.uniqueId);
    this->send<GetMonitoringReportResponse>(call_result);

    if (response.status == GenericDeviceModelStatusEnum::Accepted) {
        // Send the result with splits if required
        notify_monitoring_report_req(msg.requestId, data);
    }
}

void ChargePoint::handle_clear_variable_monitoring_req(Call<ClearVariableMonitoringRequest> call) {
    ClearVariableMonitoringResponse response;
    const auto& msg = call.msg;

    try {
        response.clearMonitoringResult = this->device_model->clear_monitors(msg.id);
    } catch (const DeviceModelStorageError& e) {
        EVLOG_error << "Clear variable monitoring failed:" << e.what();
    }

    ocpp::CallResult<ClearVariableMonitoringResponse> call_result(response, call.uniqueId);
    this->send<ClearVariableMonitoringResponse>(call_result);
}

void ChargePoint::handle_data_transfer_req(Call<DataTransferRequest> call) {
    const auto msg = call.msg;
    DataTransferResponse response;

    if (this->callbacks.data_transfer_callback.has_value()) {
        response = this->callbacks.data_transfer_callback.value()(call.msg);
    } else {
        response.status = DataTransferStatusEnum::UnknownVendorId;
        EVLOG_warning << "Received a DataTransferRequest but no data transfer callback was registered";
    }

    ocpp::CallResult<DataTransferResponse> call_result(response, call.uniqueId);
    this->send<DataTransferResponse>(call_result);
}

template <class T> bool ChargePoint::send(ocpp::Call<T> call, const bool initiated_by_trigger_message) {
    const auto message_type = conversions::string_to_messagetype(json(call).at(CALL_ACTION));
    const auto message_transmission_priority = get_message_transmission_priority(
        is_boot_notification_message(message_type), initiated_by_trigger_message,
        (this->registration_status == RegistrationStatusEnum::Accepted), is_transaction_message(message_type),
        this->device_model->get_optional_value<bool>(ControllerComponentVariables::QueueAllMessages).value_or(false));
    switch (message_transmission_priority) {
    case MessageTransmissionPriority::SendImmediately:
        this->message_queue->push(call);
        return true;
    case MessageTransmissionPriority::SendAfterRegistrationStatusAccepted:
        this->message_queue->push(call, true);
        return true;
    case MessageTransmissionPriority::Discard:
        return false;
    }
    throw std::runtime_error("Missing handling for MessageTransmissionPriority");
}

template <class T> std::future<EnhancedMessage<v201::MessageType>> ChargePoint::send_async(ocpp::Call<T> call) {
    const auto message_type = conversions::string_to_messagetype(json(call).at(CALL_ACTION));
    const auto message_transmission_priority = get_message_transmission_priority(
        is_boot_notification_message(message_type), false,
        (this->registration_status == RegistrationStatusEnum::Accepted), is_transaction_message(message_type),
        this->device_model->get_optional_value<bool>(ControllerComponentVariables::QueueAllMessages).value_or(false));
    switch (message_transmission_priority) {
    case MessageTransmissionPriority::SendImmediately:
        return this->message_queue->push_async(call);
    case MessageTransmissionPriority::SendAfterRegistrationStatusAccepted:
    case MessageTransmissionPriority::Discard:
        auto promise = std::promise<EnhancedMessage<MessageType>>();
        auto enhanced_message = EnhancedMessage<MessageType>();
        enhanced_message.offline = true;
        promise.set_value(enhanced_message);
        return promise.get_future();
    }
    throw std::runtime_error("Missing handling for MessageTransmissionPriority");
}

template <class T> bool ChargePoint::send(ocpp::CallResult<T> call_result) {
    this->message_queue->push(call_result);
    return true;
}

std::optional<DataTransferResponse> ChargePoint::data_transfer_req(const CiString<255>& vendorId,
                                                                   const std::optional<CiString<50>>& messageId,
                                                                   const std::optional<json>& data) {
    DataTransferRequest req;
    req.vendorId = vendorId;
    req.messageId = messageId;
    req.data = data;

    return this->data_transfer_req(req);
}

std::optional<DataTransferResponse> ChargePoint::data_transfer_req(const DataTransferRequest& request) {
    DataTransferResponse response;
    response.status = DataTransferStatusEnum::Rejected;

    ocpp::Call<DataTransferRequest> call(request, this->message_queue->createMessageId());
    auto data_transfer_future = this->send_async<DataTransferRequest>(call);

    if (!this->connectivity_manager->is_websocket_connected()) {
        return std::nullopt;
    }

    if (data_transfer_future.wait_for(DEFAULT_WAIT_FOR_FUTURE_TIMEOUT) == std::future_status::timeout) {
        EVLOG_warning << "Waiting for DataTransfer.conf future timed out";
        return std::nullopt;
    }

    auto enhanced_message = data_transfer_future.get();
    if (enhanced_message.messageType == MessageType::DataTransferResponse) {
        try {
            ocpp::CallResult<DataTransferResponse> call_result = enhanced_message.message;
            response = call_result.msg;
        } catch (const EnumConversionException& e) {
            EVLOG_error << "EnumConversionException during handling of message: " << e.what();
            auto call_error = CallError(enhanced_message.uniqueId, "FormationViolation", e.what(), json({}));
            this->send(call_error);
            return std::nullopt;
        }
    }
    if (enhanced_message.offline) {
        return std::nullopt;
    }

    return response;
}

void ChargePoint::handle_send_local_authorization_list_req(Call<SendLocalListRequest> call) {
    SendLocalListResponse response;

    if (this->device_model->get_optional_value<bool>(ControllerComponentVariables::LocalAuthListCtrlrEnabled)
            .value_or(false)) {
        response.status = apply_local_authorization_list(call.msg);
    } else {
        response.status = SendLocalListStatusEnum::Failed;
    }

    // Set nr of entries in device_model
    if (response.status == SendLocalListStatusEnum::Accepted) {
        try {
            this->database_handler->insert_or_update_local_authorization_list_version(call.msg.versionNumber);
            auto& local_entries = ControllerComponentVariables::LocalAuthListCtrlrEntries;
            if (local_entries.variable.has_value()) {
                try {
                    auto entries = this->database_handler->get_local_authorization_list_number_of_entries();
                    this->device_model->set_read_only_value(local_entries.component, local_entries.variable.value(),
                                                            AttributeEnum::Actual, std::to_string(entries),
                                                            VARIABLE_ATTRIBUTE_VALUE_SOURCE_INTERNAL);
                } catch (const DeviceModelStorageError& e) {
                    EVLOG_warning << "Could not get local list count from database:" << e.what();
                } catch (const DatabaseException& e) {
                    EVLOG_warning << "Could not get local list count from database: " << e.what();
                } catch (const std::exception& e) {
                    EVLOG_warning << "Could not get local list count from database: " << e.what();
                }
            }
        } catch (const DatabaseException& e) {
            EVLOG_warning << "Could not update local authorization list in database: " << e.what();
            response.status = SendLocalListStatusEnum::Failed;
        }
    }

    ocpp::CallResult<SendLocalListResponse> call_result(response, call.uniqueId);
    this->send<SendLocalListResponse>(call_result);
}

void ChargePoint::handle_get_local_authorization_list_version_req(Call<GetLocalListVersionRequest> call) {
    GetLocalListVersionResponse response;

    if (this->device_model->get_optional_value<bool>(ControllerComponentVariables::LocalAuthListCtrlrEnabled)
            .value_or(false)) {
        try {
            response.versionNumber = this->database_handler->get_local_authorization_list_version();
        } catch (const DatabaseException& e) {
            const auto call_error = CallError(call.uniqueId, "InternalError",
                                              "Unable to retrieve LocalListVersion from the database", json({}));
            this->send(call_error);
            return;
        }
    } else {
        response.versionNumber = 0;
    }

    ocpp::CallResult<GetLocalListVersionResponse> call_result(response, call.uniqueId);
    this->send<GetLocalListVersionResponse>(call_result);
}

void ChargePoint::scheduled_check_client_certificate_expiration() {

    EVLOG_info << "Checking if CSMS client certificate has expired";
    int expiry_days_count =
        this->evse_security->get_leaf_expiry_days_count(ocpp::CertificateSigningUseEnum::ChargingStationCertificate);
    if (expiry_days_count < 30) {
        EVLOG_info << "CSMS client certificate is invalid in " << expiry_days_count
                   << " days. Requesting new certificate with certificate signing request";
        this->sign_certificate_req(ocpp::CertificateSigningUseEnum::ChargingStationCertificate);
    } else {
        EVLOG_info << "CSMS client certificate is still valid.";
    }

    this->client_certificate_expiration_check_timer.interval(std::chrono::seconds(
        this->device_model
            ->get_optional_value<int>(ControllerComponentVariables::ClientCertificateExpireCheckIntervalSeconds)
            .value_or(12 * 60 * 60)));
}

void ChargePoint::scheduled_check_v2g_certificate_expiration() {
    if (this->device_model->get_optional_value<bool>(ControllerComponentVariables::V2GCertificateInstallationEnabled)
            .value_or(false)) {
        EVLOG_info << "Checking if V2GCertificate has expired";
        int expiry_days_count =
            this->evse_security->get_leaf_expiry_days_count(ocpp::CertificateSigningUseEnum::V2GCertificate);
        if (expiry_days_count < 30) {
            EVLOG_info << "V2GCertificate is invalid in " << expiry_days_count
                       << " days. Requesting new certificate with certificate signing request";
            this->sign_certificate_req(ocpp::CertificateSigningUseEnum::V2GCertificate);
        } else {
            EVLOG_info << "V2GCertificate is still valid.";
        }
    } else {
        if (this->device_model->get_optional_value<bool>(ControllerComponentVariables::PnCEnabled).value_or(false)) {
            EVLOG_warning << "PnC is enabled but V2G certificate installation is not, so no certificate expiration "
                             "check is performed.";
        }
    }

    this->v2g_certificate_expiration_check_timer.interval(std::chrono::seconds(
        this->device_model
            ->get_optional_value<int>(ControllerComponentVariables::V2GCertificateExpireCheckIntervalSeconds)
            .value_or(12 * 60 * 60)));
}

void ChargePoint::websocket_connected_callback(const int security_profile) {
    this->message_queue->resume(this->message_queue_resume_delay);

    const auto& security_profile_cv = ControllerComponentVariables::SecurityProfile;
    if (security_profile_cv.variable.has_value()) {
        this->device_model->set_read_only_value(security_profile_cv.component, security_profile_cv.variable.value(),
                                                AttributeEnum::Actual, std::to_string(security_profile),
                                                VARIABLE_ATTRIBUTE_VALUE_SOURCE_INTERNAL);
    }

    if (this->registration_status == RegistrationStatusEnum::Accepted and
        this->time_disconnected.time_since_epoch() != 0s) {
        // handle offline threshold
        //  Get the current time point using steady_clock
        auto offline_duration = std::chrono::steady_clock::now() - this->time_disconnected;

        // B04.FR.01
        // If offline period exceeds offline threshold then send the status notification for all connectors
        if (offline_duration >
            std::chrono::seconds(this->device_model->get_value<int>(ControllerComponentVariables::OfflineThreshold))) {
            EVLOG_debug << "offline for more than offline threshold ";
            this->component_state_manager->send_status_notification_all_connectors();
        } else {
            // B04.FR.02
            // If offline period doesn't exceed offline threshold then send the status notification for all
            // connectors that changed state
            EVLOG_debug << "offline for less than offline threshold ";
            this->component_state_manager->send_status_notification_changed_connectors();
        }
        this->init_certificate_expiration_check_timers(); // re-init as timers are stopped on disconnect
    }
    this->time_disconnected = std::chrono::time_point<std::chrono::steady_clock>();

    // We have a connection again so next time it fails we should send the notification again
    this->skip_invalid_csms_certificate_notifications = false;

    if (this->callbacks.connection_state_changed_callback.has_value()) {
        this->callbacks.connection_state_changed_callback.value()(true);
    }
}

void ChargePoint::websocket_disconnected_callback() {
    this->message_queue->pause();

    // check if offline threshold has been defined
    if (this->device_model->get_value<int>(ControllerComponentVariables::OfflineThreshold) != 0) {
        // Get the current time point using steady_clock
        this->time_disconnected = std::chrono::steady_clock::now();
    }

    this->client_certificate_expiration_check_timer.stop();
    this->v2g_certificate_expiration_check_timer.stop();
    if (this->callbacks.connection_state_changed_callback.has_value()) {
        this->callbacks.connection_state_changed_callback.value()(false);
    }
}

void ChargePoint::websocket_connection_failed(ConnectionFailedReason reason) {
    switch (reason) {
    case ConnectionFailedReason::InvalidCSMSCertificate:
        if (!this->skip_invalid_csms_certificate_notifications) {
            this->security_event_notification_req(CiString<50>(ocpp::security_events::INVALIDCSMSCERTIFICATE),
                                                  std::nullopt, true, true);
            this->skip_invalid_csms_certificate_notifications = true;
        } else {
            EVLOG_debug << "Skipping InvalidCsmsCertificate SecurityEvent since it has been sent already";
        }
        break;
    }
}

void ChargePoint::trigger_authorization_cache_cleanup() {
    {
        std::scoped_lock lk(this->auth_cache_cleanup_mutex);
        this->auth_cache_cleanup_required = true;
    }
    this->auth_cache_cleanup_cv.notify_one();
}

void ChargePoint::cache_cleanup_handler() {
    // Run the update once so the ram variable gets initialized
    this->update_authorization_cache_size();

    while (true) {
        {
            // Wait for next wakeup or timeout
            std::unique_lock lk(this->auth_cache_cleanup_mutex);
            if (this->auth_cache_cleanup_cv.wait_for(lk, std::chrono::minutes(15), [&]() {
                    return this->stop_auth_cache_cleanup_handler || this->auth_cache_cleanup_required;
                })) {
                EVLOG_debug << "Triggered authorization cache cleanup";
            } else {
                EVLOG_debug << "Time based authorization cache cleanup";
            }
            this->auth_cache_cleanup_required = false;
        }

        if (this->stop_auth_cache_cleanup_handler) {
            break;
        }

        auto lifetime = this->device_model->get_optional_value<int>(ControllerComponentVariables::AuthCacheLifeTime);
        try {
            this->database_handler->authorization_cache_delete_expired_entries(
                lifetime.has_value() ? std::optional<std::chrono::seconds>(*lifetime) : std::nullopt);

            auto meta_data = this->device_model->get_variable_meta_data(
                ControllerComponentVariables::AuthCacheStorage.component,
                ControllerComponentVariables::AuthCacheStorage.variable.value());

            if (meta_data.has_value()) {
                auto max_storage = meta_data->characteristics.maxLimit;
                if (max_storage.has_value()) {
                    while (this->database_handler->authorization_cache_get_binary_size() > max_storage.value()) {
                        this->database_handler->authorization_cache_delete_nr_of_oldest_entries(1);
                    }
                }
            }
        } catch (const DatabaseException& e) {
            EVLOG_warning << "Could not delete expired authorization cache entries from database: " << e.what();
        } catch (const std::exception& e) {
            EVLOG_warning << "Could not delete expired authorization cache entries from database: " << e.what();
        }

        this->update_authorization_cache_size();
    }
}

void ChargePoint::update_dm_availability_state(const int32_t evse_id, const int32_t connector_id,
                                               const ConnectorStatusEnum status) {
    ComponentVariable charging_station = ControllerComponentVariables::ChargingStationAvailabilityState;
    ComponentVariable evse_cv =
        EvseComponentVariables::get_component_variable(evse_id, EvseComponentVariables::AvailabilityState);
    ComponentVariable connector_cv = ConnectorComponentVariables::get_component_variable(
        evse_id, connector_id, ConnectorComponentVariables::AvailabilityState);
    if (evse_cv.variable.has_value()) {
        this->device_model->set_read_only_value(
            evse_cv.component, evse_cv.variable.value(), ocpp::v201::AttributeEnum::Actual,
            conversions::connector_status_enum_to_string(status), VARIABLE_ATTRIBUTE_VALUE_SOURCE_INTERNAL);
    }
    if (connector_cv.variable.has_value()) {
        this->device_model->set_read_only_value(
            connector_cv.component, connector_cv.variable.value(), ocpp::v201::AttributeEnum::Actual,
            conversions::connector_status_enum_to_string(status), VARIABLE_ATTRIBUTE_VALUE_SOURCE_INTERNAL);
    }

    // if applicable to the entire charging station
    if (evse_id == 0 and charging_station.variable.has_value()) {
        this->device_model->set_read_only_value(
            charging_station.component, charging_station.variable.value(), ocpp::v201::AttributeEnum::Actual,
            conversions::connector_status_enum_to_string(status), VARIABLE_ATTRIBUTE_VALUE_SOURCE_INTERNAL);
    }
}

void ChargePoint::update_dm_evse_power(const int32_t evse_id, const MeterValue& meter_value) {
    ComponentVariable evse_power_cv =
        EvseComponentVariables::get_component_variable(evse_id, EvseComponentVariables::Power);

    if (!evse_power_cv.variable.has_value()) {
        return;
    }

    const auto power = utils::get_total_power_active_import(meter_value);
    if (!power.has_value()) {
        return;
    }

    this->device_model->set_read_only_value(evse_power_cv.component, evse_power_cv.variable.value(),
                                            AttributeEnum::Actual, std::to_string(power.value()),
                                            VARIABLE_ATTRIBUTE_VALUE_SOURCE_INTERNAL);
}

void ChargePoint::set_cs_operative_status(OperationalStatusEnum new_status, bool persist) {
    this->component_state_manager->set_cs_individual_operational_status(new_status, persist);
}

void ChargePoint::set_evse_operative_status(int32_t evse_id, OperationalStatusEnum new_status, bool persist) {
    this->evse_manager->get_evse(evse_id).set_evse_operative_status(new_status, persist);
}

void ChargePoint::set_connector_operative_status(int32_t evse_id, int32_t connector_id,
                                                 OperationalStatusEnum new_status, bool persist) {
    this->evse_manager->get_evse(evse_id).set_connector_operative_status(connector_id, new_status, persist);
}

bool ChargePoint::are_all_connectors_effectively_inoperative() {
    // Check that all connectors on all EVSEs are inoperative
    for (const auto& evse : *this->evse_manager) {
        for (int connector_id = 1; connector_id <= evse.get_number_of_connectors(); connector_id++) {
            OperationalStatusEnum connector_status =
                this->component_state_manager->get_connector_effective_operational_status(evse.get_id(), connector_id);
            if (connector_status == OperationalStatusEnum::Operative) {
                return false;
            }
        }
    }
    return true;
}

void ChargePoint::execute_change_availability_request(ChangeAvailabilityRequest request, bool persist) {
    if (request.evse.has_value()) {
        if (request.evse.value().connectorId.has_value()) {
            this->set_connector_operative_status(request.evse.value().id, request.evse.value().connectorId.value(),
                                                 request.operationalStatus, persist);
        } else {
            this->set_evse_operative_status(request.evse.value().id, request.operationalStatus, persist);
        }
    } else {
        this->set_cs_operative_status(request.operationalStatus, persist);
    }
}

// K01.27 - load profiles from database
void ChargePoint::load_charging_profiles() {
    try {
        auto evses = this->database_handler->get_all_charging_profiles_group_by_evse();
        EVLOG_info << "Found " << evses.size() << " evse in the database";
        for (const auto& [evse_id, profiles] : evses) {
            for (auto profile : profiles) {
                try {
                    if (this->smart_charging_handler->validate_profile(profile, evse_id) ==
                        ProfileValidationResultEnum::Valid) {
                        this->smart_charging_handler->add_profile(profile, evse_id);
                    } else {
                        // delete if not valid anymore
                        this->database_handler->delete_charging_profile(profile.id);
                    }
                } catch (const QueryExecutionException& e) {
                    EVLOG_warning << "Failed database operation for ChargingProfiles: " << e.what();
                }
            }
        }
    } catch (const std::exception& e) {
        EVLOG_warning << "Unknown error while loading charging profiles from database: " << e.what();
    }
}

std::vector<GetVariableResult>
ChargePoint::get_variables(const std::vector<GetVariableData>& get_variable_data_vector) {
    std::vector<GetVariableResult> response;
    for (const auto& get_variable_data : get_variable_data_vector) {
        GetVariableResult get_variable_result;
        get_variable_result.component = get_variable_data.component;
        get_variable_result.variable = get_variable_data.variable;
        get_variable_result.attributeType = get_variable_data.attributeType.value_or(AttributeEnum::Actual);
        const auto request_value_response = this->device_model->request_value<std::string>(
            get_variable_data.component, get_variable_data.variable,
            get_variable_data.attributeType.value_or(AttributeEnum::Actual));
        if (request_value_response.status == GetVariableStatusEnum::Accepted and
            request_value_response.value.has_value()) {
            get_variable_result.attributeValue = request_value_response.value.value();
        }
        get_variable_result.attributeStatus = request_value_response.status;
        response.push_back(get_variable_result);
    }
    return response;
}

std::map<SetVariableData, SetVariableResult>
ChargePoint::set_variables(const std::vector<SetVariableData>& set_variable_data_vector, const std::string& source) {
    // set variables and allow setting of ReadOnly variables
    const auto response = this->set_variables_internal(set_variable_data_vector, source, true);
    this->handle_variables_changed(response);
    return response;
}

} // namespace v201
} // namespace ocpp<|MERGE_RESOLUTION|>--- conflicted
+++ resolved
@@ -157,75 +157,6 @@
 
     auto database_connection = std::make_unique<common::DatabaseConnection>(fs::path(core_database_path) / "cp.db");
     this->database_handler = std::make_shared<DatabaseHandler>(std::move(database_connection), sql_init_path);
-<<<<<<< HEAD
-    this->database_handler->open_connection();
-
-    // Set up the component state manager
-    this->component_state_manager = std::make_shared<ComponentStateManager>(
-        evse_connector_structure, database_handler,
-        [this](auto evse_id, auto connector_id, auto status, bool initiated_by_trigger_message) {
-            this->update_dm_availability_state(evse_id, connector_id, status);
-            if (this->connectivity_manager == nullptr || !this->connectivity_manager->is_websocket_connected() ||
-                this->registration_status != RegistrationStatusEnum::Accepted) {
-                return false;
-            } else {
-                this->status_notification_req(evse_id, connector_id, status, initiated_by_trigger_message);
-                return true;
-            }
-        });
-    if (this->callbacks.cs_effective_operative_status_changed_callback.has_value()) {
-        this->component_state_manager->set_cs_effective_availability_changed_callback(
-            this->callbacks.cs_effective_operative_status_changed_callback.value());
-    }
-    if (this->callbacks.evse_effective_operative_status_changed_callback.has_value()) {
-        this->component_state_manager->set_evse_effective_availability_changed_callback(
-            this->callbacks.evse_effective_operative_status_changed_callback.value());
-    }
-    this->component_state_manager->set_connector_effective_availability_changed_callback(
-        this->callbacks.connector_effective_operative_status_changed_callback);
-
-    auto transaction_meter_value_callback = [this](const MeterValue& _meter_value, EnhancedTransaction& transaction) {
-        if (_meter_value.sampledValue.empty() or !_meter_value.sampledValue.at(0).context.has_value()) {
-            EVLOG_info << "Not sending MeterValue due to no values";
-            return;
-        }
-
-        auto type = _meter_value.sampledValue.at(0).context.value();
-        if (type != ReadingContextEnum::Sample_Clock and type != ReadingContextEnum::Sample_Periodic) {
-            EVLOG_info << "Not sending MeterValue due to wrong context";
-            return;
-        }
-
-        const auto filter_vec = utils::get_measurands_vec(this->device_model->get_value<std::string>(
-            type == ReadingContextEnum::Sample_Clock ? ControllerComponentVariables::AlignedDataMeasurands
-                                                     : ControllerComponentVariables::SampledDataTxUpdatedMeasurands));
-
-        const auto filtered_meter_value = utils::get_meter_value_with_measurands_applied(_meter_value, filter_vec);
-
-        if (!filtered_meter_value.sampledValue.empty()) {
-            const auto trigger = type == ReadingContextEnum::Sample_Clock ? TriggerReasonEnum::MeterValueClock
-                                                                          : TriggerReasonEnum::MeterValuePeriodic;
-            this->transaction_event_req(TransactionEventEnum::Updated, DateTime(), transaction.get_transaction(),
-                                        trigger, transaction.get_seq_no(), std::nullopt, std::nullopt, std::nullopt,
-                                        std::vector<MeterValue>(1, filtered_meter_value), std::nullopt,
-                                        this->is_offline(), std::nullopt);
-        }
-    };
-
-    this->evse_manager = std::make_unique<EvseManager>(
-        evse_connector_structure, *this->device_model, this->database_handler, component_state_manager,
-        transaction_meter_value_callback, this->callbacks.pause_charging_callback);
-
-    this->smart_charging_handler =
-        std::make_shared<SmartChargingHandler>(*this->evse_manager, this->device_model, this->database_handler);
-
-    // configure logging
-    this->configure_message_logging_format(message_log_path);
-
-    // start monitoring
-    this->monitoring_updater.start_monitoring();
-=======
->>>>>>> 2bc64f07
 
     this->connectivity_manager =
         std::make_unique<ConnectivityManager>(*this->device_model, this->evse_security, this->logging,
@@ -1020,8 +951,6 @@
     return true;
 }
 
-<<<<<<< HEAD
-=======
 void ChargePoint::initialize(const std::map<int32_t, int32_t>& evse_connector_structure,
                              const std::string& message_log_path) {
     this->device_model->check_integrity(evse_connector_structure);
@@ -1089,150 +1018,6 @@
     this->auth_cache_cleanup_thread = std::thread(&ChargePoint::cache_cleanup_handler, this);
 }
 
-void ChargePoint::init_websocket() {
-
-    if (this->device_model->get_value<std::string>(ControllerComponentVariables::ChargePointId).find(':') !=
-        std::string::npos) {
-        EVLOG_AND_THROW(std::runtime_error("ChargePointId must not contain \':\'"));
-    }
-
-    const auto network_connection_priorities = ocpp::get_vector_from_csv(
-        this->device_model->get_value<std::string>(ControllerComponentVariables::NetworkConfigurationPriority));
-
-    if (network_connection_priorities.empty()) {
-        EVLOG_AND_THROW(std::runtime_error("NetworkConfigurationPriority must not be empty"));
-    }
-
-    const auto configuration_slot = network_connection_priorities.at(this->network_configuration_priority);
-    const auto connection_options = this->get_ws_connection_options(std::stoi(configuration_slot));
-    const auto network_connection_profile = this->get_network_connection_profile(std::stoi(configuration_slot));
-
-    if (!network_connection_profile.has_value() or
-        (this->callbacks.configure_network_connection_profile_callback.has_value() and
-         !this->callbacks.configure_network_connection_profile_callback.value()(network_connection_profile.value()))) {
-        EVLOG_warning << "NetworkConnectionProfile could not be retrieved or configuration of network with the given "
-                         "profile failed";
-        this->websocket_timer.timeout(
-            [this]() {
-                this->next_network_configuration_priority();
-                this->start_websocket();
-            },
-            WEBSOCKET_INIT_DELAY);
-        return;
-    }
-
-    EVLOG_info << "Open websocket with NetworkConfigurationPriority: " << this->network_configuration_priority + 1
-               << " which is configurationSlot " << configuration_slot;
-
-    const auto& active_network_profile_cv = ControllerComponentVariables::ActiveNetworkProfile;
-    if (active_network_profile_cv.variable.has_value()) {
-        this->device_model->set_read_only_value(active_network_profile_cv.component,
-                                                active_network_profile_cv.variable.value(), AttributeEnum::Actual,
-                                                configuration_slot, VARIABLE_ATTRIBUTE_VALUE_SOURCE_INTERNAL);
-    }
-
-    const auto& security_profile_cv = ControllerComponentVariables::SecurityProfile;
-    if (security_profile_cv.variable.has_value()) {
-        this->device_model->set_read_only_value(security_profile_cv.component, security_profile_cv.variable.value(),
-                                                AttributeEnum::Actual,
-                                                std::to_string(network_connection_profile.value().securityProfile),
-                                                VARIABLE_ATTRIBUTE_VALUE_SOURCE_INTERNAL);
-    }
-
-    this->websocket = std::make_unique<Websocket>(connection_options, this->evse_security, this->logging);
-    this->websocket->register_connected_callback([this](const int security_profile) {
-        this->message_queue->resume(this->message_queue_resume_delay);
-
-        const auto& security_profile_cv = ControllerComponentVariables::SecurityProfile;
-        if (security_profile_cv.variable.has_value()) {
-            this->device_model->set_read_only_value(security_profile_cv.component, security_profile_cv.variable.value(),
-                                                    AttributeEnum::Actual, std::to_string(security_profile),
-                                                    VARIABLE_ATTRIBUTE_VALUE_SOURCE_INTERNAL);
-        }
-
-        if (this->registration_status == RegistrationStatusEnum::Accepted and
-            this->time_disconnected.time_since_epoch() != 0s) {
-            // handle offline threshold
-            //  Get the current time point using steady_clock
-            auto offline_duration = std::chrono::steady_clock::now() - this->time_disconnected;
-
-            // B04.FR.01
-            // If offline period exceeds offline threshold then send the status notification for all connectors
-            if (offline_duration > std::chrono::seconds(this->device_model->get_value<int>(
-                                       ControllerComponentVariables::OfflineThreshold))) {
-                EVLOG_debug << "offline for more than offline threshold ";
-                this->component_state_manager->send_status_notification_all_connectors();
-            } else {
-                // B04.FR.02
-                // If offline period doesn't exceed offline threshold then send the status notification for all
-                // connectors that changed state
-                EVLOG_debug << "offline for less than offline threshold ";
-                this->component_state_manager->send_status_notification_changed_connectors();
-            }
-            this->init_certificate_expiration_check_timers(); // re-init as timers are stopped on disconnect
-        }
-        this->time_disconnected = std::chrono::time_point<std::chrono::steady_clock>();
-
-        // We have a connection again so next time it fails we should send the notification again
-        this->skip_invalid_csms_certificate_notifications = false;
-
-        if (this->callbacks.connection_state_changed_callback.has_value()) {
-            this->callbacks.connection_state_changed_callback.value()(true);
-        }
-    });
-
-    this->websocket->register_disconnected_callback([this]() {
-        this->message_queue->pause();
-
-        // check if offline threshold has been defined
-        if (this->device_model->get_value<int>(ControllerComponentVariables::OfflineThreshold) != 0) {
-            // Get the current time point using steady_clock
-            this->time_disconnected = std::chrono::steady_clock::now();
-        }
-
-        this->client_certificate_expiration_check_timer.stop();
-        this->v2g_certificate_expiration_check_timer.stop();
-        if (this->callbacks.connection_state_changed_callback.has_value()) {
-            this->callbacks.connection_state_changed_callback.value()(false);
-        }
-    });
-
-    this->websocket->register_closed_callback(
-        [this, connection_options, configuration_slot](const WebsocketCloseReason reason) {
-            EVLOG_warning << "Closed websocket of NetworkConfigurationPriority: "
-                          << this->network_configuration_priority + 1 << " which is configurationSlot "
-                          << configuration_slot;
-
-            if (!this->disable_automatic_websocket_reconnects) {
-                this->websocket_timer.timeout(
-                    [this, reason]() {
-                        if (reason != WebsocketCloseReason::ServiceRestart) {
-                            this->next_network_configuration_priority();
-                        }
-                        this->start_websocket();
-                    },
-                    WEBSOCKET_INIT_DELAY);
-            }
-        });
-
-    this->websocket->register_connection_failed_callback([this](ConnectionFailedReason reason) {
-        switch (reason) {
-        case ConnectionFailedReason::InvalidCSMSCertificate:
-            if (!this->skip_invalid_csms_certificate_notifications) {
-                this->security_event_notification_req(CiString<50>(ocpp::security_events::INVALIDCSMSCERTIFICATE),
-                                                      std::nullopt, true, true);
-                this->skip_invalid_csms_certificate_notifications = true;
-            } else {
-                EVLOG_debug << "Skipping InvalidCsmsCertificate SecurityEvent since it has been sent already";
-            }
-            break;
-        }
-    });
-
-    this->websocket->register_message_callback([this](const std::string& message) { this->message_callback(message); });
-}
-
->>>>>>> 2bc64f07
 void ChargePoint::init_certificate_expiration_check_timers() {
 
     // Timers started with initial delays; callback functions are supposed to re-schedule on their own!
