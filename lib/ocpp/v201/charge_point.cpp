--- conflicted
+++ resolved
@@ -1934,14 +1934,9 @@
 ocpp::ReservationCheckStatus
 ChargePoint::is_evse_reserved_for_other(EvseInterface& evse, const IdToken& id_token,
                                         const std::optional<IdToken>& group_id_token) const {
-<<<<<<< HEAD
-    const std::optional<CiString<255>> groupIdToken =
-        group_id_token.has_value() ? group_id_token.value().idToken : std::optional<CiString<255>>{};
-=======
     if (this->reservation != nullptr) {
         return this->reservation->is_evse_reserved_for_other(evse, id_token, group_id_token);
     }
->>>>>>> 00137ba7
 
     return ReservationCheckStatus::NotReserved;
 }
@@ -3025,7 +3020,7 @@
         return;
     }
 
-    auto send_evse_message = [&](std::function<void(int32_t evse_id, EvseInterface & evse)> send) {
+    auto send_evse_message = [&](std::function<void(int32_t evse_id, EvseInterface& evse)> send) {
         if (evse_ptr != nullptr) {
             send(msg.evse.value().id, *evse_ptr);
         } else {
@@ -3322,145 +3317,6 @@
     }
 }
 
-<<<<<<< HEAD
-void ChargePoint::handle_reserve_now_request(Call<ReserveNowRequest> call) {
-    ReserveNowResponse response;
-    response.status = ReserveNowStatusEnum::Rejected;
-    bool reservation_available = true;
-
-    std::string status_info;
-
-    if (!this->callbacks.reserve_now_callback.has_value()) {
-        reservation_available = false;
-        status_info = "Reservation is not implemented";
-    } else if (!this->device_model->get_optional_value<bool>(ControllerComponentVariables::ReservationCtrlrAvailable)
-                    .value_or(false)) {
-        status_info = "Reservation is not available";
-        reservation_available = false;
-    } else if (!this->device_model->get_optional_value<bool>(ControllerComponentVariables::ReservationCtrlrEnabled)) {
-        reservation_available = false;
-        status_info = "Reservation is not enabled";
-    }
-
-    if (!reservation_available) {
-        // Reservation not available / implemented, return 'Rejected'.
-        // H01.FR.01
-        EVLOG_info << "Receiving a reservation request, but reservation is not enabled or implemented.";
-        send_reserve_now_rejected_response(call.uniqueId, status_info);
-        return;
-    }
-
-    // Check if we need a specific evse id during a reservation and if that is the case, if we recevied an evse id.
-    const ReserveNowRequest request = call.msg;
-    if (!request.evseId.has_value() &&
-        !this->device_model->get_optional_value<bool>(ControllerComponentVariables::ReservationCtrlrNonEvseSpecific)
-             .value_or(false)) {
-        // H01.FR.19
-        EVLOG_warning << "Trying to make a reservation, but no evse id was given while it should be sent in the "
-                         "request when NonEvseSpecific is disabled.";
-        send_reserve_now_rejected_response(
-            call.uniqueId,
-            "No evse id was given while it should be sent in the request when NonEvseSpecific is disabled");
-        return;
-    }
-
-    const std::optional<int32_t> evse_id = request.evseId;
-
-    if (evse_id.has_value()) {
-        if (evse_id <= 0 || !evse_manager->does_evse_exist(evse_id.value())) {
-            EVLOG_error << "Trying to make a reservation, but evse " << evse_id.value() << " is not a valid evse id.";
-            send_reserve_now_rejected_response(call.uniqueId, "Evse id does not exist");
-            return;
-        }
-
-        // Check if there is a connector available for this evse id.
-        if (!does_connector_exist(static_cast<uint32_t>(evse_id.value()), request.connectorType)) {
-            EVLOG_info << "Trying to make a reservation for connector type "
-                       << request.connectorType.value_or(ConnectorEnumStringType::Unknown) << " for evse "
-                       << evse_id.value() << ", but this connector type does not exist.";
-            send_reserve_now_rejected_response(call.uniqueId, "Connector type does not exist");
-            return;
-        }
-    } else {
-        // No evse id. Just search for all evse's if there is something available for reservation
-        const uint64_t number_of_evses = evse_manager->get_number_of_evses();
-        if (number_of_evses <= 0) {
-            send_reserve_now_rejected_response(call.uniqueId, "No evse's found in charging station");
-            EVLOG_error << "Trying to make a reservation, but number of evse's is 0";
-            return;
-        }
-
-        bool connector_exists = false;
-        for (uint64_t i = 1; i <= number_of_evses; i++) {
-            if (this->does_connector_exist(i, request.connectorType)) {
-                connector_exists = true;
-            }
-
-            if (this->is_connector_available(i, request.connectorType)) {
-                // There is at least one connector available!
-                break;
-            }
-        }
-
-        if (!connector_exists) {
-            send_reserve_now_rejected_response(call.uniqueId, "Could not get status info from connector");
-            return;
-        }
-    }
-
-    // Connector exists and might or might not be available, but if the reservation id is already existing, reservation
-    // should be overwritten.
-
-    // Call reserve now callback and wait for the response.
-    const ReserveNowRequest reservation_request = call.msg;
-    response.status = this->callbacks.reserve_now_callback.value()(reservation_request);
-
-    // Reply with the response from the callback.
-    const ocpp::CallResult<ReserveNowResponse> call_result(response, call.uniqueId);
-    this->message_dispatcher->dispatch_call_result(call_result);
-
-    if (response.status == ReserveNowStatusEnum::Accepted) {
-        EVLOG_debug << "Reservation with id " << reservation_request.id << " for "
-                    << (reservation_request.evseId.has_value()
-                            ? " evse_id: " + std::to_string(reservation_request.evseId.value())
-                            : "")
-                    << " is accepted";
-    }
-}
-
-void ChargePoint::handle_cancel_reservation_callback(Call<CancelReservationRequest> call) {
-
-    CancelReservationResponse response;
-    if (!this->callbacks.cancel_reservation_callback.has_value() ||
-        !this->device_model->get_optional_value<bool>(ControllerComponentVariables::ReservationCtrlrAvailable)
-             .value_or(false) ||
-        !this->device_model->get_optional_value<bool>(ControllerComponentVariables::ReservationCtrlrEnabled)
-             .value_or(false)) {
-        // Reservation not available / implemented, return 'Rejected'.
-        // H01.FR.01
-        EVLOG_info << "Receiving a cancel reservation request, but reservation is not implemented.";
-        response.status = CancelReservationStatusEnum::Rejected;
-    } else {
-        response.status = (this->callbacks.cancel_reservation_callback.value()(call.msg.reservationId)
-                               ? CancelReservationStatusEnum::Accepted
-                               : CancelReservationStatusEnum::Rejected);
-    }
-
-    const ocpp::CallResult<CancelReservationResponse> call_result(response, call.uniqueId);
-    this->message_dispatcher->dispatch_call_result(call_result);
-}
-
-void ChargePoint::send_reserve_now_rejected_response(const MessageId& unique_id, const std::string& status_info) {
-    ReserveNowResponse response;
-    response.status = ReserveNowStatusEnum::Rejected;
-    response.statusInfo = StatusInfo();
-    response.statusInfo->additionalInfo = status_info;
-    const ocpp::CallResult<ReserveNowResponse> call_result(response, unique_id);
-    this->message_dispatcher->dispatch_call_result(call_result);
-}
-
-=======
->>>>>>> 00137ba7
 void ChargePoint::handle_costupdated_req(const Call<CostUpdatedRequest> call) {
     CostUpdatedResponse response;
     ocpp::CallResult<CostUpdatedResponse> call_result(response, call.uniqueId);
