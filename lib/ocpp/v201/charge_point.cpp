// SPDX-License-Identifier: Apache-2.0
// Copyright Pionix GmbH and Contributors to EVerest

#include <ocpp/common/constants.hpp>
#include <ocpp/common/types.hpp>
#include <ocpp/v201/charge_point.hpp>
#include <ocpp/v201/ctrlr_component_variables.hpp>
#include <ocpp/v201/device_model_storage_sqlite.hpp>
#include <ocpp/v201/message_dispatcher.hpp>
#include <ocpp/v201/messages/LogStatusNotification.hpp>
#include <ocpp/v201/notify_report_requests_splitter.hpp>

#include <ocpp/v201/messages/RequestStopTransaction.hpp>
#include <ocpp/v201/messages/TriggerMessage.hpp>

#include <optional>
#include <stdexcept>
#include <string>

using namespace std::chrono_literals;

using DatabaseException = ocpp::common::DatabaseException;

namespace ocpp {
namespace v201 {

const auto DEFAULT_MESSAGE_QUEUE_SIZE_THRESHOLD = 2E5;

ChargePoint::ChargePoint(const std::map<int32_t, int32_t>& evse_connector_structure,
                         std::shared_ptr<DeviceModel> device_model, std::shared_ptr<DatabaseHandler> database_handler,
                         std::shared_ptr<MessageQueue<v201::MessageType>> message_queue,
                         const std::string& message_log_path, const std::shared_ptr<EvseSecurity> evse_security,
                         const Callbacks& callbacks) :
    ocpp::ChargingStationBase(evse_security),
    message_queue(message_queue),
    device_model(device_model),
    database_handler(database_handler),
    registration_status(RegistrationStatusEnum::Rejected),
    skip_invalid_csms_certificate_notifications(false),
    upload_log_status(UploadLogStatusEnum::Idle),
    bootreason(BootReasonEnum::PowerUp),
    ocsp_updater(this->evse_security, this->send_callback<GetCertificateStatusRequest, GetCertificateStatusResponse>(
                                          MessageType::GetCertificateStatusResponse)),
    callbacks(callbacks) {

    if (!this->device_model) {
        EVLOG_AND_THROW(std::invalid_argument("Device model should not be null"));
    }

    // Make sure the received callback struct is completely filled early before we actually start running
    if (!this->callbacks.all_callbacks_valid(this->device_model)) {
        EVLOG_AND_THROW(std::invalid_argument("All non-optional callbacks must be supplied"));
    }

    if (!this->database_handler) {
        EVLOG_AND_THROW(std::invalid_argument("Database handler should not be null"));
    }

    initialize(evse_connector_structure, message_log_path);
}

ChargePoint::ChargePoint(const std::map<int32_t, int32_t>& evse_connector_structure,
                         std::unique_ptr<DeviceModelStorageInterface> device_model_storage_interface,
                         const std::string& ocpp_main_path, const std::string& core_database_path,
                         const std::string& sql_init_path, const std::string& message_log_path,
                         const std::shared_ptr<EvseSecurity> evse_security, const Callbacks& callbacks) :
    ChargePoint(
        evse_connector_structure, std::make_shared<DeviceModel>(std::move(device_model_storage_interface)),
        std::make_shared<DatabaseHandler>(
            std::make_unique<common::DatabaseConnection>(fs::path(core_database_path) / "cp.db"), sql_init_path),
        nullptr /* message_queue initialized in this constructor */, message_log_path, evse_security, callbacks) {
}

ChargePoint::ChargePoint(const std::map<int32_t, int32_t>& evse_connector_structure,
                         const std::string& device_model_storage_address, const bool initialize_device_model,
                         const std::string& device_model_migration_path, const std::string& device_model_config_path,
                         const std::string& ocpp_main_path, const std::string& core_database_path,
                         const std::string& sql_init_path, const std::string& message_log_path,
                         const std::shared_ptr<EvseSecurity> evse_security, const Callbacks& callbacks) :
    ChargePoint(evse_connector_structure,
                std::make_unique<DeviceModelStorageSqlite>(device_model_storage_address, device_model_migration_path,
                                                           device_model_config_path, initialize_device_model),
                ocpp_main_path, core_database_path, sql_init_path, message_log_path, evse_security, callbacks) {
}

ChargePoint::~ChargePoint() {
}

void ChargePoint::start(BootReasonEnum bootreason, bool start_connecting) {
    this->message_queue->start();

    this->bootreason = bootreason;
    // Trigger all initial status notifications and callbacks related to component state
    // Should be done before sending the BootNotification.req so that the correct states can be reported
    this->component_state_manager->trigger_all_effective_availability_changed_callbacks();
    // get transaction messages from db (if there are any) so they can be sent again.
    this->message_queue->get_persisted_messages_from_db();
    this->provisioning->boot_notification_req(bootreason);
    // call clear_invalid_charging_profiles when system boots
    this->clear_invalid_charging_profiles();
    if (start_connecting) {
        this->connectivity_manager->connect();
    }

    const std::string firmware_version =
        this->device_model->get_value<std::string>(ControllerComponentVariables::FirmwareVersion);

    if (this->bootreason == BootReasonEnum::RemoteReset) {
        this->security->security_event_notification_req(
            CiString<50>(ocpp::security_events::RESET_OR_REBOOT),
            std::optional<CiString<255>>("Charging Station rebooted due to requested remote reset!"), true, true);
    } else if (this->bootreason == BootReasonEnum::ScheduledReset) {
        this->security->security_event_notification_req(
            CiString<50>(ocpp::security_events::RESET_OR_REBOOT),
            std::optional<CiString<255>>("Charging Station rebooted due to a scheduled reset!"), true, true);
    } else if (this->bootreason == BootReasonEnum::PowerUp) {
        std::string startup_message = "Charging Station powered up! Firmware version: " + firmware_version;
        this->security->security_event_notification_req(CiString<50>(ocpp::security_events::STARTUP_OF_THE_DEVICE),
                                                        std::optional<CiString<255>>(startup_message), true, true);
    } else if (this->bootreason == BootReasonEnum::FirmwareUpdate) {
        std::string startup_message =
            "Charging station reboot after firmware update. Firmware version: " + firmware_version;
        this->security->security_event_notification_req(CiString<50>(ocpp::security_events::FIRMWARE_UPDATED),
                                                        std::optional<CiString<255>>(startup_message), true, true);
    } else {
        std::string startup_message = "Charging station reset or reboot. Firmware version: " + firmware_version;
        this->security->security_event_notification_req(CiString<50>(ocpp::security_events::RESET_OR_REBOOT),
                                                        std::optional<CiString<255>>(startup_message), true, true);
    }
}

void ChargePoint::stop() {
    this->ocsp_updater.stop();
    this->availability->stop_heartbeat_timer();
    this->provisioning->stop_bootnotification_timer();
    this->connectivity_manager->disconnect();
    this->security->stop_certificate_expiration_check_timers();
    this->diagnostics->stop_monitoring();
    this->message_queue->stop();
    this->security->stop_certificate_signed_timer();
}

void ChargePoint::disconnect_websocket() {
    this->connectivity_manager->disconnect();
}

void ChargePoint::on_network_disconnected(OCPPInterfaceEnum ocpp_interface) {
    this->connectivity_manager->on_network_disconnected(ocpp_interface);
}

void ChargePoint::on_firmware_update_status_notification(int32_t request_id,
                                                         const FirmwareStatusEnum& firmware_update_status) {
    this->firmware_update->on_firmware_update_status_notification(request_id, firmware_update_status);
}

void ChargePoint::connect_websocket(std::optional<int32_t> network_profile_slot) {
    this->connectivity_manager->connect(network_profile_slot);
}
void ChargePoint::on_session_started(const int32_t evse_id, const int32_t connector_id) {
    this->evse_manager->get_evse(evse_id).submit_event(connector_id, ConnectorEvent::PlugIn);
}

Get15118EVCertificateResponse
ChargePoint::on_get_15118_ev_certificate_request(const Get15118EVCertificateRequest& request) {

    return this->security->on_get_15118_ev_certificate_request(request);
}

void ChargePoint::on_transaction_started(
    const int32_t evse_id, const int32_t connector_id, const std::string& session_id, const DateTime& timestamp,
    const TriggerReasonEnum trigger_reason, const MeterValue& meter_start, const std::optional<IdToken>& id_token,
    const std::optional<IdToken>& group_id_token, const std::optional<int32_t>& reservation_id,
    const std::optional<int32_t>& remote_start_id, const ChargingStateEnum charging_state) {
    this->transaction->on_transaction_started(evse_id, connector_id, session_id, timestamp, trigger_reason, meter_start,
                                              id_token, group_id_token, reservation_id, remote_start_id,
                                              charging_state);
}

void ChargePoint::on_transaction_finished(const int32_t evse_id, const DateTime& timestamp,
                                          const MeterValue& meter_stop, const ReasonEnum reason,
                                          const TriggerReasonEnum trigger_reason,
                                          const std::optional<IdToken>& id_token,
                                          const std::optional<std::string>& signed_meter_value,
                                          const ChargingStateEnum charging_state) {
    this->transaction->on_transaction_finished(evse_id, timestamp, meter_stop, reason, trigger_reason, id_token,
                                               signed_meter_value, charging_state);
}

void ChargePoint::on_session_finished(const int32_t evse_id, const int32_t connector_id) {
    this->evse_manager->get_evse(evse_id).submit_event(connector_id, ConnectorEvent::PlugOut);
}

void ChargePoint::on_authorized(const int32_t evse_id, const int32_t connector_id, const IdToken& id_token) {
    auto& evse = this->evse_manager->get_evse(evse_id);
    if (!evse.has_active_transaction()) {
        // nothing to report in case transaction is not yet open
        return;
    }

    std::unique_ptr<EnhancedTransaction>& transaction = evse.get_transaction();
    if (transaction->id_token_sent) {
        // if transactions id_token_sent is set, it is assumed it has already been reported
        return;
    }

    // set id_token of enhanced_transaction and send TransactionEvent(Updated) with id_token
    transaction->set_id_token_sent();
    this->transaction->transaction_event_req(TransactionEventEnum::Updated, ocpp::DateTime(),
                                             transaction->get_transaction(), TriggerReasonEnum::Authorized,
                                             transaction->get_seq_no(), std::nullopt, std::nullopt, id_token,
                                             std::nullopt, std::nullopt, this->is_offline(), std::nullopt);
}

void ChargePoint::on_meter_value(const int32_t evse_id, const MeterValue& meter_value) {
    this->meter_values->on_meter_value(evse_id, meter_value);
}

void ChargePoint::configure_message_logging_format(const std::string& message_log_path) {
    auto log_formats = this->device_model->get_value<std::string>(ControllerComponentVariables::LogMessagesFormat);
    bool log_to_console = log_formats.find("console") != log_formats.npos;
    bool detailed_log_to_console = log_formats.find("console_detailed") != log_formats.npos;
    bool log_to_file = log_formats.find("log") != log_formats.npos;
    bool log_to_html = log_formats.find("html") != log_formats.npos;
    bool log_security = log_formats.find("security") != log_formats.npos;
    bool session_logging = log_formats.find("session_logging") != log_formats.npos;
    bool message_callback = log_formats.find("callback") != log_formats.npos;
    std::function<void(const std::string& message, MessageDirection direction)> logging_callback = nullptr;
    bool log_rotation =
        this->device_model->get_optional_value<bool>(ControllerComponentVariables::LogRotation).value_or(false);
    bool log_rotation_date_suffix =
        this->device_model->get_optional_value<bool>(ControllerComponentVariables::LogRotationDateSuffix)
            .value_or(false);
    uint64_t log_rotation_maximum_file_size =
        this->device_model->get_optional_value<uint64_t>(ControllerComponentVariables::LogRotationMaximumFileSize)
            .value_or(0);
    uint64_t log_rotation_maximum_file_count =
        this->device_model->get_optional_value<uint64_t>(ControllerComponentVariables::LogRotationMaximumFileCount)
            .value_or(0);

    if (message_callback) {
        logging_callback = this->callbacks.ocpp_messages_callback.value_or(nullptr);
    }

    if (log_rotation) {
        this->logging = std::make_shared<ocpp::MessageLogging>(
            !log_formats.empty(), message_log_path, "libocpp_201", log_to_console, detailed_log_to_console, log_to_file,
            log_to_html, log_security, session_logging, logging_callback,
            ocpp::LogRotationConfig(log_rotation_date_suffix, log_rotation_maximum_file_size,
                                    log_rotation_maximum_file_count),
            [this](ocpp::LogRotationStatus status) {
                if (status == ocpp::LogRotationStatus::RotatedWithDeletion) {
                    const auto& security_event = ocpp::security_events::SECURITYLOGWASCLEARED;
                    std::string tech_info = "Security log was rotated and an old log was deleted in the process";
                    this->security->security_event_notification_req(CiString<50>(security_event),
                                                                    CiString<255>(tech_info), true,
                                                                    utils::is_critical(security_event));
                }
            });
    } else {
        this->logging = std::make_shared<ocpp::MessageLogging>(
            !log_formats.empty(), message_log_path, DateTime().to_rfc3339(), log_to_console, detailed_log_to_console,
            log_to_file, log_to_html, log_security, session_logging, logging_callback);
    }
}

void ChargePoint::on_unavailable(const int32_t evse_id, const int32_t connector_id) {
    this->evse_manager->get_evse(evse_id).submit_event(connector_id, ConnectorEvent::Unavailable);
}

void ChargePoint::on_enabled(const int32_t evse_id, const int32_t connector_id) {
    this->evse_manager->get_evse(evse_id).submit_event(connector_id, ConnectorEvent::UnavailableCleared);
}

void ChargePoint::on_faulted(const int32_t evse_id, const int32_t connector_id) {
    this->evse_manager->get_evse(evse_id).submit_event(connector_id, ConnectorEvent::Error);
}

void ChargePoint::on_fault_cleared(const int32_t evse_id, const int32_t connector_id) {
    this->evse_manager->get_evse(evse_id).submit_event(connector_id, ConnectorEvent::ErrorCleared);
}

void ChargePoint::on_reserved(const int32_t evse_id, const int32_t connector_id) {
    if (this->reservation != nullptr) {
        this->reservation->on_reserved(evse_id, connector_id);
    }
}

void ChargePoint::on_reservation_cleared(const int32_t evse_id, const int32_t connector_id) {
    if (this->reservation != nullptr) {
        this->reservation->on_reservation_cleared(evse_id, connector_id);
    }
}

bool ChargePoint::on_charging_state_changed(const uint32_t evse_id, const ChargingStateEnum charging_state,
                                            const TriggerReasonEnum trigger_reason) {
    auto& evse = this->evse_manager->get_evse(evse_id);

    std::unique_ptr<EnhancedTransaction>& transaction = evse.get_transaction();
    if (transaction == nullptr) {
        EVLOG_warning << "Can not change charging state: no transaction for evse id " << evse_id;
        return false;
    }

    if (transaction->chargingState == charging_state) {
        EVLOG_debug << "Trying to send charging state changed without actual change, dropping message";
    } else {
        transaction->chargingState = charging_state;
        this->transaction->transaction_event_req(TransactionEventEnum::Updated, DateTime(),
                                                 transaction->get_transaction(), trigger_reason,
                                                 transaction->get_seq_no(), std::nullopt, std::nullopt, std::nullopt,
                                                 std::nullopt, std::nullopt, this->is_offline(), std::nullopt);
    }
    return true;
}

<<<<<<< HEAD
std::optional<std::string> ChargePoint::get_evse_transaction_id(int32_t evse_id) {
    auto& evse = this->evse_manager->get_evse(evse_id);
    if (!evse.has_active_transaction()) {
        return std::nullopt;
    }
    return evse.get_transaction()->transactionId.get();
}

AuthorizeResponse ChargePoint::validate_token(const IdToken id_token, const std::optional<CiString<10000>>& certificate,
=======
AuthorizeResponse ChargePoint::validate_token(const IdToken id_token, const std::optional<CiString<5500>>& certificate,
>>>>>>> b7131c6f
                                              const std::optional<std::vector<OCSPRequestData>>& ocsp_request_data) {
    return this->authorization->validate_token(id_token, certificate, ocsp_request_data);
}

void ChargePoint::on_event(const std::vector<EventData>& events) {
    this->diagnostics->notify_event_req(events);
}

void ChargePoint::on_log_status_notification(UploadLogStatusEnum status, int32_t requestId) {
    LogStatusNotificationRequest request;
    request.status = status;
    request.requestId = requestId;

    // Store for use by the triggerMessage
    this->upload_log_status = status;
    this->upload_log_status_id = requestId;

    ocpp::Call<LogStatusNotificationRequest> call(request);
    this->message_dispatcher->dispatch_call(call);
}

void ChargePoint::on_security_event(const CiString<50>& event_type, const std::optional<CiString<255>>& tech_info,
                                    const std::optional<bool>& critical, const std::optional<DateTime>& timestamp) {
    auto critical_security_event = true;
    if (critical.has_value()) {
        critical_security_event = critical.value();
    } else {
        critical_security_event = utils::is_critical(event_type);
    }
    this->security->security_event_notification_req(event_type, tech_info, false, critical_security_event, timestamp);
}

void ChargePoint::on_variable_changed(const SetVariableData& set_variable_data) {
    this->provisioning->on_variable_changed(set_variable_data);
}

void ChargePoint::on_reservation_status(const int32_t reservation_id, const ReservationUpdateStatusEnum status) {
    if (reservation != nullptr) {
        this->reservation->on_reservation_status(reservation_id, status);
    }
}

void ChargePoint::initialize(const std::map<int32_t, int32_t>& evse_connector_structure,
                             const std::string& message_log_path) {
    this->device_model->check_integrity(evse_connector_structure);
    this->database_handler->open_connection();
    this->component_state_manager = std::make_shared<ComponentStateManager>(
        evse_connector_structure, database_handler,
        [this](auto evse_id, auto connector_id, auto status, bool initiated_by_trigger_message) {
            this->update_dm_availability_state(evse_id, connector_id, status);
            if (this->connectivity_manager == nullptr or !this->connectivity_manager->is_websocket_connected() or
                this->registration_status != RegistrationStatusEnum::Accepted) {
                return false;
            } else {
                this->availability->status_notification_req(evse_id, connector_id, status,
                                                            initiated_by_trigger_message);
                return true;
            }
        });
    if (this->callbacks.cs_effective_operative_status_changed_callback.has_value()) {
        this->component_state_manager->set_cs_effective_availability_changed_callback(
            this->callbacks.cs_effective_operative_status_changed_callback.value());
    }
    if (this->callbacks.evse_effective_operative_status_changed_callback.has_value()) {
        this->component_state_manager->set_evse_effective_availability_changed_callback(
            this->callbacks.evse_effective_operative_status_changed_callback.value());
    }
    this->component_state_manager->set_connector_effective_availability_changed_callback(
        this->callbacks.connector_effective_operative_status_changed_callback);

    auto transaction_meter_value_callback = [this](const MeterValue& _meter_value, EnhancedTransaction& transaction) {
        if (_meter_value.sampledValue.empty() or !_meter_value.sampledValue.at(0).context.has_value()) {
            EVLOG_info << "Not sending MeterValue due to no values";
            return;
        }

        auto type = _meter_value.sampledValue.at(0).context.value();
        if (type != ReadingContextEnum::Sample_Clock and type != ReadingContextEnum::Sample_Periodic) {
            EVLOG_info << "Not sending MeterValue due to wrong context";
            return;
        }

        const auto filter_vec = utils::get_measurands_vec(this->device_model->get_value<std::string>(
            type == ReadingContextEnum::Sample_Clock ? ControllerComponentVariables::AlignedDataMeasurands
                                                     : ControllerComponentVariables::SampledDataTxUpdatedMeasurands));

        const auto filtered_meter_value = utils::get_meter_value_with_measurands_applied(_meter_value, filter_vec);

        if (!filtered_meter_value.sampledValue.empty()) {
            const auto trigger = type == ReadingContextEnum::Sample_Clock ? TriggerReasonEnum::MeterValueClock
                                                                          : TriggerReasonEnum::MeterValuePeriodic;
            this->transaction->transaction_event_req(TransactionEventEnum::Updated, DateTime(), transaction, trigger,
                                                     transaction.get_seq_no(), std::nullopt, std::nullopt, std::nullopt,
                                                     std::vector<MeterValue>(1, filtered_meter_value), std::nullopt,
                                                     this->is_offline(), std::nullopt);
        }
    };

    this->evse_manager = std::make_unique<EvseManager>(
        evse_connector_structure, *this->device_model, this->database_handler, component_state_manager,
        transaction_meter_value_callback, this->callbacks.pause_charging_callback);
    this->configure_message_logging_format(message_log_path);

    this->connectivity_manager =
        std::make_unique<ConnectivityManager>(*this->device_model, this->evse_security, this->logging,
                                              std::bind(&ChargePoint::message_callback, this, std::placeholders::_1));

    this->connectivity_manager->set_websocket_connected_callback(
        [this](int configuration_slot, const NetworkConnectionProfile& network_connection_profile,
               const OcppProtocolVersion ocpp_version) {
            this->websocket_connected_callback(configuration_slot, network_connection_profile, ocpp_version);
        });
    this->connectivity_manager->set_websocket_disconnected_callback(
        [this](int configuration_slot, const NetworkConnectionProfile& network_connection_profile, auto) {
            this->websocket_disconnected_callback(configuration_slot, network_connection_profile);
        });
    this->connectivity_manager->set_websocket_connection_failed_callback(
        std::bind(&ChargePoint::websocket_connection_failed, this, std::placeholders::_1));

    if (this->message_queue == nullptr) {
        std::set<v201::MessageType> message_types_discard_for_queueing;
        try {
            const auto message_types_discard_for_queueing_csl = ocpp::split_string(
                this->device_model
                    ->get_optional_value<std::string>(ControllerComponentVariables::MessageTypesDiscardForQueueing)
                    .value_or(""),
                ',');
            std::transform(message_types_discard_for_queueing_csl.begin(), message_types_discard_for_queueing_csl.end(),
                           std::inserter(message_types_discard_for_queueing, message_types_discard_for_queueing.end()),
                           [](const std::string element) { return conversions::string_to_messagetype(element); });
        } catch (const StringToEnumException& e) {
            EVLOG_warning << "Could not convert configured MessageType value of MessageTypesDiscardForQueueing. Please "
                             "check you configuration: "
                          << e.what();
        } catch (...) {
            EVLOG_warning << "Could not apply MessageTypesDiscardForQueueing configuration";
        }

        this->message_queue = std::make_unique<ocpp::MessageQueue<v201::MessageType>>(
            [this](json message) -> bool { return this->connectivity_manager->send_to_websocket(message.dump()); },
            MessageQueueConfig<v201::MessageType>{
                this->device_model->get_value<int>(ControllerComponentVariables::MessageAttempts),
                this->device_model->get_value<int>(ControllerComponentVariables::MessageAttemptInterval),
                this->device_model->get_optional_value<int>(ControllerComponentVariables::MessageQueueSizeThreshold)
                    .value_or(DEFAULT_MESSAGE_QUEUE_SIZE_THRESHOLD),
                this->device_model->get_optional_value<bool>(ControllerComponentVariables::QueueAllMessages)
                    .value_or(false),
                message_types_discard_for_queueing,
                this->device_model->get_value<int>(ControllerComponentVariables::MessageTimeout)},
            this->database_handler);
    }

    this->message_dispatcher =
        std::make_unique<MessageDispatcher>(*this->message_queue, *this->device_model, registration_status);
    this->data_transfer = std::make_unique<DataTransfer>(
        *this->message_dispatcher, this->callbacks.data_transfer_callback, DEFAULT_WAIT_FOR_FUTURE_TIMEOUT);
    this->security = std::make_unique<Security>(*this->message_dispatcher, *this->device_model, *this->logging,
                                                *this->evse_security, *this->connectivity_manager, this->ocsp_updater,
                                                this->callbacks.security_event_callback);

    if (device_model->get_optional_value<bool>(ControllerComponentVariables::ReservationCtrlrAvailable)
            .value_or(false)) {
        this->reservation = std::make_unique<Reservation>(
            *this->message_dispatcher, *this->device_model, *this->evse_manager,
            this->callbacks.reserve_now_callback.value(), this->callbacks.cancel_reservation_callback.value(),
            this->callbacks.is_reservation_for_token_callback);
    }

    this->authorization = std::make_unique<Authorization>(*this->message_dispatcher, *this->device_model,
                                                          *this->connectivity_manager.get(),
                                                          *this->database_handler.get(), *this->evse_security.get());
    this->authorization->start_auth_cache_cleanup_thread();

    this->diagnostics = std::make_unique<Diagnostics>(
        *this->message_dispatcher, *this->device_model, *this->connectivity_manager, *this->authorization,
        this->callbacks.get_log_request_callback, this->callbacks.get_customer_information_callback,
        this->callbacks.clear_customer_information_callback);
    this->diagnostics->start_monitoring();

    if (device_model->get_optional_value<bool>(ControllerComponentVariables::DisplayMessageCtrlrAvailable)
            .value_or(false)) {
        this->display_message = std::make_unique<DisplayMessageBlock>(
            *this->message_dispatcher, *this->device_model, *this->evse_manager,
            this->callbacks.get_display_message_callback.value(), this->callbacks.set_display_message_callback.value(),
            this->callbacks.clear_display_message_callback.value());
    }

    this->meter_values =
        std::make_unique<MeterValues>(*this->message_dispatcher, *this->device_model, *this->evse_manager);

    this->availability = std::make_unique<Availability>(
        *this->message_dispatcher, *this->device_model, *this->evse_manager, *this->component_state_manager,
        this->callbacks.time_sync_callback, this->callbacks.all_connectors_unavailable_callback);

    if (this->callbacks.configure_network_connection_profile_callback.has_value()) {
        this->connectivity_manager->set_configure_network_connection_profile_callback(
            this->callbacks.configure_network_connection_profile_callback.value());
    }

    this->smart_charging = std::make_unique<SmartCharging>(
        *this->device_model, *this->evse_manager, *this->connectivity_manager, *this->message_dispatcher,
        *this->database_handler, this->callbacks.set_charging_profiles_callback);

    this->tariff_and_cost = std::make_unique<TariffAndCost>(
        *this->message_dispatcher, *this->device_model, *this->evse_manager, *this->meter_values,
        this->callbacks.set_display_message_callback, this->callbacks.set_running_cost_callback, this->io_service);

    this->firmware_update = std::make_unique<FirmwareUpdate>(
        *this->message_dispatcher, *this->device_model, *this->evse_manager, *this->evse_security, *this->availability,
        *this->security, this->callbacks.update_firmware_request_callback,
        this->callbacks.all_connectors_unavailable_callback);

    this->transaction = std::make_unique<TransactionBlock>(
        *this->message_dispatcher, *this->device_model, *this->connectivity_manager, *this->evse_manager,
        *this->message_queue, *this->database_handler, *this->authorization, *this->availability, *this->smart_charging,
        *this->tariff_and_cost, this->callbacks.stop_transaction_callback, this->callbacks.pause_charging_callback,
        this->callbacks.transaction_event_callback, this->callbacks.transaction_event_response_callback,
        this->callbacks.reset_callback);

    this->provisioning = std::make_unique<Provisioning>(
        *this->device_model, *this->message_dispatcher, *this->message_queue, *this->connectivity_manager,
        *this->component_state_manager, this->ocsp_updater, *this->evse_manager, *this->evse_security,
        *this->availability, *this->meter_values, *this->security, *this->diagnostics, *this->transaction,
        this->callbacks.time_sync_callback, this->callbacks.boot_notification_callback,
        this->callbacks.validate_network_profile_callback, this->callbacks.is_reset_allowed_callback,
        this->callbacks.reset_callback, this->callbacks.stop_transaction_callback,
        this->callbacks.variable_changed_callback, this->registration_status);

    this->remote_transaction_control = std::make_unique<RemoteTransactionControl>(
        *this->message_dispatcher, *this->device_model, *this->connectivity_manager, *this->evse_manager,
        *this->component_state_manager, *this->transaction, *this->smart_charging, *this->meter_values,
        *this->availability, *this->firmware_update, *this->security, this->reservation.get(), *this->provisioning,
        this->callbacks.unlock_connector_callback, this->callbacks.remote_start_transaction_callback,
        this->callbacks.stop_transaction_callback, this->registration_status, this->upload_log_status,
        this->upload_log_status_id);

    Component ocpp_comm_ctrlr = {"OCPPCommCtrlr"};
    Variable field_length = {"FieldLength"};
    field_length.instance = "Get15118EVCertificateResponse.exiResponse";
    this->device_model->set_value(ocpp_comm_ctrlr, field_length, AttributeEnum::Actual,
                                  std::to_string(ISO15118_GET_EV_CERTIFICATE_EXI_RESPONSE_SIZE),
                                  VARIABLE_ATTRIBUTE_VALUE_SOURCE_INTERNAL, true);
}

void ChargePoint::handle_message(const EnhancedMessage<v201::MessageType>& message) {
    const auto& json_message = message.message;
    try {
        switch (message.messageType) {
        case MessageType::BootNotificationResponse:
        case MessageType::SetVariables:
        case MessageType::GetVariables:
        case MessageType::GetBaseReport:
        case MessageType::GetReport:
        case MessageType::Reset:
        case MessageType::SetNetworkProfile:
            this->provisioning->handle_message(message);
            break;
        case MessageType::ChangeAvailability:
        case MessageType::HeartbeatResponse:
            this->availability->handle_message(message);
            break;
        case MessageType::TransactionEventResponse:
        case MessageType::GetTransactionStatus:
            this->transaction->handle_message(message);
            break;
        case MessageType::RequestStartTransaction:
        case MessageType::RequestStopTransaction:
        case MessageType::UnlockConnector:
        case MessageType::TriggerMessage:
            this->remote_transaction_control->handle_message(message);
            break;
        case MessageType::DataTransfer:
            this->data_transfer->handle_message(message);
            break;
        case MessageType::GetLog:
        case MessageType::CustomerInformation:
        case MessageType::SetMonitoringBase:
        case MessageType::SetMonitoringLevel:
        case MessageType::SetVariableMonitoring:
        case MessageType::GetMonitoringReport:
        case MessageType::ClearVariableMonitoring:
            this->diagnostics->handle_message(message);
            break;
        case MessageType::ClearCache:
        case MessageType::SendLocalList:
        case MessageType::GetLocalListVersion:
            this->authorization->handle_message(message);
            break;
        case MessageType::UpdateFirmware:
            this->firmware_update->handle_message(message);
            break;
        case MessageType::ReserveNow:
        case MessageType::CancelReservation:
            if (this->reservation != nullptr) {
                this->reservation->handle_message(message);
            } else {
                send_not_implemented_error(message.uniqueId, message.messageTypeId);
            }
            break;
        case MessageType::CertificateSigned:
        case MessageType::SignCertificateResponse:
        case MessageType::GetInstalledCertificateIds:
        case MessageType::InstallCertificate:
        case MessageType::DeleteCertificate:
            this->security->handle_message(message);
            break;
        case MessageType::SetChargingProfile:
        case MessageType::ClearChargingProfile:
        case MessageType::GetChargingProfiles:
        case MessageType::GetCompositeSchedule:
            this->smart_charging->handle_message(message);
            break;
        case MessageType::GetDisplayMessages:
        case MessageType::SetDisplayMessage:
        case MessageType::ClearDisplayMessage:
            if (this->display_message != nullptr) {
                this->display_message->handle_message(message);
            } else {
                send_not_implemented_error(message.uniqueId, message.messageTypeId);
            }
            break;
        case MessageType::CostUpdated:
            this->tariff_and_cost->handle_message(message);
            break;
        default:
            send_not_implemented_error(message.uniqueId, message.messageTypeId);
            break;
        }
    } catch (const MessageTypeNotImplementedException& e) {
        EVLOG_warning << e.what();
        send_not_implemented_error(message.uniqueId, message.messageTypeId);
    }
}

void ChargePoint::message_callback(const std::string& message) {
    EnhancedMessage<v201::MessageType> enhanced_message;
    try {
        enhanced_message = this->message_queue->receive(message);
    } catch (const json::exception& e) {
        this->logging->central_system("Unknown", message);
        EVLOG_error << "JSON exception during reception of message: " << e.what();
        this->message_dispatcher->dispatch_call_error(
            CallError(MessageId("-1"), "RpcFrameworkError", e.what(), json({})));
        const auto& security_event = ocpp::security_events::INVALIDMESSAGES;
        this->security->security_event_notification_req(CiString<50>(security_event, StringTooLarge::Truncate),
                                                        CiString<255>(message, StringTooLarge::Truncate), true,
                                                        utils::is_critical(security_event));
        return;
    } catch (const StringConversionException& e) {
        this->logging->central_system("Unknown", message);
        EVLOG_error << "JSON exception during reception of message: " << e.what();
        this->message_dispatcher->dispatch_call_error(
            CallError(MessageId("-1"), "RpcFrameworkError", e.what(), json({})));
        const auto& security_event = ocpp::security_events::INVALIDMESSAGES;
        this->security->security_event_notification_req(CiString<50>(security_event, StringTooLarge::Truncate),
                                                        CiString<255>(message, StringTooLarge::Truncate), true,
                                                        utils::is_critical(security_event));
        return;
    } catch (const EnumConversionException& e) {
        EVLOG_error << "EnumConversionException during handling of message: " << e.what();
        auto call_error = CallError(MessageId("-1"), "FormationViolation", e.what(), json({}));
        this->message_dispatcher->dispatch_call_error(call_error);
        const auto& security_event = ocpp::security_events::INVALIDMESSAGES;
        this->security->security_event_notification_req(CiString<50>(security_event, StringTooLarge::Truncate),
                                                        CiString<255>(message, StringTooLarge::Truncate), true,
                                                        utils::is_critical(security_event));
        return;
    }

    enhanced_message.message_size = message.size();
    auto json_message = enhanced_message.message;
    this->logging->central_system(conversions::messagetype_to_string(enhanced_message.messageType), message);
    try {
        if (this->registration_status == RegistrationStatusEnum::Accepted) {
            this->handle_message(enhanced_message);
        } else if (this->registration_status == RegistrationStatusEnum::Pending) {
            if (enhanced_message.messageType == MessageType::BootNotificationResponse) {
                this->provisioning->handle_message(enhanced_message);
            } else {
                // TODO(piet): Check what kind of messages we should accept in Pending state
                if (enhanced_message.messageType == MessageType::GetVariables or
                    enhanced_message.messageType == MessageType::SetVariables or
                    enhanced_message.messageType == MessageType::GetBaseReport or
                    enhanced_message.messageType == MessageType::GetReport or
                    enhanced_message.messageType == MessageType::NotifyReportResponse or
                    enhanced_message.messageType == MessageType::TriggerMessage) {
                    this->handle_message(enhanced_message);
                } else if (enhanced_message.messageType == MessageType::RequestStartTransaction) {
                    // Send rejected: B02.FR.05
                    RequestStartTransactionResponse response;
                    response.status = RequestStartStopStatusEnum::Rejected;
                    const ocpp::CallResult<RequestStartTransactionResponse> call_result(response,
                                                                                        enhanced_message.uniqueId);
                    this->message_dispatcher->dispatch_call_result(call_result);
                } else if (enhanced_message.messageType == MessageType::RequestStopTransaction) {
                    // Send rejected: B02.FR.05
                    RequestStopTransactionResponse response;
                    response.status = RequestStartStopStatusEnum::Rejected;
                    const ocpp::CallResult<RequestStopTransactionResponse> call_result(response,
                                                                                       enhanced_message.uniqueId);
                    this->message_dispatcher->dispatch_call_result(call_result);
                } else {
                    std::string const call_error_message =
                        "Received invalid MessageType: " +
                        conversions::messagetype_to_string(enhanced_message.messageType) +
                        " from CSMS while in state Pending";
                    EVLOG_warning << call_error_message;
                    // B02.FR.09 send CALLERROR SecurityError
                    const auto call_error =
                        CallError(enhanced_message.uniqueId, "SecurityError", call_error_message, json({}));
                    this->message_dispatcher->dispatch_call_error(call_error);
                }
            }
        } else if (this->registration_status == RegistrationStatusEnum::Rejected) {
            if (enhanced_message.messageType == MessageType::BootNotificationResponse) {
                this->provisioning->handle_message(enhanced_message);
            } else if (enhanced_message.messageType == MessageType::TriggerMessage) {
                Call<TriggerMessageRequest> call(json_message);
                if (call.msg.requestedMessage == MessageTriggerEnum::BootNotification) {
                    this->handle_message(enhanced_message);
                } else {
                    const auto error_message =
                        "Received TriggerMessage with requestedMessage != BootNotification before "
                        "having received an accepted BootNotificationResponse";
                    EVLOG_warning << error_message;
                    const auto call_error = CallError(enhanced_message.uniqueId, "SecurityError", "", json({}));
                    this->message_dispatcher->dispatch_call_error(call_error);
                }
            } else {
                const auto error_message = "Received other message than BootNotificationResponse before "
                                           "having received an accepted BootNotificationResponse";
                EVLOG_warning << error_message;
                const auto call_error = CallError(enhanced_message.uniqueId, "SecurityError", "", json({}, true));
                this->message_dispatcher->dispatch_call_error(call_error);
            }
        }
    } catch (const EvseOutOfRangeException& e) {
        EVLOG_error << "Exception during handling of message: " << e.what();
        auto call_error = CallError(enhanced_message.uniqueId, "OccurrenceConstraintViolation", e.what(), json({}));
        this->message_dispatcher->dispatch_call_error(call_error);
    } catch (const ConnectorOutOfRangeException& e) {
        EVLOG_error << "Exception during handling of message: " << e.what();
        auto call_error = CallError(enhanced_message.uniqueId, "OccurrenceConstraintViolation", e.what(), json({}));
        this->message_dispatcher->dispatch_call_error(call_error);
    } catch (const EnumConversionException& e) {
        EVLOG_error << "EnumConversionException during handling of message: " << e.what();
        auto call_error = CallError(enhanced_message.uniqueId, "FormationViolation", e.what(), json({}));
        this->message_dispatcher->dispatch_call_error(call_error);
    } catch (const TimePointParseException& e) {
        EVLOG_error << "Exception during handling of message: " << e.what();
        auto call_error = CallError(enhanced_message.uniqueId, "FormationViolation", e.what(), json({}));
        this->message_dispatcher->dispatch_call_error(call_error);
    } catch (json::exception& e) {
        EVLOG_error << "JSON exception during handling of message: " << e.what();
        if (json_message.is_array() and json_message.size() > MESSAGE_ID) {
            auto call_error = CallError(enhanced_message.uniqueId, "FormationViolation", e.what(), json({}));
            this->message_dispatcher->dispatch_call_error(call_error);
        }
    }
}

<<<<<<< HEAD
void ChargePoint::change_all_connectors_to_unavailable_for_firmware_update() {
    ChangeAvailabilityResponse response;
    response.status = ChangeAvailabilityStatusEnum::Scheduled;

    ChangeAvailabilityRequest msg;
    msg.operationalStatus = OperationalStatusEnum::Inoperative;

    const auto transaction_active = this->evse_manager->any_transaction_active(std::nullopt);

    if (!transaction_active) {
        // execute change availability if possible
        for (auto& evse : *this->evse_manager) {
            if (!evse.has_active_transaction()) {
                set_evse_connectors_unavailable(evse, false);
            }
        }
        // Check succeeded, trigger the callback if needed
        if (this->callbacks.all_connectors_unavailable_callback.has_value() and
            this->evse_manager->are_all_connectors_effectively_inoperative()) {
            this->callbacks.all_connectors_unavailable_callback.value()();
        }
    } else if (response.status == ChangeAvailabilityStatusEnum::Scheduled) {
        // put all EVSEs to unavailable that do not have active transaction
        for (auto& evse : *this->evse_manager) {
            if (!evse.has_active_transaction()) {
                set_evse_connectors_unavailable(evse, false);
            } else {
                EVSE e;
                e.id = evse.get_id();
                msg.evse = e;
                this->availability->set_scheduled_change_availability_requests(evse.get_id(), {msg, false});
            }
        }
    }
}

void ChargePoint::restore_all_connector_states() {
    for (auto& evse : *this->evse_manager) {
        uint32_t number_of_connectors = evse.get_number_of_connectors();

        for (uint32_t i = 1; i <= number_of_connectors; ++i) {
            evse.restore_connector_operative_status(static_cast<int32_t>(i));
        }
    }
}

/**
 * Determine for a component variable whether it affects the Websocket Connection Options (cf.
 * get_ws_connection_options); return true if it is furthermore writable and does not require a reconnect
 *
 * @param component_variable
 * @return
 */
static bool component_variable_change_requires_websocket_option_update_without_reconnect(
    const ComponentVariable& component_variable) {

    return component_variable == ControllerComponentVariables::RetryBackOffRandomRange or
           component_variable == ControllerComponentVariables::RetryBackOffRepeatTimes or
           component_variable == ControllerComponentVariables::RetryBackOffWaitMinimum or
           component_variable == ControllerComponentVariables::NetworkProfileConnectionAttempts or
           component_variable == ControllerComponentVariables::WebSocketPingInterval;
}

void ChargePoint::handle_variable_changed(const SetVariableData& set_variable_data) {

    ComponentVariable component_variable = {set_variable_data.component, set_variable_data.variable};

    if (set_variable_data.attributeType.has_value() and
        set_variable_data.attributeType.value() != AttributeEnum::Actual) {
        return;
    }

    if (component_variable == ControllerComponentVariables::BasicAuthPassword) {
        if (this->device_model->get_value<int>(ControllerComponentVariables::SecurityProfile) < 3) {
            // TODO: A01.FR.11 log the change of BasicAuth in Security Log
            this->connectivity_manager->set_websocket_authorization_key(set_variable_data.attributeValue.get());
        }
    }
    if (component_variable == ControllerComponentVariables::HeartbeatInterval and
        this->registration_status == RegistrationStatusEnum::Accepted) {
        try {
            this->availability->set_heartbeat_timer_interval(
                std::chrono::seconds(std::stoi(set_variable_data.attributeValue.get())));
        } catch (const std::invalid_argument& e) {
            EVLOG_error << "Invalid argument exception while updating the heartbeat interval: " << e.what();
        } catch (const std::out_of_range& e) {
            EVLOG_error << "Out of range exception while updating the heartbeat interval: " << e.what();
        }
    }
    if (component_variable == ControllerComponentVariables::AlignedDataInterval) {
        this->meter_values->update_aligned_data_interval();
    }

    if (component_variable_change_requires_websocket_option_update_without_reconnect(component_variable)) {
        EVLOG_debug << "Reconfigure websocket due to relevant change of ControllerComponentVariable";
        this->connectivity_manager->set_websocket_connection_options_without_reconnect();
    }

    if (component_variable == ControllerComponentVariables::MessageAttemptInterval) {
        if (component_variable.variable.has_value()) {
            this->message_queue->update_transaction_message_retry_interval(
                this->device_model->get_value<int>(ControllerComponentVariables::MessageAttemptInterval));
        }
    }

    if (component_variable == ControllerComponentVariables::MessageAttempts) {
        if (component_variable.variable.has_value()) {
            this->message_queue->update_transaction_message_attempts(
                this->device_model->get_value<int>(ControllerComponentVariables::MessageAttempts));
        }
    }

    if (component_variable == ControllerComponentVariables::MessageTimeout) {
        if (component_variable.variable.has_value()) {
            this->message_queue->update_message_timeout(
                this->device_model->get_value<int>(ControllerComponentVariables::MessageTimeout));
        }
    }

    // TODO(piet): other special handling of changed variables can be added here...
}

void ChargePoint::handle_variables_changed(const std::map<SetVariableData, SetVariableResult>& set_variable_results) {
    // iterate over set_variable_results
    for (const auto& [set_variable_data, set_variable_result] : set_variable_results) {
        if (set_variable_result.attributeStatus == SetVariableStatusEnum::Accepted) {
            std::optional<MutabilityEnum> mutability =
                this->device_model->get_mutability(set_variable_data.component, set_variable_data.variable,
                                                   set_variable_data.attributeType.value_or(AttributeEnum::Actual));
            // If a nullopt is returned for whatever reason, assume it's write-only to prevent leaking secrets
            if (!mutability.has_value() || (mutability.value() == MutabilityEnum::WriteOnly)) {
                EVLOG_info << "Write-only " << set_variable_data.component.name << ":"
                           << set_variable_data.variable.name << " changed";
            } else {
                EVLOG_info << set_variable_data.component.name << ":" << set_variable_data.variable.name
                           << " changed to " << set_variable_data.attributeValue.get();
            }

            // handles required behavior specified within OCPP2.0.1 (e.g. reconnect when BasicAuthPassword has changed)
            this->handle_variable_changed(set_variable_data);
            // notifies libocpp user application that a variable has changed
            if (this->callbacks.variable_changed_callback.has_value()) {
                this->callbacks.variable_changed_callback.value()(set_variable_data);
            }
        }
    }

    // process all triggered monitors, after a possible disconnect
    this->diagnostics->process_triggered_monitors();
}

bool ChargePoint::validate_set_variable(const SetVariableData& set_variable_data) {
    ComponentVariable cv = {set_variable_data.component, set_variable_data.variable};
    if (cv == ControllerComponentVariables::NetworkConfigurationPriority) {
        const auto network_configuration_priorities = ocpp::split_string(set_variable_data.attributeValue.get(), ',');
        const auto active_security_profile =
            this->device_model->get_value<int>(ControllerComponentVariables::SecurityProfile);

        try {
            const auto network_connection_profiles = json::parse(
                this->device_model->get_value<std::string>(ControllerComponentVariables::NetworkConnectionProfiles));
            for (const auto configuration_slot : network_configuration_priorities) {
                auto network_profile_it =
                    std::find_if(network_connection_profiles.begin(), network_connection_profiles.end(),
                                 [configuration_slot](const SetNetworkProfileRequest& network_profile) {
                                     return network_profile.configurationSlot == std::stoi(configuration_slot);
                                 });

                if (network_profile_it == network_connection_profiles.end()) {
                    EVLOG_warning << "Could not find network profile for configurationSlot: " << configuration_slot;
                    return false;
                }

                auto network_profile = SetNetworkProfileRequest(*network_profile_it).connectionData;

                if (network_profile.securityProfile <= active_security_profile) {
                    continue;
                }

                if (network_profile.securityProfile == 3 and
                    this->evse_security
                            ->get_leaf_certificate_info(ocpp::CertificateSigningUseEnum::ChargingStationCertificate)
                            .status != ocpp::GetCertificateInfoStatus::Accepted) {
                    EVLOG_warning << "SecurityProfile of configurationSlot: " << configuration_slot
                                  << " is 3 but no CSMS Leaf Certificate is installed";
                    return false;
                }
                if (network_profile.securityProfile >= 2 and
                    !this->evse_security->is_ca_certificate_installed(ocpp::CaCertificateType::CSMS)) {
                    EVLOG_warning << "SecurityProfile of configurationSlot: " << configuration_slot
                                  << " is >= 2 but no CSMS Root Certifciate is installed";
                    return false;
                }
            }
        } catch (const std::invalid_argument& e) {
            EVLOG_warning << "NetworkConfigurationPriority contains at least one value which is not an integer: "
                          << set_variable_data.attributeValue.get();
            return false;
        } catch (const json::exception& e) {
            EVLOG_warning << "Could not parse NetworkConnectionProfiles or SetNetworkProfileRequest: " << e.what();
            return false;
        }
    }
    return true;
    // TODO(piet): other special validating of variables requested to change can be added here...
}

std::map<SetVariableData, SetVariableResult>
ChargePoint::set_variables_internal(const std::vector<SetVariableData>& set_variable_data_vector,
                                    const std::string& source, const bool allow_read_only) {
    std::map<SetVariableData, SetVariableResult> response;

    // iterate over the set_variable_data_vector
    for (const auto& set_variable_data : set_variable_data_vector) {
        SetVariableResult set_variable_result;
        set_variable_result.component = set_variable_data.component;
        set_variable_result.variable = set_variable_data.variable;
        set_variable_result.attributeType = set_variable_data.attributeType.value_or(AttributeEnum::Actual);

        // validates variable against business logic of the spec
        if (this->validate_set_variable(set_variable_data)) {
            // attempt to set the value includes device model validation
            set_variable_result.attributeStatus =
                this->device_model->set_value(set_variable_data.component, set_variable_data.variable,
                                              set_variable_data.attributeType.value_or(AttributeEnum::Actual),
                                              set_variable_data.attributeValue.get(), source, allow_read_only);
        } else {
            set_variable_result.attributeStatus = SetVariableStatusEnum::Rejected;
        }
        response[set_variable_data] = set_variable_result;
    }

    return response;
}

ocpp::ReservationCheckStatus
ChargePoint::is_evse_reserved_for_other(EvseInterface& evse, const IdToken& id_token,
                                        const std::optional<IdToken>& group_id_token) const {
    if (this->reservation != nullptr) {
        return this->reservation->is_evse_reserved_for_other(evse, id_token, group_id_token);
    }

    return ReservationCheckStatus::NotReserved;
}

bool ChargePoint::is_evse_connector_available(EvseInterface& evse) const {
    if (evse.has_active_transaction()) {
        // If an EV is connected and has no authorization yet then the status is 'Occupied' and the
        // RemoteStartRequest should still be accepted. So this is the 'occupied' check instead.
        return false;
    }

    const uint32_t connectors = evse.get_number_of_connectors();
    for (uint32_t i = 1; i <= connectors; ++i) {
        const ConnectorStatusEnum status =
            evse.get_connector(static_cast<int32_t>(i))->get_effective_connector_status();

        // At least one of the connectors is available / not faulted.
        if (status != ConnectorStatusEnum::Faulted and status != ConnectorStatusEnum::Unavailable) {
            return true;
        }
    }

    // Connectors are faulted or unavailable.
    return false;
}

bool ChargePoint::does_connector_exist(const uint32_t evse_id, std::optional<CiString<20>> connector_type) {
    EvseInterface* evse;
    try {
        evse = &evse_manager->get_evse(static_cast<int32_t>(evse_id));
    } catch (const EvseOutOfRangeException&) {
        EVLOG_error << "Evse id " << evse_id << " is not a valid evse id.";
        return false;
    }

    return evse->does_connector_exist(connector_type.value_or(ConnectorEnumStringType::Unknown));
}

=======
>>>>>>> b7131c6f
bool ChargePoint::is_offline() {
    return !this->connectivity_manager->is_websocket_connected();
}

<<<<<<< HEAD
void ChargePoint::boot_notification_req(const BootReasonEnum& reason, const bool initiated_by_trigger_message) {
    EVLOG_debug << "Sending BootNotification";
    BootNotificationRequest req;

    ChargingStation charging_station;
    charging_station.model = this->device_model->get_value<std::string>(ControllerComponentVariables::ChargePointModel);
    charging_station.vendorName =
        this->device_model->get_value<std::string>(ControllerComponentVariables::ChargePointVendor);
    charging_station.firmwareVersion.emplace(
        this->device_model->get_value<std::string>(ControllerComponentVariables::FirmwareVersion));
    charging_station.serialNumber.emplace(
        this->device_model->get_value<std::string>(ControllerComponentVariables::ChargeBoxSerialNumber));

    req.reason = reason;
    req.chargingStation = charging_station;

    ocpp::Call<BootNotificationRequest> call(req);
    this->message_dispatcher->dispatch_call(call, initiated_by_trigger_message);
}

void ChargePoint::notify_report_req(const int request_id, const std::vector<ReportData>& report_data) {

    NotifyReportRequest req;
    req.requestId = request_id;
    req.seqNo = 0;
    req.generatedAt = ocpp::DateTime();
    req.reportData.emplace(report_data);
    req.tbc = false;

    if (report_data.size() <= 1) {
        ocpp::Call<NotifyReportRequest> call(req);
        this->message_dispatcher->dispatch_call(call);
    } else {
        NotifyReportRequestsSplitter splitter{
            req,
            this->device_model->get_optional_value<size_t>(ControllerComponentVariables::MaxMessageSize)
                .value_or(DEFAULT_MAX_MESSAGE_SIZE),
            [this]() { return ocpp::create_message_id(); }};
        for (const auto& msg : splitter.create_call_payloads()) {
            this->message_queue->push_call(msg);
        }
    }
}

void ChargePoint::transaction_event_req(const TransactionEventEnum& event_type, const DateTime& timestamp,
                                        const ocpp::v201::Transaction& transaction,
                                        const ocpp::v201::TriggerReasonEnum& trigger_reason, const int32_t seq_no,
                                        const std::optional<int32_t>& cable_max_current,
                                        const std::optional<ocpp::v201::EVSE>& evse,
                                        const std::optional<ocpp::v201::IdToken>& id_token,
                                        const std::optional<std::vector<ocpp::v201::MeterValue>>& meter_value,
                                        const std::optional<int32_t>& number_of_phases_used, const bool offline,
                                        const std::optional<int32_t>& reservation_id,
                                        const bool initiated_by_trigger_message) {
    TransactionEventRequest req;
    req.eventType = event_type;
    req.timestamp = timestamp;
    req.transactionInfo = transaction;
    req.triggerReason = trigger_reason;
    req.seqNo = seq_no;
    req.cableMaxCurrent = cable_max_current;
    req.evse = evse;
    req.idToken = id_token;
    req.meterValue = meter_value;
    req.numberOfPhasesUsed = number_of_phases_used;
    req.offline = offline;
    req.reservationId = reservation_id;

    ocpp::Call<TransactionEventRequest> call(req);

    // Check if id token is in the remote start map, because when a remote
    // start request is done, the first transaction event request should
    // always contain trigger reason 'RemoteStart'.
    auto it = std::find_if(
        remote_start_id_per_evse.begin(), remote_start_id_per_evse.end(),
        [&id_token, &evse](const std::pair<int32_t, std::pair<IdToken, int32_t>>& remote_start_per_evse) {
            if (id_token.has_value() and remote_start_per_evse.second.first.idToken == id_token.value().idToken) {

                if (remote_start_per_evse.first == 0) {
                    return true;
                }

                if (evse.has_value() and evse.value().id == remote_start_per_evse.first) {
                    return true;
                }
            }
            return false;
        });

    if (it != remote_start_id_per_evse.end()) {
        // Found remote start. Set remote start id and the trigger reason.
        call.msg.triggerReason = TriggerReasonEnum::RemoteStart;
        call.msg.transactionInfo.remoteStartId = it->second.second;

        remote_start_id_per_evse.erase(it);
    }

    this->message_dispatcher->dispatch_call(call, initiated_by_trigger_message);

    if (this->callbacks.transaction_event_callback.has_value()) {
        this->callbacks.transaction_event_callback.value()(req);
    }
}
void ChargePoint::handle_boot_notification_response(CallResult<BootNotificationResponse> call_result) {
    // TODO(piet): B01.FR.06
    // TODO(piet): B01.FR.07
    // TODO(piet): B01.FR.08
    // TODO(piet): B01.FR.09
    // TODO(piet): B01.FR.13
    EVLOG_info << "Received BootNotificationResponse: " << call_result.msg
               << "\nwith messageId: " << call_result.uniqueId;

    const auto msg = call_result.msg;

    this->registration_status = msg.status;

    if (this->registration_status == RegistrationStatusEnum::Accepted) {
        this->message_queue->set_registration_status_accepted();
        // B01.FR.06 Only use boot timestamp if TimeSource contains Heartbeat
        if (this->callbacks.time_sync_callback.has_value() and
            this->device_model->get_value<std::string>(ControllerComponentVariables::TimeSource).find("Heartbeat") !=
                std::string::npos) {
            this->callbacks.time_sync_callback.value()(msg.currentTime);
        }

        this->connectivity_manager->confirm_successful_connection();

        // set timers
        if (msg.interval > 0) {
            this->availability->set_heartbeat_timer_interval(std::chrono::seconds(msg.interval));
        }

        // in case the BootNotification.req was triggered by a TriggerMessage.req the timer might still run
        this->boot_notification_timer.stop();

        this->security->init_certificate_expiration_check_timers();
        this->meter_values->update_aligned_data_interval();
        this->component_state_manager->send_status_notification_all_connectors();
        this->ocsp_updater.start();
    } else {
        auto retry_interval = DEFAULT_BOOT_NOTIFICATION_RETRY_INTERVAL;
        if (msg.interval > 0) {
            retry_interval = std::chrono::seconds(msg.interval);
        }
        this->boot_notification_timer.timeout(
            [this, msg]() {
                this->boot_notification_req(BootReasonEnum::PowerUp); // FIXME(piet): Choose correct reason here
            },
            retry_interval);
    }

    if (this->callbacks.boot_notification_callback.has_value()) {
        // call the registered boot notification callback
        callbacks.boot_notification_callback.value()(call_result.msg);
    }
}

void ChargePoint::handle_set_variables_req(Call<SetVariablesRequest> call) {
    const auto msg = call.msg;

    SetVariablesResponse response;

    // set variables but do not allow setting ReadOnly variables
    const auto set_variables_response =
        this->set_variables_internal(msg.setVariableData, VARIABLE_ATTRIBUTE_VALUE_SOURCE_CSMS, false);
    for (const auto& [single_set_variable_data, single_set_variable_result] : set_variables_response) {
        response.setVariableResult.push_back(single_set_variable_result);
    }

    ocpp::CallResult<SetVariablesResponse> call_result(response, call.uniqueId);
    this->message_dispatcher->dispatch_call_result(call_result);

    // post handling of changed variables after the SetVariables.conf has been queued
    this->handle_variables_changed(set_variables_response);
}

void ChargePoint::handle_get_variables_req(const EnhancedMessage<v201::MessageType>& message) {
    Call<GetVariablesRequest> call = message.call_message;
    const auto msg = call.msg;

    const auto max_variables_per_message =
        this->device_model->get_value<int>(ControllerComponentVariables::ItemsPerMessageGetVariables);
    const auto max_bytes_per_message =
        this->device_model->get_value<int>(ControllerComponentVariables::BytesPerMessageGetVariables);

    // B06.FR.16
    if (msg.getVariableData.size() > max_variables_per_message) {
        // send a CALLERROR
        const auto call_error = CallError(call.uniqueId, "OccurenceConstraintViolation", "", json({}));
        this->message_dispatcher->dispatch_call_error(call_error);
        return;
    }

    // B06.FR.17
    if (message.message_size > max_bytes_per_message) {
        // send a CALLERROR
        const auto call_error = CallError(call.uniqueId, "FormatViolation", "", json({}));
        this->message_dispatcher->dispatch_call_error(call_error);
        return;
    }

    GetVariablesResponse response;
    response.getVariableResult = this->get_variables(msg.getVariableData);

    ocpp::CallResult<GetVariablesResponse> call_result(response, call.uniqueId);
    this->message_dispatcher->dispatch_call_result(call_result);
}

void ChargePoint::handle_get_base_report_req(Call<GetBaseReportRequest> call) {
    const auto msg = call.msg;
    GetBaseReportResponse response;
    response.status = GenericDeviceModelStatusEnum::Accepted;

    ocpp::CallResult<GetBaseReportResponse> call_result(response, call.uniqueId);
    this->message_dispatcher->dispatch_call_result(call_result);

    if (response.status == GenericDeviceModelStatusEnum::Accepted) {
        const auto report_data = this->device_model->get_base_report_data(msg.reportBase);
        this->notify_report_req(msg.requestId, report_data);
    }
}

void ChargePoint::handle_get_report_req(const EnhancedMessage<v201::MessageType>& message) {
    Call<GetReportRequest> call = message.call_message;
    const auto msg = call.msg;
    std::vector<ReportData> report_data;
    GetReportResponse response;

    const auto max_items_per_message =
        this->device_model->get_value<int>(ControllerComponentVariables::ItemsPerMessageGetReport);
    const auto max_bytes_per_message =
        this->device_model->get_value<int>(ControllerComponentVariables::BytesPerMessageGetReport);

    // B08.FR.17
    if (msg.componentVariable.has_value() and msg.componentVariable->size() > max_items_per_message) {
        // send a CALLERROR
        const auto call_error = CallError(call.uniqueId, "OccurenceConstraintViolation", "", json({}));
        this->message_dispatcher->dispatch_call_error(call_error);
        return;
    }

    // B08.FR.18
    if (message.message_size > max_bytes_per_message) {
        // send a CALLERROR
        const auto call_error = CallError(call.uniqueId, "FormatViolation", "", json({}));
        this->message_dispatcher->dispatch_call_error(call_error);
        return;
    }

    // if a criteria is not supported then send a not supported response.
    auto sup_criteria =
        this->device_model->get_optional_value<std::string>(ControllerComponentVariables::SupportedCriteria);
    if (sup_criteria.has_value() and msg.componentCriteria.has_value()) {
        for (const auto& criteria : msg.componentCriteria.value()) {
            const auto variable_ = conversions::component_criterion_enum_to_string(criteria);
            if (sup_criteria.value().find(variable_) == std::string::npos) {
                EVLOG_info << "This criteria is not supported: " << variable_;
                response.status = GenericDeviceModelStatusEnum::NotSupported;
                break;
                // TODO: maybe consider adding the reason why in statusInfo
            }
        }
    }

    if (response.status != GenericDeviceModelStatusEnum::NotSupported) {

        // TODO(piet): Propably split this up into several NotifyReport.req depending on ItemsPerMessage /
        // BytesPerMessage
        report_data = this->device_model->get_custom_report_data(msg.componentVariable, msg.componentCriteria);
        if (report_data.empty()) {
            response.status = GenericDeviceModelStatusEnum::EmptyResultSet;
        } else {
            response.status = GenericDeviceModelStatusEnum::Accepted;
        }
    }

    ocpp::CallResult<GetReportResponse> call_result(response, call.uniqueId);
    this->message_dispatcher->dispatch_call_result(call_result);

    if (response.status == GenericDeviceModelStatusEnum::Accepted) {
        this->notify_report_req(msg.requestId, report_data);
    }
}

void ChargePoint::handle_set_network_profile_req(Call<SetNetworkProfileRequest> call) {
    const auto msg = call.msg;

    SetNetworkProfileResponse response;

    if (!this->callbacks.validate_network_profile_callback.has_value()) {
        EVLOG_warning << "No callback registered to validate network profile";
        response.status = SetNetworkProfileStatusEnum::Rejected;
        ocpp::CallResult<SetNetworkProfileResponse> call_result(response, call.uniqueId);
        this->message_dispatcher->dispatch_call_result(call_result);
        return;
    }

    if (msg.connectionData.securityProfile <
        this->device_model->get_value<int>(ControllerComponentVariables::SecurityProfile)) {
        EVLOG_warning << "CSMS attempted to set a network profile with a lower securityProfile";
        response.status = SetNetworkProfileStatusEnum::Rejected;
        ocpp::CallResult<SetNetworkProfileResponse> call_result(response, call.uniqueId);
        this->message_dispatcher->dispatch_call_result(call_result);
        return;
    }

    if (this->callbacks.validate_network_profile_callback.value()(msg.configurationSlot, msg.connectionData) !=
        SetNetworkProfileStatusEnum::Accepted) {
        EVLOG_warning << "CSMS attempted to set a network profile that could not be validated.";
        response.status = SetNetworkProfileStatusEnum::Rejected;
        ocpp::CallResult<SetNetworkProfileResponse> call_result(response, call.uniqueId);
        this->message_dispatcher->dispatch_call_result(call_result);
        return;
    }

    auto network_connection_profiles = json::parse(
        this->device_model->get_value<std::string>(ControllerComponentVariables::NetworkConnectionProfiles));

    int index_to_override = -1;
    int index = 0;
    for (const SetNetworkProfileRequest network_profile : network_connection_profiles) {
        if (network_profile.configurationSlot == msg.configurationSlot) {
            index_to_override = index;
        }
        index++;
    }

    if (index_to_override != -1) {
        // configurationSlot present, so we override
        network_connection_profiles[index_to_override] = msg;
    } else {
        // configurationSlot not present, so we can append
        network_connection_profiles.push_back(msg);
    }

    if (this->device_model->set_value(ControllerComponentVariables::NetworkConnectionProfiles.component,
                                      ControllerComponentVariables::NetworkConnectionProfiles.variable.value(),
                                      AttributeEnum::Actual, network_connection_profiles.dump(),
                                      VARIABLE_ATTRIBUTE_VALUE_SOURCE_INTERNAL) != SetVariableStatusEnum::Accepted) {
        EVLOG_warning << "CSMS attempted to set a network profile that could not be written to the device model";
        response.status = SetNetworkProfileStatusEnum::Rejected;
        ocpp::CallResult<SetNetworkProfileResponse> call_result(response, call.uniqueId);
        this->message_dispatcher->dispatch_call_result(call_result);
        return;
    }

    std::string tech_info = "Received and stored a new network connection profile at configurationSlot: " +
                            std::to_string(msg.configurationSlot);
    EVLOG_info << tech_info;

    const auto& security_event = ocpp::security_events::RECONFIGURATIONOFSECURITYPARAMETERS;
    this->security->security_event_notification_req(CiString<50>(security_event), CiString<255>(tech_info), true,
                                                    utils::is_critical(security_event));

    response.status = SetNetworkProfileStatusEnum::Accepted;
    ocpp::CallResult<SetNetworkProfileResponse> call_result(response, call.uniqueId);
    this->message_dispatcher->dispatch_call_result(call_result);
}

void ChargePoint::handle_reset_req(Call<ResetRequest> call) {
    // TODO(piet): B11.FR.05

    // TODO(piet): B12.FR.05
    // TODO(piet): B12.FR.06
    EVLOG_debug << "Received ResetRequest: " << call.msg << "\nwith messageId: " << call.uniqueId;
    const auto msg = call.msg;

    ResetResponse response;

    // Check if there is an active transaction (on the given evse or if not
    // given, on one of the evse's)
    bool transaction_active = false;
    std::set<int32_t> evse_active_transactions;
    std::set<int32_t> evse_no_transactions;
    if (msg.evseId.has_value() and this->evse_manager->get_evse(msg.evseId.value()).has_active_transaction()) {
        transaction_active = true;
        evse_active_transactions.emplace(msg.evseId.value());
    } else {
        for (const auto& evse : *this->evse_manager) {
            if (evse.has_active_transaction()) {
                transaction_active = true;
                evse_active_transactions.emplace(evse.get_id());
            } else {
                evse_no_transactions.emplace(evse.get_id());
            }
        }
    }

    const auto is_reset_allowed = [&]() {
        if (!this->callbacks.is_reset_allowed_callback(msg.evseId, msg.type)) {
            return false;
        }

        // We dont need to check AllowReset if evseId is not set and can directly return true
        if (!msg.evseId.has_value()) {
            return true;
        }

        // B11.FR.10
        const auto allow_reset_cv =
            EvseComponentVariables::get_component_variable(msg.evseId.value(), EvseComponentVariables::AllowReset);
        // allow reset if AllowReset is not set or set to   true
        return this->device_model->get_optional_value<bool>(allow_reset_cv).value_or(true);
    };

    if (is_reset_allowed()) {
        // reset is allowed
        response.status = ResetStatusEnum::Accepted;
    } else {
        response.status = ResetStatusEnum::Rejected;
    }

    if (response.status == ResetStatusEnum::Accepted and transaction_active and msg.type == ResetEnum::OnIdle) {
        if (msg.evseId.has_value()) {
            // B12.FR.07
            this->reset_scheduled_evseids.insert(msg.evseId.value());
        }

        // B12.FR.01: We have to wait until transactions have ended.
        // B12.FR.07
        this->reset_scheduled = true;
        response.status = ResetStatusEnum::Scheduled;
    }

    ocpp::CallResult<ResetResponse> call_result(response, call.uniqueId);
    this->message_dispatcher->dispatch_call_result(call_result);

    // Reset response is sent, now set evse connectors to unavailable and / or
    // stop transaction (depending on reset type)
    if (response.status != ResetStatusEnum::Rejected and transaction_active) {
        if (msg.type == ResetEnum::Immediate) {
            // B12.FR.08 and B12.FR.04
            for (const int32_t evse_id : evse_active_transactions) {
                callbacks.stop_transaction_callback(evse_id, ReasonEnum::ImmediateReset);
            }
        } else if (msg.type == ResetEnum::OnIdle and !evse_no_transactions.empty()) {
            for (const int32_t evse_id : evse_no_transactions) {
                auto& evse = this->evse_manager->get_evse(evse_id);
                set_evse_connectors_unavailable(evse, false);
            }
        }
    }

    if (response.status == ResetStatusEnum::Accepted) {
        this->callbacks.reset_callback(call.msg.evseId, ResetEnum::Immediate);
    }
}

void ChargePoint::handle_transaction_event_response(const EnhancedMessage<v201::MessageType>& message) {
    CallResult<TransactionEventResponse> call_result = message.message;
    const Call<TransactionEventRequest>& original_call = message.call_message;
    const auto& original_msg = original_call.msg;

    if (this->callbacks.transaction_event_response_callback.has_value()) {
        this->callbacks.transaction_event_response_callback.value()(original_msg, call_result.msg);
    }

    this->tariff_and_cost->handle_cost_and_tariff(call_result.msg, original_msg, message.message[CALLRESULT_PAYLOAD]);

    if (original_msg.eventType == TransactionEventEnum::Ended) {
        // nothing to do for TransactionEventEnum::Ended
        return;
    }

    const auto msg = call_result.msg;

    if (!msg.idTokenInfo.has_value()) {
        // nothing to do when the response does not contain idTokenInfo
        return;
    }

    if (!original_msg.idToken.has_value()) {
        EVLOG_error
            << "TransactionEvent.conf contains idTokenInfo when no idToken was part of the TransactionEvent.req";
        return;
    }

    const IdToken& id_token = original_msg.idToken.value();

    // C03.FR.0x and C05.FR.01: We SHALL NOT store central information in the Authorization Cache
    // C10.FR.05
    if (id_token.type != IdTokenEnumStringType::Central and authorization->is_auth_cache_ctrlr_enabled()) {
        try {
            this->authorization->authorization_cache_insert_entry(utils::generate_token_hash(id_token),
                                                                  msg.idTokenInfo.value());
        } catch (const DatabaseException& e) {
            EVLOG_warning << "Could not insert into authorization cache entry: " << e.what();
        }
        this->authorization->trigger_authorization_cache_cleanup();
    }

    if (msg.idTokenInfo.value().status == AuthorizationStatusEnum::Accepted) {
        // nothing to do in case status is accepted
        return;
    }

    for (auto& evse : *this->evse_manager) {
        if (auto& transaction = evse.get_transaction();
            transaction != nullptr and transaction->transactionId == original_msg.transactionInfo.transactionId) {
            // Deal with invalid token for transaction
            auto evse_id = evse.get_id();
            if (this->device_model->get_value<bool>(ControllerComponentVariables::StopTxOnInvalidId)) {
                this->callbacks.stop_transaction_callback(evse_id, ReasonEnum::DeAuthorized);
            } else {
                if (this->device_model->get_optional_value<int32_t>(ControllerComponentVariables::MaxEnergyOnInvalidId)
                        .has_value()) {
                    // Energy delivery to the EV SHALL be allowed until the amount of energy specified in
                    // MaxEnergyOnInvalidId has been reached.
                    evse.start_checking_max_energy_on_invalid_id();
                } else {
                    this->callbacks.pause_charging_callback(evse_id);
                }
            }
            break;
        }
    }
}

void ChargePoint::handle_get_transaction_status(const Call<GetTransactionStatusRequest> call) {
    const auto msg = call.msg;

    GetTransactionStatusResponse response;
    response.messagesInQueue = false;

    if (msg.transactionId.has_value()) {
        if (this->evse_manager->get_transaction_evseid(msg.transactionId.value()).has_value()) {
            response.ongoingIndicator = true;
        } else {
            response.ongoingIndicator = false;
        }
        if (this->message_queue->contains_transaction_messages(msg.transactionId.value())) {
            response.messagesInQueue = true;
        }
    } else if (!this->message_queue->is_transaction_message_queue_empty()) {
        response.messagesInQueue = true;
    }

    ocpp::CallResult<GetTransactionStatusResponse> call_result(response, call.uniqueId);
    this->message_dispatcher->dispatch_call_result(call_result);
}

void ChargePoint::handle_unlock_connector(Call<UnlockConnectorRequest> call) {
    const UnlockConnectorRequest& msg = call.msg;
    UnlockConnectorResponse unlock_response;

    EVSE evse = {msg.evseId, msg.connectorId};

    if (this->evse_manager->is_valid_evse(evse)) {
        if (!this->evse_manager->get_evse(msg.evseId).has_active_transaction()) {
            unlock_response = callbacks.unlock_connector_callback(msg.evseId, msg.connectorId);
        } else {
            unlock_response.status = UnlockStatusEnum::OngoingAuthorizedTransaction;
        }
    } else {
        unlock_response.status = UnlockStatusEnum::UnknownConnector;
    }

    ocpp::CallResult<UnlockConnectorResponse> call_result(unlock_response, call.uniqueId);
    this->message_dispatcher->dispatch_call_result(call_result);
}

void ChargePoint::handle_trigger_message(Call<TriggerMessageRequest> call) {
    const TriggerMessageRequest& msg = call.msg;
    TriggerMessageResponse response;
    EvseInterface* evse_ptr = nullptr;

    response.status = TriggerMessageStatusEnum::Rejected;

    if (msg.evse.has_value()) {
        int32_t evse_id = msg.evse.value().id;
        evse_ptr = &this->evse_manager->get_evse(evse_id);
    }

    // F06.FR.04: First send the TriggerMessageResponse before sending the requested message
    //            so we split the functionality to be able to determine if we need to respond first.
    switch (msg.requestedMessage) {
    case MessageTriggerEnum::BootNotification:
        // F06.FR.17: Respond with rejected in case registration status is already accepted
        if (this->registration_status != RegistrationStatusEnum::Accepted) {
            response.status = TriggerMessageStatusEnum::Accepted;
        }
        break;

    case MessageTriggerEnum::LogStatusNotification:
    case MessageTriggerEnum::Heartbeat:
    case MessageTriggerEnum::FirmwareStatusNotification:
        response.status = TriggerMessageStatusEnum::Accepted;
        break;

    case MessageTriggerEnum::MeterValues:
        if (msg.evse.has_value()) {
            if (evse_ptr != nullptr and
                utils::meter_value_has_any_measurand(
                    evse_ptr->get_meter_value(), utils::get_measurands_vec(this->device_model->get_value<std::string>(
                                                     ControllerComponentVariables::AlignedDataMeasurands)))) {
                response.status = TriggerMessageStatusEnum::Accepted;
            }
        } else {
            const auto measurands = utils::get_measurands_vec(
                this->device_model->get_value<std::string>(ControllerComponentVariables::AlignedDataMeasurands));
            for (auto& evse : *this->evse_manager) {
                if (utils::meter_value_has_any_measurand(evse.get_meter_value(), measurands)) {
                    response.status = TriggerMessageStatusEnum::Accepted;
                    break;
                }
            }
        }
        break;

    case MessageTriggerEnum::TransactionEvent:
        if (msg.evse.has_value()) {
            if (evse_ptr != nullptr and evse_ptr->has_active_transaction()) {
                response.status = TriggerMessageStatusEnum::Accepted;
            }
        } else {
            for (auto const& evse : *this->evse_manager) {
                if (evse.has_active_transaction()) {
                    response.status = TriggerMessageStatusEnum::Accepted;
                    break;
                }
            }
        }
        break;

    case MessageTriggerEnum::StatusNotification:
        if (msg.evse.has_value() and msg.evse.value().connectorId.has_value()) {
            int32_t connector_id = msg.evse.value().connectorId.value();
            if (evse_ptr != nullptr and connector_id > 0 and connector_id <= evse_ptr->get_number_of_connectors()) {
                response.status = TriggerMessageStatusEnum::Accepted;
            }
        } else {
            // F06.FR.12: Reject if evse or connectorId is ommited
        }
        break;

    case MessageTriggerEnum::SignChargingStationCertificate:
        response.status = TriggerMessageStatusEnum::Accepted;
        break;
    case MessageTriggerEnum::SignV2GCertificate:
        if (this->device_model
                ->get_optional_value<bool>(ControllerComponentVariables::V2GCertificateInstallationEnabled)
                .value_or(false)) {
            response.status = TriggerMessageStatusEnum::Accepted;
        } else {
            EVLOG_warning << "CSMS requested SignV2GCertificate but V2GCertificateInstallationEnabled is configured as "
                             "false, so the TriggerMessage is rejected!";
            response.status = TriggerMessageStatusEnum::Rejected;
        }

        break;
        // TODO:
        // PublishFirmwareStatusNotification
        // SignCombinedCertificate

    default:
        response.status = TriggerMessageStatusEnum::NotImplemented;
        break;
    }

    ocpp::CallResult<TriggerMessageResponse> call_result(response, call.uniqueId);
    this->message_dispatcher->dispatch_call_result(call_result);

    if (response.status != TriggerMessageStatusEnum::Accepted) {
        return;
    }

    auto send_evse_message = [&](std::function<void(int32_t evse_id, EvseInterface & evse)> send) {
        if (evse_ptr != nullptr) {
            send(msg.evse.value().id, *evse_ptr);
        } else {
            for (auto& evse : *this->evse_manager) {
                send(evse.get_id(), evse);
            }
        }
    };

    switch (msg.requestedMessage) {
    case MessageTriggerEnum::BootNotification:
        boot_notification_req(BootReasonEnum::Triggered);
        break;

    case MessageTriggerEnum::MeterValues: {
        auto send_meter_value = [&](int32_t evse_id, EvseInterface& evse) {
            const auto meter_value = this->meter_values->get_latest_meter_value_filtered(
                evse.get_meter_value(), ReadingContextEnum::Trigger,
                ControllerComponentVariables::AlignedDataMeasurands);

            if (!meter_value.sampledValue.empty()) {
                this->meter_values->meter_values_req(evse_id, std::vector<ocpp::v201::MeterValue>(1, meter_value),
                                                     true);
            }
        };
        send_evse_message(send_meter_value);
    } break;

    case MessageTriggerEnum::TransactionEvent: {
        auto send_transaction = [&](int32_t evse_id, EvseInterface& evse) {
            if (!evse.has_active_transaction()) {
                return;
            }

            const auto meter_value = this->meter_values->get_latest_meter_value_filtered(
                evse.get_meter_value(), ReadingContextEnum::Trigger,
                ControllerComponentVariables::SampledDataTxUpdatedMeasurands);

            std::optional<std::vector<MeterValue>> opt_meter_value;
            if (!meter_value.sampledValue.empty()) {
                opt_meter_value.emplace(1, meter_value);
            }
            const auto& enhanced_transaction = evse.get_transaction();
            this->transaction_event_req(TransactionEventEnum::Updated, DateTime(),
                                        enhanced_transaction->get_transaction(), TriggerReasonEnum::Trigger,
                                        enhanced_transaction->get_seq_no(), std::nullopt, std::nullopt, std::nullopt,
                                        opt_meter_value, std::nullopt, this->is_offline(), std::nullopt, true);
        };
        send_evse_message(send_transaction);
    } break;

    case MessageTriggerEnum::StatusNotification:
        if (evse_ptr != nullptr and msg.evse.value().connectorId.has_value()) {
            this->component_state_manager->send_status_notification_single_connector(
                msg.evse.value().id, msg.evse.value().connectorId.value());
        }
        break;

    case MessageTriggerEnum::Heartbeat:
        this->availability->heartbeat_req(true);
        break;

    case MessageTriggerEnum::LogStatusNotification: {
        LogStatusNotificationRequest request;
        if (this->upload_log_status == UploadLogStatusEnum::Uploading) {
            request.status = UploadLogStatusEnum::Uploading;
            request.requestId = this->upload_log_status_id;
        } else {
            request.status = UploadLogStatusEnum::Idle;
        }

        ocpp::Call<LogStatusNotificationRequest> call(request);
        this->message_dispatcher->dispatch_call(call, true);
    } break;

    case MessageTriggerEnum::FirmwareStatusNotification: {
        FirmwareStatusNotificationRequest request;
        switch (this->firmware_status) {
        case FirmwareStatusEnum::Idle:
        case FirmwareStatusEnum::Installed: // L01.FR.25
            request.status = FirmwareStatusEnum::Idle;
            // do not set requestId when idle: L01.FR.20
            break;

        default: // So not Idle or Installed                   // L01.FR.26
            request.status = this->firmware_status;
            request.requestId = this->firmware_status_id;
            break;
        }

        ocpp::Call<FirmwareStatusNotificationRequest> call(request);
        this->message_dispatcher->dispatch_call(call, true);
    } break;

    case MessageTriggerEnum::SignChargingStationCertificate: {
        this->security->sign_certificate_req(ocpp::CertificateSigningUseEnum::ChargingStationCertificate, true);
    } break;

    case MessageTriggerEnum::SignV2GCertificate: {
        this->security->sign_certificate_req(ocpp::CertificateSigningUseEnum::V2GCertificate, true);
    } break;

    default:
        EVLOG_error << "Sent a TriggerMessageResponse::Accepted while not following up with a message";
        break;
    }
}

void ChargePoint::handle_remote_start_transaction_request(Call<RequestStartTransactionRequest> call) {
    auto msg = call.msg;

    RequestStartTransactionResponse response;
    response.status = RequestStartStopStatusEnum::Rejected;

    // Check if evse id is given.
    if (msg.evseId.has_value()) {
        const int32_t evse_id = msg.evseId.value();
        auto& evse = this->evse_manager->get_evse(evse_id);

        // F01.FR.23: Faulted or unavailable. F01.FR.24 / F02.FR.25: Occupied. Send rejected.
        const bool available = is_evse_connector_available(evse);

        // When available but there was a reservation for another token id or group token id:
        //    send rejected (F01.FR.21 & F01.FR.22)
        ocpp::ReservationCheckStatus reservation_status =
            is_evse_reserved_for_other(evse, call.msg.idToken, call.msg.groupIdToken);

        const bool is_reserved = (reservation_status == ocpp::ReservationCheckStatus::ReservedForOtherToken);

        if (!available or is_reserved) {
            // Note: we only support TxStartPoint PowerPathClosed, so we did not implement starting a
            // transaction first (and send TransactionEventRequest (eventType = Started). Only if a transaction
            // is authorized, a TransactionEventRequest will be sent. Because of this, F01.FR.13 is not
            // implemented as well, because in the current situation, this is an impossible state. (TODO: when
            // more TxStartPoints are supported, add implementation for F01.FR.13 as well).
            EVLOG_info << "Remote start transaction requested, but connector is not available or reserved.";
        } else {
            // F02: No active transaction yet and there is an available connector, so just send 'accepted'.
            response.status = RequestStartStopStatusEnum::Accepted;

            remote_start_id_per_evse[evse_id] = {msg.idToken, msg.remoteStartId};
        }

        // F01.FR.26 If a Charging Station with support for Smart Charging receives a
        // RequestStartTransactionRequest with an invalid ChargingProfile: The Charging Station SHALL respond
        // with RequestStartTransactionResponse with status = Rejected and optionally with reasonCode =
        // "InvalidProfile" or "InvalidSchedule".

        bool is_smart_charging_enabled =
            this->device_model->get_optional_value<bool>(ControllerComponentVariables::SmartChargingCtrlrEnabled)
                .value_or(false);

        if (is_smart_charging_enabled) {
            if (msg.chargingProfile.has_value()) {

                auto charging_profile = msg.chargingProfile.value();

                if (charging_profile.chargingProfilePurpose == ChargingProfilePurposeEnum::TxProfile) {

                    const auto add_profile_response = this->smart_charging->conform_validate_and_add_profile(
                        msg.chargingProfile.value(), evse_id, ChargingLimitSourceEnumStringType::CSO,
                        AddChargingProfileSource::RequestStartTransactionRequest);
                    if (add_profile_response.status == ChargingProfileStatusEnum::Accepted) {
                        EVLOG_debug << "Accepting SetChargingProfileRequest";
                    } else {
                        EVLOG_debug << "Rejecting SetChargingProfileRequest:\n reasonCode: "
                                    << add_profile_response.statusInfo->reasonCode.get()
                                    << "\nadditionalInfo: " << add_profile_response.statusInfo->additionalInfo->get();
                        response.statusInfo = add_profile_response.statusInfo;
                    }
                }
            }
        }
    } else {
        // F01.FR.07 RequestStartTransactionRequest does not contain an evseId. The Charging Station MAY reject the
        // RequestStartTransactionRequest. We do this for now (send rejected) (TODO: eventually support the charging
        // station to accept no evse id. If so: add token and remote start id for evse id 0 to
        // remote_start_id_per_evse, so we know for '0' it means 'all evse id's').
        EVLOG_warning << "No evse id given. Can not remote start transaction.";
    }

    if (response.status == RequestStartStopStatusEnum::Accepted) {
        response.status = this->callbacks.remote_start_transaction_callback(
            msg, this->device_model->get_value<bool>(ControllerComponentVariables::AuthorizeRemoteStart));
    }

    const ocpp::CallResult<RequestStartTransactionResponse> call_result(response, call.uniqueId);
    this->message_dispatcher->dispatch_call_result(call_result);
}

void ChargePoint::handle_remote_stop_transaction_request(Call<RequestStopTransactionRequest> call) {
    const auto msg = call.msg;

    RequestStopTransactionResponse response;
    std::optional<int32_t> evseid = this->evse_manager->get_transaction_evseid(msg.transactionId);

    if (evseid.has_value()) {
        // F03.FR.07: send 'accepted' if there was an ongoing transaction with the given transaction id
        response.status = RequestStartStopStatusEnum::Accepted;
    } else {
        // F03.FR.08: send 'rejected' if there was no ongoing transaction with the given transaction id
        response.status = RequestStartStopStatusEnum::Rejected;
    }

    if (response.status == RequestStartStopStatusEnum::Accepted) {
        response.status = this->callbacks.stop_transaction_callback(evseid.value(), ReasonEnum::Remote);
    }

    const ocpp::CallResult<RequestStopTransactionResponse> call_result(response, call.uniqueId);
    this->message_dispatcher->dispatch_call_result(call_result);
}
void ChargePoint::handle_firmware_update_req(Call<UpdateFirmwareRequest> call) {
    EVLOG_debug << "Received UpdateFirmwareRequest: " << call.msg << "\nwith messageId: " << call.uniqueId;
    if (call.msg.firmware.signingCertificate.has_value() or call.msg.firmware.signature.has_value()) {
        this->firmware_status_before_installing = FirmwareStatusEnum::SignatureVerified;
    } else {
        this->firmware_status_before_installing = FirmwareStatusEnum::Downloaded;
    }

    UpdateFirmwareResponse response;
    const auto msg = call.msg;
    bool cert_valid_or_not_set = true;

    // L01.FR.22 check if certificate is valid
    if (msg.firmware.signingCertificate.has_value() and
        this->evse_security->verify_certificate(msg.firmware.signingCertificate.value().get(),
                                                ocpp::LeafCertificateType::MF) !=
            ocpp::CertificateValidationResult::Valid) {
        response.status = UpdateFirmwareStatusEnum::InvalidCertificate;
        cert_valid_or_not_set = false;
    }

    if (cert_valid_or_not_set) {
        // execute firwmare update callback
        response = callbacks.update_firmware_request_callback(msg);
    }

    ocpp::CallResult<UpdateFirmwareResponse> call_result(response, call.uniqueId);
    this->message_dispatcher->dispatch_call_result(call_result);

    if ((response.status == UpdateFirmwareStatusEnum::InvalidCertificate) or
        (response.status == UpdateFirmwareStatusEnum::RevokedCertificate)) {
        // L01.FR.02
        this->security->security_event_notification_req(
            CiString<50>(ocpp::security_events::INVALIDFIRMWARESIGNINGCERTIFICATE),
            std::optional<CiString<255>>("Provided signing certificate is not valid!"), true,
            true); // critical because TC_L_05_CS requires this message to be sent
    }
}

=======
>>>>>>> b7131c6f
std::optional<DataTransferResponse> ChargePoint::data_transfer_req(const CiString<255>& vendorId,
                                                                   const std::optional<CiString<50>>& messageId,
                                                                   const std::optional<json>& data) {
    return this->data_transfer->data_transfer_req(vendorId, messageId, data);
}

std::optional<DataTransferResponse> ChargePoint::data_transfer_req(const DataTransferRequest& request) {
    return this->data_transfer->data_transfer_req(request);
}

void ChargePoint::websocket_connected_callback(const int configuration_slot,
                                               const NetworkConnectionProfile& network_connection_profile,
                                               const OcppProtocolVersion ocpp_version) {
    this->message_queue->resume(this->message_queue_resume_delay);
    this->ocpp_version = ocpp_version;
    if (this->registration_status == RegistrationStatusEnum::Accepted) {
        this->connectivity_manager->confirm_successful_connection();

        if (this->time_disconnected.time_since_epoch() != 0s) {
            // handle offline threshold
            //  Get the current time point using steady_clock
            auto offline_duration = std::chrono::steady_clock::now() - this->time_disconnected;

            // B04.FR.01
            // If offline period exceeds offline threshold then send the status notification for all connectors
            if (offline_duration > std::chrono::seconds(this->device_model->get_value<int>(
                                       ControllerComponentVariables::OfflineThreshold))) {
                EVLOG_debug << "offline for more than offline threshold ";
                this->component_state_manager->send_status_notification_all_connectors();
            } else {
                // B04.FR.02
                // If offline period doesn't exceed offline threshold then send the status notification for all
                // connectors that changed state
                EVLOG_debug << "offline for less than offline threshold ";
                this->component_state_manager->send_status_notification_changed_connectors();
            }
            this->security->init_certificate_expiration_check_timers(); // re-init as timers are stopped on disconnect
        }
    }
    this->time_disconnected = std::chrono::time_point<std::chrono::steady_clock>();

    // We have a connection again so next time it fails we should send the notification again
    this->skip_invalid_csms_certificate_notifications = false;

    if (this->callbacks.connection_state_changed_callback.has_value()) {
        this->callbacks.connection_state_changed_callback.value()(true, configuration_slot, network_connection_profile,
                                                                  ocpp_version);
    }
}

void ChargePoint::websocket_disconnected_callback(const int configuration_slot,
                                                  const NetworkConnectionProfile& network_connection_profile) {
    this->message_queue->pause();

    // check if offline threshold has been defined
    if (this->device_model->get_value<int>(ControllerComponentVariables::OfflineThreshold) != 0) {
        // Get the current time point using steady_clock
        this->time_disconnected = std::chrono::steady_clock::now();
    }

    this->security->stop_certificate_expiration_check_timers();
    if (this->callbacks.connection_state_changed_callback.has_value()) {
        this->callbacks.connection_state_changed_callback.value()(false, configuration_slot, network_connection_profile,
                                                                  this->ocpp_version);
    }
}

void ChargePoint::websocket_connection_failed(ConnectionFailedReason reason) {
    switch (reason) {
    case ConnectionFailedReason::InvalidCSMSCertificate:
        if (!this->skip_invalid_csms_certificate_notifications) {
            this->security->security_event_notification_req(CiString<50>(ocpp::security_events::INVALIDCSMSCERTIFICATE),
                                                            std::nullopt, true, true);
            this->skip_invalid_csms_certificate_notifications = true;
        } else {
            EVLOG_debug << "Skipping InvalidCsmsCertificate SecurityEvent since it has been sent already";
        }
        break;
    case ConnectionFailedReason::FailedToAuthenticateAtCsms:
        const auto& security_event = ocpp::security_events::FAILEDTOAUTHENTICATEATCSMS;
        this->security->security_event_notification_req(CiString<50>(security_event), std::nullopt, true,
                                                        utils::is_critical(security_event));
        break;
    }
}
void ChargePoint::update_dm_availability_state(const int32_t evse_id, const int32_t connector_id,
                                               const ConnectorStatusEnum status) {
    ComponentVariable charging_station = ControllerComponentVariables::ChargingStationAvailabilityState;
    ComponentVariable evse_cv =
        EvseComponentVariables::get_component_variable(evse_id, EvseComponentVariables::AvailabilityState);
    ComponentVariable connector_cv = ConnectorComponentVariables::get_component_variable(
        evse_id, connector_id, ConnectorComponentVariables::AvailabilityState);
    if (evse_cv.variable.has_value()) {
        this->device_model->set_read_only_value(
            evse_cv.component, evse_cv.variable.value(), ocpp::v201::AttributeEnum::Actual,
            conversions::connector_status_enum_to_string(status), VARIABLE_ATTRIBUTE_VALUE_SOURCE_INTERNAL);
    }
    if (connector_cv.variable.has_value()) {
        this->device_model->set_read_only_value(
            connector_cv.component, connector_cv.variable.value(), ocpp::v201::AttributeEnum::Actual,
            conversions::connector_status_enum_to_string(status), VARIABLE_ATTRIBUTE_VALUE_SOURCE_INTERNAL);
    }

    // if applicable to the entire charging station
    if (evse_id == 0 and charging_station.variable.has_value()) {
        this->device_model->set_read_only_value(
            charging_station.component, charging_station.variable.value(), ocpp::v201::AttributeEnum::Actual,
            conversions::connector_status_enum_to_string(status), VARIABLE_ATTRIBUTE_VALUE_SOURCE_INTERNAL);
    }
}

void ChargePoint::clear_invalid_charging_profiles() {
    try {
        auto evses = this->database_handler->get_all_charging_profiles_group_by_evse();
        EVLOG_info << "Found " << evses.size() << " evse in the database";
        for (const auto& [evse_id, profiles] : evses) {
            for (auto profile : profiles) {
                try {
                    if (this->smart_charging->conform_and_validate_profile(profile, evse_id) !=
                        ProfileValidationResultEnum::Valid) {
                        this->database_handler->delete_charging_profile(profile.id);
                    }
                } catch (const QueryExecutionException& e) {
                    EVLOG_warning << "Failed database operation for ChargingProfiles: " << e.what();
                }
            }
        }
    } catch (const std::exception& e) {
        EVLOG_warning << "Unknown error while loading charging profiles from database: " << e.what();
    }
}

std::vector<GetVariableResult>
ChargePoint::get_variables(const std::vector<GetVariableData>& get_variable_data_vector) {
    return this->provisioning->get_variables(get_variable_data_vector);
}

std::map<SetVariableData, SetVariableResult>
ChargePoint::set_variables(const std::vector<SetVariableData>& set_variable_data_vector, const std::string& source) {
    // set variables and allow setting of ReadOnly variables
    return this->provisioning->set_variables(set_variable_data_vector, source);
}

GetCompositeScheduleResponse ChargePoint::get_composite_schedule(const GetCompositeScheduleRequest& request) {
    return this->smart_charging->get_composite_schedule(request);
}

std::optional<CompositeSchedule> ChargePoint::get_composite_schedule(int32_t evse_id, std::chrono::seconds duration,
                                                                     ChargingRateUnitEnum unit) {
    return this->smart_charging->get_composite_schedule(evse_id, duration, unit);
}

std::vector<CompositeSchedule> ChargePoint::get_all_composite_schedules(const int32_t duration_s,
                                                                        const ChargingRateUnitEnum& unit) {
    return this->smart_charging->get_all_composite_schedules(duration_s, unit);
}

std::optional<NetworkConnectionProfile>
ChargePoint::get_network_connection_profile(const int32_t configuration_slot) const {
    return this->connectivity_manager->get_network_connection_profile(configuration_slot);
}

std::optional<int> ChargePoint::get_priority_from_configuration_slot(const int configuration_slot) const {
    return this->connectivity_manager->get_priority_from_configuration_slot(configuration_slot);
}

const std::vector<int>& ChargePoint::get_network_connection_slots() const {
    return this->connectivity_manager->get_network_connection_slots();
}

void ChargePoint::send_not_implemented_error(const MessageId unique_message_id, const MessageTypeId message_type_id) {
    if (message_type_id == MessageTypeId::CALL) {
        const auto call_error = CallError(unique_message_id, "NotImplemented", "", json({}));
        this->message_dispatcher->dispatch_call_error(call_error);
    }
}

} // namespace v201
} // namespace ocpp<|MERGE_RESOLUTION|>--- conflicted
+++ resolved
@@ -313,19 +313,7 @@
     return true;
 }
 
-<<<<<<< HEAD
-std::optional<std::string> ChargePoint::get_evse_transaction_id(int32_t evse_id) {
-    auto& evse = this->evse_manager->get_evse(evse_id);
-    if (!evse.has_active_transaction()) {
-        return std::nullopt;
-    }
-    return evse.get_transaction()->transactionId.get();
-}
-
 AuthorizeResponse ChargePoint::validate_token(const IdToken id_token, const std::optional<CiString<10000>>& certificate,
-=======
-AuthorizeResponse ChargePoint::validate_token(const IdToken id_token, const std::optional<CiString<5500>>& certificate,
->>>>>>> b7131c6f
                                               const std::optional<std::vector<OCSPRequestData>>& ocsp_request_data) {
     return this->authorization->validate_token(id_token, certificate, ocsp_request_data);
 }
@@ -787,1212 +775,10 @@
     }
 }
 
-<<<<<<< HEAD
-void ChargePoint::change_all_connectors_to_unavailable_for_firmware_update() {
-    ChangeAvailabilityResponse response;
-    response.status = ChangeAvailabilityStatusEnum::Scheduled;
-
-    ChangeAvailabilityRequest msg;
-    msg.operationalStatus = OperationalStatusEnum::Inoperative;
-
-    const auto transaction_active = this->evse_manager->any_transaction_active(std::nullopt);
-
-    if (!transaction_active) {
-        // execute change availability if possible
-        for (auto& evse : *this->evse_manager) {
-            if (!evse.has_active_transaction()) {
-                set_evse_connectors_unavailable(evse, false);
-            }
-        }
-        // Check succeeded, trigger the callback if needed
-        if (this->callbacks.all_connectors_unavailable_callback.has_value() and
-            this->evse_manager->are_all_connectors_effectively_inoperative()) {
-            this->callbacks.all_connectors_unavailable_callback.value()();
-        }
-    } else if (response.status == ChangeAvailabilityStatusEnum::Scheduled) {
-        // put all EVSEs to unavailable that do not have active transaction
-        for (auto& evse : *this->evse_manager) {
-            if (!evse.has_active_transaction()) {
-                set_evse_connectors_unavailable(evse, false);
-            } else {
-                EVSE e;
-                e.id = evse.get_id();
-                msg.evse = e;
-                this->availability->set_scheduled_change_availability_requests(evse.get_id(), {msg, false});
-            }
-        }
-    }
-}
-
-void ChargePoint::restore_all_connector_states() {
-    for (auto& evse : *this->evse_manager) {
-        uint32_t number_of_connectors = evse.get_number_of_connectors();
-
-        for (uint32_t i = 1; i <= number_of_connectors; ++i) {
-            evse.restore_connector_operative_status(static_cast<int32_t>(i));
-        }
-    }
-}
-
-/**
- * Determine for a component variable whether it affects the Websocket Connection Options (cf.
- * get_ws_connection_options); return true if it is furthermore writable and does not require a reconnect
- *
- * @param component_variable
- * @return
- */
-static bool component_variable_change_requires_websocket_option_update_without_reconnect(
-    const ComponentVariable& component_variable) {
-
-    return component_variable == ControllerComponentVariables::RetryBackOffRandomRange or
-           component_variable == ControllerComponentVariables::RetryBackOffRepeatTimes or
-           component_variable == ControllerComponentVariables::RetryBackOffWaitMinimum or
-           component_variable == ControllerComponentVariables::NetworkProfileConnectionAttempts or
-           component_variable == ControllerComponentVariables::WebSocketPingInterval;
-}
-
-void ChargePoint::handle_variable_changed(const SetVariableData& set_variable_data) {
-
-    ComponentVariable component_variable = {set_variable_data.component, set_variable_data.variable};
-
-    if (set_variable_data.attributeType.has_value() and
-        set_variable_data.attributeType.value() != AttributeEnum::Actual) {
-        return;
-    }
-
-    if (component_variable == ControllerComponentVariables::BasicAuthPassword) {
-        if (this->device_model->get_value<int>(ControllerComponentVariables::SecurityProfile) < 3) {
-            // TODO: A01.FR.11 log the change of BasicAuth in Security Log
-            this->connectivity_manager->set_websocket_authorization_key(set_variable_data.attributeValue.get());
-        }
-    }
-    if (component_variable == ControllerComponentVariables::HeartbeatInterval and
-        this->registration_status == RegistrationStatusEnum::Accepted) {
-        try {
-            this->availability->set_heartbeat_timer_interval(
-                std::chrono::seconds(std::stoi(set_variable_data.attributeValue.get())));
-        } catch (const std::invalid_argument& e) {
-            EVLOG_error << "Invalid argument exception while updating the heartbeat interval: " << e.what();
-        } catch (const std::out_of_range& e) {
-            EVLOG_error << "Out of range exception while updating the heartbeat interval: " << e.what();
-        }
-    }
-    if (component_variable == ControllerComponentVariables::AlignedDataInterval) {
-        this->meter_values->update_aligned_data_interval();
-    }
-
-    if (component_variable_change_requires_websocket_option_update_without_reconnect(component_variable)) {
-        EVLOG_debug << "Reconfigure websocket due to relevant change of ControllerComponentVariable";
-        this->connectivity_manager->set_websocket_connection_options_without_reconnect();
-    }
-
-    if (component_variable == ControllerComponentVariables::MessageAttemptInterval) {
-        if (component_variable.variable.has_value()) {
-            this->message_queue->update_transaction_message_retry_interval(
-                this->device_model->get_value<int>(ControllerComponentVariables::MessageAttemptInterval));
-        }
-    }
-
-    if (component_variable == ControllerComponentVariables::MessageAttempts) {
-        if (component_variable.variable.has_value()) {
-            this->message_queue->update_transaction_message_attempts(
-                this->device_model->get_value<int>(ControllerComponentVariables::MessageAttempts));
-        }
-    }
-
-    if (component_variable == ControllerComponentVariables::MessageTimeout) {
-        if (component_variable.variable.has_value()) {
-            this->message_queue->update_message_timeout(
-                this->device_model->get_value<int>(ControllerComponentVariables::MessageTimeout));
-        }
-    }
-
-    // TODO(piet): other special handling of changed variables can be added here...
-}
-
-void ChargePoint::handle_variables_changed(const std::map<SetVariableData, SetVariableResult>& set_variable_results) {
-    // iterate over set_variable_results
-    for (const auto& [set_variable_data, set_variable_result] : set_variable_results) {
-        if (set_variable_result.attributeStatus == SetVariableStatusEnum::Accepted) {
-            std::optional<MutabilityEnum> mutability =
-                this->device_model->get_mutability(set_variable_data.component, set_variable_data.variable,
-                                                   set_variable_data.attributeType.value_or(AttributeEnum::Actual));
-            // If a nullopt is returned for whatever reason, assume it's write-only to prevent leaking secrets
-            if (!mutability.has_value() || (mutability.value() == MutabilityEnum::WriteOnly)) {
-                EVLOG_info << "Write-only " << set_variable_data.component.name << ":"
-                           << set_variable_data.variable.name << " changed";
-            } else {
-                EVLOG_info << set_variable_data.component.name << ":" << set_variable_data.variable.name
-                           << " changed to " << set_variable_data.attributeValue.get();
-            }
-
-            // handles required behavior specified within OCPP2.0.1 (e.g. reconnect when BasicAuthPassword has changed)
-            this->handle_variable_changed(set_variable_data);
-            // notifies libocpp user application that a variable has changed
-            if (this->callbacks.variable_changed_callback.has_value()) {
-                this->callbacks.variable_changed_callback.value()(set_variable_data);
-            }
-        }
-    }
-
-    // process all triggered monitors, after a possible disconnect
-    this->diagnostics->process_triggered_monitors();
-}
-
-bool ChargePoint::validate_set_variable(const SetVariableData& set_variable_data) {
-    ComponentVariable cv = {set_variable_data.component, set_variable_data.variable};
-    if (cv == ControllerComponentVariables::NetworkConfigurationPriority) {
-        const auto network_configuration_priorities = ocpp::split_string(set_variable_data.attributeValue.get(), ',');
-        const auto active_security_profile =
-            this->device_model->get_value<int>(ControllerComponentVariables::SecurityProfile);
-
-        try {
-            const auto network_connection_profiles = json::parse(
-                this->device_model->get_value<std::string>(ControllerComponentVariables::NetworkConnectionProfiles));
-            for (const auto configuration_slot : network_configuration_priorities) {
-                auto network_profile_it =
-                    std::find_if(network_connection_profiles.begin(), network_connection_profiles.end(),
-                                 [configuration_slot](const SetNetworkProfileRequest& network_profile) {
-                                     return network_profile.configurationSlot == std::stoi(configuration_slot);
-                                 });
-
-                if (network_profile_it == network_connection_profiles.end()) {
-                    EVLOG_warning << "Could not find network profile for configurationSlot: " << configuration_slot;
-                    return false;
-                }
-
-                auto network_profile = SetNetworkProfileRequest(*network_profile_it).connectionData;
-
-                if (network_profile.securityProfile <= active_security_profile) {
-                    continue;
-                }
-
-                if (network_profile.securityProfile == 3 and
-                    this->evse_security
-                            ->get_leaf_certificate_info(ocpp::CertificateSigningUseEnum::ChargingStationCertificate)
-                            .status != ocpp::GetCertificateInfoStatus::Accepted) {
-                    EVLOG_warning << "SecurityProfile of configurationSlot: " << configuration_slot
-                                  << " is 3 but no CSMS Leaf Certificate is installed";
-                    return false;
-                }
-                if (network_profile.securityProfile >= 2 and
-                    !this->evse_security->is_ca_certificate_installed(ocpp::CaCertificateType::CSMS)) {
-                    EVLOG_warning << "SecurityProfile of configurationSlot: " << configuration_slot
-                                  << " is >= 2 but no CSMS Root Certifciate is installed";
-                    return false;
-                }
-            }
-        } catch (const std::invalid_argument& e) {
-            EVLOG_warning << "NetworkConfigurationPriority contains at least one value which is not an integer: "
-                          << set_variable_data.attributeValue.get();
-            return false;
-        } catch (const json::exception& e) {
-            EVLOG_warning << "Could not parse NetworkConnectionProfiles or SetNetworkProfileRequest: " << e.what();
-            return false;
-        }
-    }
-    return true;
-    // TODO(piet): other special validating of variables requested to change can be added here...
-}
-
-std::map<SetVariableData, SetVariableResult>
-ChargePoint::set_variables_internal(const std::vector<SetVariableData>& set_variable_data_vector,
-                                    const std::string& source, const bool allow_read_only) {
-    std::map<SetVariableData, SetVariableResult> response;
-
-    // iterate over the set_variable_data_vector
-    for (const auto& set_variable_data : set_variable_data_vector) {
-        SetVariableResult set_variable_result;
-        set_variable_result.component = set_variable_data.component;
-        set_variable_result.variable = set_variable_data.variable;
-        set_variable_result.attributeType = set_variable_data.attributeType.value_or(AttributeEnum::Actual);
-
-        // validates variable against business logic of the spec
-        if (this->validate_set_variable(set_variable_data)) {
-            // attempt to set the value includes device model validation
-            set_variable_result.attributeStatus =
-                this->device_model->set_value(set_variable_data.component, set_variable_data.variable,
-                                              set_variable_data.attributeType.value_or(AttributeEnum::Actual),
-                                              set_variable_data.attributeValue.get(), source, allow_read_only);
-        } else {
-            set_variable_result.attributeStatus = SetVariableStatusEnum::Rejected;
-        }
-        response[set_variable_data] = set_variable_result;
-    }
-
-    return response;
-}
-
-ocpp::ReservationCheckStatus
-ChargePoint::is_evse_reserved_for_other(EvseInterface& evse, const IdToken& id_token,
-                                        const std::optional<IdToken>& group_id_token) const {
-    if (this->reservation != nullptr) {
-        return this->reservation->is_evse_reserved_for_other(evse, id_token, group_id_token);
-    }
-
-    return ReservationCheckStatus::NotReserved;
-}
-
-bool ChargePoint::is_evse_connector_available(EvseInterface& evse) const {
-    if (evse.has_active_transaction()) {
-        // If an EV is connected and has no authorization yet then the status is 'Occupied' and the
-        // RemoteStartRequest should still be accepted. So this is the 'occupied' check instead.
-        return false;
-    }
-
-    const uint32_t connectors = evse.get_number_of_connectors();
-    for (uint32_t i = 1; i <= connectors; ++i) {
-        const ConnectorStatusEnum status =
-            evse.get_connector(static_cast<int32_t>(i))->get_effective_connector_status();
-
-        // At least one of the connectors is available / not faulted.
-        if (status != ConnectorStatusEnum::Faulted and status != ConnectorStatusEnum::Unavailable) {
-            return true;
-        }
-    }
-
-    // Connectors are faulted or unavailable.
-    return false;
-}
-
-bool ChargePoint::does_connector_exist(const uint32_t evse_id, std::optional<CiString<20>> connector_type) {
-    EvseInterface* evse;
-    try {
-        evse = &evse_manager->get_evse(static_cast<int32_t>(evse_id));
-    } catch (const EvseOutOfRangeException&) {
-        EVLOG_error << "Evse id " << evse_id << " is not a valid evse id.";
-        return false;
-    }
-
-    return evse->does_connector_exist(connector_type.value_or(ConnectorEnumStringType::Unknown));
-}
-
-=======
->>>>>>> b7131c6f
 bool ChargePoint::is_offline() {
     return !this->connectivity_manager->is_websocket_connected();
 }
 
-<<<<<<< HEAD
-void ChargePoint::boot_notification_req(const BootReasonEnum& reason, const bool initiated_by_trigger_message) {
-    EVLOG_debug << "Sending BootNotification";
-    BootNotificationRequest req;
-
-    ChargingStation charging_station;
-    charging_station.model = this->device_model->get_value<std::string>(ControllerComponentVariables::ChargePointModel);
-    charging_station.vendorName =
-        this->device_model->get_value<std::string>(ControllerComponentVariables::ChargePointVendor);
-    charging_station.firmwareVersion.emplace(
-        this->device_model->get_value<std::string>(ControllerComponentVariables::FirmwareVersion));
-    charging_station.serialNumber.emplace(
-        this->device_model->get_value<std::string>(ControllerComponentVariables::ChargeBoxSerialNumber));
-
-    req.reason = reason;
-    req.chargingStation = charging_station;
-
-    ocpp::Call<BootNotificationRequest> call(req);
-    this->message_dispatcher->dispatch_call(call, initiated_by_trigger_message);
-}
-
-void ChargePoint::notify_report_req(const int request_id, const std::vector<ReportData>& report_data) {
-
-    NotifyReportRequest req;
-    req.requestId = request_id;
-    req.seqNo = 0;
-    req.generatedAt = ocpp::DateTime();
-    req.reportData.emplace(report_data);
-    req.tbc = false;
-
-    if (report_data.size() <= 1) {
-        ocpp::Call<NotifyReportRequest> call(req);
-        this->message_dispatcher->dispatch_call(call);
-    } else {
-        NotifyReportRequestsSplitter splitter{
-            req,
-            this->device_model->get_optional_value<size_t>(ControllerComponentVariables::MaxMessageSize)
-                .value_or(DEFAULT_MAX_MESSAGE_SIZE),
-            [this]() { return ocpp::create_message_id(); }};
-        for (const auto& msg : splitter.create_call_payloads()) {
-            this->message_queue->push_call(msg);
-        }
-    }
-}
-
-void ChargePoint::transaction_event_req(const TransactionEventEnum& event_type, const DateTime& timestamp,
-                                        const ocpp::v201::Transaction& transaction,
-                                        const ocpp::v201::TriggerReasonEnum& trigger_reason, const int32_t seq_no,
-                                        const std::optional<int32_t>& cable_max_current,
-                                        const std::optional<ocpp::v201::EVSE>& evse,
-                                        const std::optional<ocpp::v201::IdToken>& id_token,
-                                        const std::optional<std::vector<ocpp::v201::MeterValue>>& meter_value,
-                                        const std::optional<int32_t>& number_of_phases_used, const bool offline,
-                                        const std::optional<int32_t>& reservation_id,
-                                        const bool initiated_by_trigger_message) {
-    TransactionEventRequest req;
-    req.eventType = event_type;
-    req.timestamp = timestamp;
-    req.transactionInfo = transaction;
-    req.triggerReason = trigger_reason;
-    req.seqNo = seq_no;
-    req.cableMaxCurrent = cable_max_current;
-    req.evse = evse;
-    req.idToken = id_token;
-    req.meterValue = meter_value;
-    req.numberOfPhasesUsed = number_of_phases_used;
-    req.offline = offline;
-    req.reservationId = reservation_id;
-
-    ocpp::Call<TransactionEventRequest> call(req);
-
-    // Check if id token is in the remote start map, because when a remote
-    // start request is done, the first transaction event request should
-    // always contain trigger reason 'RemoteStart'.
-    auto it = std::find_if(
-        remote_start_id_per_evse.begin(), remote_start_id_per_evse.end(),
-        [&id_token, &evse](const std::pair<int32_t, std::pair<IdToken, int32_t>>& remote_start_per_evse) {
-            if (id_token.has_value() and remote_start_per_evse.second.first.idToken == id_token.value().idToken) {
-
-                if (remote_start_per_evse.first == 0) {
-                    return true;
-                }
-
-                if (evse.has_value() and evse.value().id == remote_start_per_evse.first) {
-                    return true;
-                }
-            }
-            return false;
-        });
-
-    if (it != remote_start_id_per_evse.end()) {
-        // Found remote start. Set remote start id and the trigger reason.
-        call.msg.triggerReason = TriggerReasonEnum::RemoteStart;
-        call.msg.transactionInfo.remoteStartId = it->second.second;
-
-        remote_start_id_per_evse.erase(it);
-    }
-
-    this->message_dispatcher->dispatch_call(call, initiated_by_trigger_message);
-
-    if (this->callbacks.transaction_event_callback.has_value()) {
-        this->callbacks.transaction_event_callback.value()(req);
-    }
-}
-void ChargePoint::handle_boot_notification_response(CallResult<BootNotificationResponse> call_result) {
-    // TODO(piet): B01.FR.06
-    // TODO(piet): B01.FR.07
-    // TODO(piet): B01.FR.08
-    // TODO(piet): B01.FR.09
-    // TODO(piet): B01.FR.13
-    EVLOG_info << "Received BootNotificationResponse: " << call_result.msg
-               << "\nwith messageId: " << call_result.uniqueId;
-
-    const auto msg = call_result.msg;
-
-    this->registration_status = msg.status;
-
-    if (this->registration_status == RegistrationStatusEnum::Accepted) {
-        this->message_queue->set_registration_status_accepted();
-        // B01.FR.06 Only use boot timestamp if TimeSource contains Heartbeat
-        if (this->callbacks.time_sync_callback.has_value() and
-            this->device_model->get_value<std::string>(ControllerComponentVariables::TimeSource).find("Heartbeat") !=
-                std::string::npos) {
-            this->callbacks.time_sync_callback.value()(msg.currentTime);
-        }
-
-        this->connectivity_manager->confirm_successful_connection();
-
-        // set timers
-        if (msg.interval > 0) {
-            this->availability->set_heartbeat_timer_interval(std::chrono::seconds(msg.interval));
-        }
-
-        // in case the BootNotification.req was triggered by a TriggerMessage.req the timer might still run
-        this->boot_notification_timer.stop();
-
-        this->security->init_certificate_expiration_check_timers();
-        this->meter_values->update_aligned_data_interval();
-        this->component_state_manager->send_status_notification_all_connectors();
-        this->ocsp_updater.start();
-    } else {
-        auto retry_interval = DEFAULT_BOOT_NOTIFICATION_RETRY_INTERVAL;
-        if (msg.interval > 0) {
-            retry_interval = std::chrono::seconds(msg.interval);
-        }
-        this->boot_notification_timer.timeout(
-            [this, msg]() {
-                this->boot_notification_req(BootReasonEnum::PowerUp); // FIXME(piet): Choose correct reason here
-            },
-            retry_interval);
-    }
-
-    if (this->callbacks.boot_notification_callback.has_value()) {
-        // call the registered boot notification callback
-        callbacks.boot_notification_callback.value()(call_result.msg);
-    }
-}
-
-void ChargePoint::handle_set_variables_req(Call<SetVariablesRequest> call) {
-    const auto msg = call.msg;
-
-    SetVariablesResponse response;
-
-    // set variables but do not allow setting ReadOnly variables
-    const auto set_variables_response =
-        this->set_variables_internal(msg.setVariableData, VARIABLE_ATTRIBUTE_VALUE_SOURCE_CSMS, false);
-    for (const auto& [single_set_variable_data, single_set_variable_result] : set_variables_response) {
-        response.setVariableResult.push_back(single_set_variable_result);
-    }
-
-    ocpp::CallResult<SetVariablesResponse> call_result(response, call.uniqueId);
-    this->message_dispatcher->dispatch_call_result(call_result);
-
-    // post handling of changed variables after the SetVariables.conf has been queued
-    this->handle_variables_changed(set_variables_response);
-}
-
-void ChargePoint::handle_get_variables_req(const EnhancedMessage<v201::MessageType>& message) {
-    Call<GetVariablesRequest> call = message.call_message;
-    const auto msg = call.msg;
-
-    const auto max_variables_per_message =
-        this->device_model->get_value<int>(ControllerComponentVariables::ItemsPerMessageGetVariables);
-    const auto max_bytes_per_message =
-        this->device_model->get_value<int>(ControllerComponentVariables::BytesPerMessageGetVariables);
-
-    // B06.FR.16
-    if (msg.getVariableData.size() > max_variables_per_message) {
-        // send a CALLERROR
-        const auto call_error = CallError(call.uniqueId, "OccurenceConstraintViolation", "", json({}));
-        this->message_dispatcher->dispatch_call_error(call_error);
-        return;
-    }
-
-    // B06.FR.17
-    if (message.message_size > max_bytes_per_message) {
-        // send a CALLERROR
-        const auto call_error = CallError(call.uniqueId, "FormatViolation", "", json({}));
-        this->message_dispatcher->dispatch_call_error(call_error);
-        return;
-    }
-
-    GetVariablesResponse response;
-    response.getVariableResult = this->get_variables(msg.getVariableData);
-
-    ocpp::CallResult<GetVariablesResponse> call_result(response, call.uniqueId);
-    this->message_dispatcher->dispatch_call_result(call_result);
-}
-
-void ChargePoint::handle_get_base_report_req(Call<GetBaseReportRequest> call) {
-    const auto msg = call.msg;
-    GetBaseReportResponse response;
-    response.status = GenericDeviceModelStatusEnum::Accepted;
-
-    ocpp::CallResult<GetBaseReportResponse> call_result(response, call.uniqueId);
-    this->message_dispatcher->dispatch_call_result(call_result);
-
-    if (response.status == GenericDeviceModelStatusEnum::Accepted) {
-        const auto report_data = this->device_model->get_base_report_data(msg.reportBase);
-        this->notify_report_req(msg.requestId, report_data);
-    }
-}
-
-void ChargePoint::handle_get_report_req(const EnhancedMessage<v201::MessageType>& message) {
-    Call<GetReportRequest> call = message.call_message;
-    const auto msg = call.msg;
-    std::vector<ReportData> report_data;
-    GetReportResponse response;
-
-    const auto max_items_per_message =
-        this->device_model->get_value<int>(ControllerComponentVariables::ItemsPerMessageGetReport);
-    const auto max_bytes_per_message =
-        this->device_model->get_value<int>(ControllerComponentVariables::BytesPerMessageGetReport);
-
-    // B08.FR.17
-    if (msg.componentVariable.has_value() and msg.componentVariable->size() > max_items_per_message) {
-        // send a CALLERROR
-        const auto call_error = CallError(call.uniqueId, "OccurenceConstraintViolation", "", json({}));
-        this->message_dispatcher->dispatch_call_error(call_error);
-        return;
-    }
-
-    // B08.FR.18
-    if (message.message_size > max_bytes_per_message) {
-        // send a CALLERROR
-        const auto call_error = CallError(call.uniqueId, "FormatViolation", "", json({}));
-        this->message_dispatcher->dispatch_call_error(call_error);
-        return;
-    }
-
-    // if a criteria is not supported then send a not supported response.
-    auto sup_criteria =
-        this->device_model->get_optional_value<std::string>(ControllerComponentVariables::SupportedCriteria);
-    if (sup_criteria.has_value() and msg.componentCriteria.has_value()) {
-        for (const auto& criteria : msg.componentCriteria.value()) {
-            const auto variable_ = conversions::component_criterion_enum_to_string(criteria);
-            if (sup_criteria.value().find(variable_) == std::string::npos) {
-                EVLOG_info << "This criteria is not supported: " << variable_;
-                response.status = GenericDeviceModelStatusEnum::NotSupported;
-                break;
-                // TODO: maybe consider adding the reason why in statusInfo
-            }
-        }
-    }
-
-    if (response.status != GenericDeviceModelStatusEnum::NotSupported) {
-
-        // TODO(piet): Propably split this up into several NotifyReport.req depending on ItemsPerMessage /
-        // BytesPerMessage
-        report_data = this->device_model->get_custom_report_data(msg.componentVariable, msg.componentCriteria);
-        if (report_data.empty()) {
-            response.status = GenericDeviceModelStatusEnum::EmptyResultSet;
-        } else {
-            response.status = GenericDeviceModelStatusEnum::Accepted;
-        }
-    }
-
-    ocpp::CallResult<GetReportResponse> call_result(response, call.uniqueId);
-    this->message_dispatcher->dispatch_call_result(call_result);
-
-    if (response.status == GenericDeviceModelStatusEnum::Accepted) {
-        this->notify_report_req(msg.requestId, report_data);
-    }
-}
-
-void ChargePoint::handle_set_network_profile_req(Call<SetNetworkProfileRequest> call) {
-    const auto msg = call.msg;
-
-    SetNetworkProfileResponse response;
-
-    if (!this->callbacks.validate_network_profile_callback.has_value()) {
-        EVLOG_warning << "No callback registered to validate network profile";
-        response.status = SetNetworkProfileStatusEnum::Rejected;
-        ocpp::CallResult<SetNetworkProfileResponse> call_result(response, call.uniqueId);
-        this->message_dispatcher->dispatch_call_result(call_result);
-        return;
-    }
-
-    if (msg.connectionData.securityProfile <
-        this->device_model->get_value<int>(ControllerComponentVariables::SecurityProfile)) {
-        EVLOG_warning << "CSMS attempted to set a network profile with a lower securityProfile";
-        response.status = SetNetworkProfileStatusEnum::Rejected;
-        ocpp::CallResult<SetNetworkProfileResponse> call_result(response, call.uniqueId);
-        this->message_dispatcher->dispatch_call_result(call_result);
-        return;
-    }
-
-    if (this->callbacks.validate_network_profile_callback.value()(msg.configurationSlot, msg.connectionData) !=
-        SetNetworkProfileStatusEnum::Accepted) {
-        EVLOG_warning << "CSMS attempted to set a network profile that could not be validated.";
-        response.status = SetNetworkProfileStatusEnum::Rejected;
-        ocpp::CallResult<SetNetworkProfileResponse> call_result(response, call.uniqueId);
-        this->message_dispatcher->dispatch_call_result(call_result);
-        return;
-    }
-
-    auto network_connection_profiles = json::parse(
-        this->device_model->get_value<std::string>(ControllerComponentVariables::NetworkConnectionProfiles));
-
-    int index_to_override = -1;
-    int index = 0;
-    for (const SetNetworkProfileRequest network_profile : network_connection_profiles) {
-        if (network_profile.configurationSlot == msg.configurationSlot) {
-            index_to_override = index;
-        }
-        index++;
-    }
-
-    if (index_to_override != -1) {
-        // configurationSlot present, so we override
-        network_connection_profiles[index_to_override] = msg;
-    } else {
-        // configurationSlot not present, so we can append
-        network_connection_profiles.push_back(msg);
-    }
-
-    if (this->device_model->set_value(ControllerComponentVariables::NetworkConnectionProfiles.component,
-                                      ControllerComponentVariables::NetworkConnectionProfiles.variable.value(),
-                                      AttributeEnum::Actual, network_connection_profiles.dump(),
-                                      VARIABLE_ATTRIBUTE_VALUE_SOURCE_INTERNAL) != SetVariableStatusEnum::Accepted) {
-        EVLOG_warning << "CSMS attempted to set a network profile that could not be written to the device model";
-        response.status = SetNetworkProfileStatusEnum::Rejected;
-        ocpp::CallResult<SetNetworkProfileResponse> call_result(response, call.uniqueId);
-        this->message_dispatcher->dispatch_call_result(call_result);
-        return;
-    }
-
-    std::string tech_info = "Received and stored a new network connection profile at configurationSlot: " +
-                            std::to_string(msg.configurationSlot);
-    EVLOG_info << tech_info;
-
-    const auto& security_event = ocpp::security_events::RECONFIGURATIONOFSECURITYPARAMETERS;
-    this->security->security_event_notification_req(CiString<50>(security_event), CiString<255>(tech_info), true,
-                                                    utils::is_critical(security_event));
-
-    response.status = SetNetworkProfileStatusEnum::Accepted;
-    ocpp::CallResult<SetNetworkProfileResponse> call_result(response, call.uniqueId);
-    this->message_dispatcher->dispatch_call_result(call_result);
-}
-
-void ChargePoint::handle_reset_req(Call<ResetRequest> call) {
-    // TODO(piet): B11.FR.05
-
-    // TODO(piet): B12.FR.05
-    // TODO(piet): B12.FR.06
-    EVLOG_debug << "Received ResetRequest: " << call.msg << "\nwith messageId: " << call.uniqueId;
-    const auto msg = call.msg;
-
-    ResetResponse response;
-
-    // Check if there is an active transaction (on the given evse or if not
-    // given, on one of the evse's)
-    bool transaction_active = false;
-    std::set<int32_t> evse_active_transactions;
-    std::set<int32_t> evse_no_transactions;
-    if (msg.evseId.has_value() and this->evse_manager->get_evse(msg.evseId.value()).has_active_transaction()) {
-        transaction_active = true;
-        evse_active_transactions.emplace(msg.evseId.value());
-    } else {
-        for (const auto& evse : *this->evse_manager) {
-            if (evse.has_active_transaction()) {
-                transaction_active = true;
-                evse_active_transactions.emplace(evse.get_id());
-            } else {
-                evse_no_transactions.emplace(evse.get_id());
-            }
-        }
-    }
-
-    const auto is_reset_allowed = [&]() {
-        if (!this->callbacks.is_reset_allowed_callback(msg.evseId, msg.type)) {
-            return false;
-        }
-
-        // We dont need to check AllowReset if evseId is not set and can directly return true
-        if (!msg.evseId.has_value()) {
-            return true;
-        }
-
-        // B11.FR.10
-        const auto allow_reset_cv =
-            EvseComponentVariables::get_component_variable(msg.evseId.value(), EvseComponentVariables::AllowReset);
-        // allow reset if AllowReset is not set or set to   true
-        return this->device_model->get_optional_value<bool>(allow_reset_cv).value_or(true);
-    };
-
-    if (is_reset_allowed()) {
-        // reset is allowed
-        response.status = ResetStatusEnum::Accepted;
-    } else {
-        response.status = ResetStatusEnum::Rejected;
-    }
-
-    if (response.status == ResetStatusEnum::Accepted and transaction_active and msg.type == ResetEnum::OnIdle) {
-        if (msg.evseId.has_value()) {
-            // B12.FR.07
-            this->reset_scheduled_evseids.insert(msg.evseId.value());
-        }
-
-        // B12.FR.01: We have to wait until transactions have ended.
-        // B12.FR.07
-        this->reset_scheduled = true;
-        response.status = ResetStatusEnum::Scheduled;
-    }
-
-    ocpp::CallResult<ResetResponse> call_result(response, call.uniqueId);
-    this->message_dispatcher->dispatch_call_result(call_result);
-
-    // Reset response is sent, now set evse connectors to unavailable and / or
-    // stop transaction (depending on reset type)
-    if (response.status != ResetStatusEnum::Rejected and transaction_active) {
-        if (msg.type == ResetEnum::Immediate) {
-            // B12.FR.08 and B12.FR.04
-            for (const int32_t evse_id : evse_active_transactions) {
-                callbacks.stop_transaction_callback(evse_id, ReasonEnum::ImmediateReset);
-            }
-        } else if (msg.type == ResetEnum::OnIdle and !evse_no_transactions.empty()) {
-            for (const int32_t evse_id : evse_no_transactions) {
-                auto& evse = this->evse_manager->get_evse(evse_id);
-                set_evse_connectors_unavailable(evse, false);
-            }
-        }
-    }
-
-    if (response.status == ResetStatusEnum::Accepted) {
-        this->callbacks.reset_callback(call.msg.evseId, ResetEnum::Immediate);
-    }
-}
-
-void ChargePoint::handle_transaction_event_response(const EnhancedMessage<v201::MessageType>& message) {
-    CallResult<TransactionEventResponse> call_result = message.message;
-    const Call<TransactionEventRequest>& original_call = message.call_message;
-    const auto& original_msg = original_call.msg;
-
-    if (this->callbacks.transaction_event_response_callback.has_value()) {
-        this->callbacks.transaction_event_response_callback.value()(original_msg, call_result.msg);
-    }
-
-    this->tariff_and_cost->handle_cost_and_tariff(call_result.msg, original_msg, message.message[CALLRESULT_PAYLOAD]);
-
-    if (original_msg.eventType == TransactionEventEnum::Ended) {
-        // nothing to do for TransactionEventEnum::Ended
-        return;
-    }
-
-    const auto msg = call_result.msg;
-
-    if (!msg.idTokenInfo.has_value()) {
-        // nothing to do when the response does not contain idTokenInfo
-        return;
-    }
-
-    if (!original_msg.idToken.has_value()) {
-        EVLOG_error
-            << "TransactionEvent.conf contains idTokenInfo when no idToken was part of the TransactionEvent.req";
-        return;
-    }
-
-    const IdToken& id_token = original_msg.idToken.value();
-
-    // C03.FR.0x and C05.FR.01: We SHALL NOT store central information in the Authorization Cache
-    // C10.FR.05
-    if (id_token.type != IdTokenEnumStringType::Central and authorization->is_auth_cache_ctrlr_enabled()) {
-        try {
-            this->authorization->authorization_cache_insert_entry(utils::generate_token_hash(id_token),
-                                                                  msg.idTokenInfo.value());
-        } catch (const DatabaseException& e) {
-            EVLOG_warning << "Could not insert into authorization cache entry: " << e.what();
-        }
-        this->authorization->trigger_authorization_cache_cleanup();
-    }
-
-    if (msg.idTokenInfo.value().status == AuthorizationStatusEnum::Accepted) {
-        // nothing to do in case status is accepted
-        return;
-    }
-
-    for (auto& evse : *this->evse_manager) {
-        if (auto& transaction = evse.get_transaction();
-            transaction != nullptr and transaction->transactionId == original_msg.transactionInfo.transactionId) {
-            // Deal with invalid token for transaction
-            auto evse_id = evse.get_id();
-            if (this->device_model->get_value<bool>(ControllerComponentVariables::StopTxOnInvalidId)) {
-                this->callbacks.stop_transaction_callback(evse_id, ReasonEnum::DeAuthorized);
-            } else {
-                if (this->device_model->get_optional_value<int32_t>(ControllerComponentVariables::MaxEnergyOnInvalidId)
-                        .has_value()) {
-                    // Energy delivery to the EV SHALL be allowed until the amount of energy specified in
-                    // MaxEnergyOnInvalidId has been reached.
-                    evse.start_checking_max_energy_on_invalid_id();
-                } else {
-                    this->callbacks.pause_charging_callback(evse_id);
-                }
-            }
-            break;
-        }
-    }
-}
-
-void ChargePoint::handle_get_transaction_status(const Call<GetTransactionStatusRequest> call) {
-    const auto msg = call.msg;
-
-    GetTransactionStatusResponse response;
-    response.messagesInQueue = false;
-
-    if (msg.transactionId.has_value()) {
-        if (this->evse_manager->get_transaction_evseid(msg.transactionId.value()).has_value()) {
-            response.ongoingIndicator = true;
-        } else {
-            response.ongoingIndicator = false;
-        }
-        if (this->message_queue->contains_transaction_messages(msg.transactionId.value())) {
-            response.messagesInQueue = true;
-        }
-    } else if (!this->message_queue->is_transaction_message_queue_empty()) {
-        response.messagesInQueue = true;
-    }
-
-    ocpp::CallResult<GetTransactionStatusResponse> call_result(response, call.uniqueId);
-    this->message_dispatcher->dispatch_call_result(call_result);
-}
-
-void ChargePoint::handle_unlock_connector(Call<UnlockConnectorRequest> call) {
-    const UnlockConnectorRequest& msg = call.msg;
-    UnlockConnectorResponse unlock_response;
-
-    EVSE evse = {msg.evseId, msg.connectorId};
-
-    if (this->evse_manager->is_valid_evse(evse)) {
-        if (!this->evse_manager->get_evse(msg.evseId).has_active_transaction()) {
-            unlock_response = callbacks.unlock_connector_callback(msg.evseId, msg.connectorId);
-        } else {
-            unlock_response.status = UnlockStatusEnum::OngoingAuthorizedTransaction;
-        }
-    } else {
-        unlock_response.status = UnlockStatusEnum::UnknownConnector;
-    }
-
-    ocpp::CallResult<UnlockConnectorResponse> call_result(unlock_response, call.uniqueId);
-    this->message_dispatcher->dispatch_call_result(call_result);
-}
-
-void ChargePoint::handle_trigger_message(Call<TriggerMessageRequest> call) {
-    const TriggerMessageRequest& msg = call.msg;
-    TriggerMessageResponse response;
-    EvseInterface* evse_ptr = nullptr;
-
-    response.status = TriggerMessageStatusEnum::Rejected;
-
-    if (msg.evse.has_value()) {
-        int32_t evse_id = msg.evse.value().id;
-        evse_ptr = &this->evse_manager->get_evse(evse_id);
-    }
-
-    // F06.FR.04: First send the TriggerMessageResponse before sending the requested message
-    //            so we split the functionality to be able to determine if we need to respond first.
-    switch (msg.requestedMessage) {
-    case MessageTriggerEnum::BootNotification:
-        // F06.FR.17: Respond with rejected in case registration status is already accepted
-        if (this->registration_status != RegistrationStatusEnum::Accepted) {
-            response.status = TriggerMessageStatusEnum::Accepted;
-        }
-        break;
-
-    case MessageTriggerEnum::LogStatusNotification:
-    case MessageTriggerEnum::Heartbeat:
-    case MessageTriggerEnum::FirmwareStatusNotification:
-        response.status = TriggerMessageStatusEnum::Accepted;
-        break;
-
-    case MessageTriggerEnum::MeterValues:
-        if (msg.evse.has_value()) {
-            if (evse_ptr != nullptr and
-                utils::meter_value_has_any_measurand(
-                    evse_ptr->get_meter_value(), utils::get_measurands_vec(this->device_model->get_value<std::string>(
-                                                     ControllerComponentVariables::AlignedDataMeasurands)))) {
-                response.status = TriggerMessageStatusEnum::Accepted;
-            }
-        } else {
-            const auto measurands = utils::get_measurands_vec(
-                this->device_model->get_value<std::string>(ControllerComponentVariables::AlignedDataMeasurands));
-            for (auto& evse : *this->evse_manager) {
-                if (utils::meter_value_has_any_measurand(evse.get_meter_value(), measurands)) {
-                    response.status = TriggerMessageStatusEnum::Accepted;
-                    break;
-                }
-            }
-        }
-        break;
-
-    case MessageTriggerEnum::TransactionEvent:
-        if (msg.evse.has_value()) {
-            if (evse_ptr != nullptr and evse_ptr->has_active_transaction()) {
-                response.status = TriggerMessageStatusEnum::Accepted;
-            }
-        } else {
-            for (auto const& evse : *this->evse_manager) {
-                if (evse.has_active_transaction()) {
-                    response.status = TriggerMessageStatusEnum::Accepted;
-                    break;
-                }
-            }
-        }
-        break;
-
-    case MessageTriggerEnum::StatusNotification:
-        if (msg.evse.has_value() and msg.evse.value().connectorId.has_value()) {
-            int32_t connector_id = msg.evse.value().connectorId.value();
-            if (evse_ptr != nullptr and connector_id > 0 and connector_id <= evse_ptr->get_number_of_connectors()) {
-                response.status = TriggerMessageStatusEnum::Accepted;
-            }
-        } else {
-            // F06.FR.12: Reject if evse or connectorId is ommited
-        }
-        break;
-
-    case MessageTriggerEnum::SignChargingStationCertificate:
-        response.status = TriggerMessageStatusEnum::Accepted;
-        break;
-    case MessageTriggerEnum::SignV2GCertificate:
-        if (this->device_model
-                ->get_optional_value<bool>(ControllerComponentVariables::V2GCertificateInstallationEnabled)
-                .value_or(false)) {
-            response.status = TriggerMessageStatusEnum::Accepted;
-        } else {
-            EVLOG_warning << "CSMS requested SignV2GCertificate but V2GCertificateInstallationEnabled is configured as "
-                             "false, so the TriggerMessage is rejected!";
-            response.status = TriggerMessageStatusEnum::Rejected;
-        }
-
-        break;
-        // TODO:
-        // PublishFirmwareStatusNotification
-        // SignCombinedCertificate
-
-    default:
-        response.status = TriggerMessageStatusEnum::NotImplemented;
-        break;
-    }
-
-    ocpp::CallResult<TriggerMessageResponse> call_result(response, call.uniqueId);
-    this->message_dispatcher->dispatch_call_result(call_result);
-
-    if (response.status != TriggerMessageStatusEnum::Accepted) {
-        return;
-    }
-
-    auto send_evse_message = [&](std::function<void(int32_t evse_id, EvseInterface & evse)> send) {
-        if (evse_ptr != nullptr) {
-            send(msg.evse.value().id, *evse_ptr);
-        } else {
-            for (auto& evse : *this->evse_manager) {
-                send(evse.get_id(), evse);
-            }
-        }
-    };
-
-    switch (msg.requestedMessage) {
-    case MessageTriggerEnum::BootNotification:
-        boot_notification_req(BootReasonEnum::Triggered);
-        break;
-
-    case MessageTriggerEnum::MeterValues: {
-        auto send_meter_value = [&](int32_t evse_id, EvseInterface& evse) {
-            const auto meter_value = this->meter_values->get_latest_meter_value_filtered(
-                evse.get_meter_value(), ReadingContextEnum::Trigger,
-                ControllerComponentVariables::AlignedDataMeasurands);
-
-            if (!meter_value.sampledValue.empty()) {
-                this->meter_values->meter_values_req(evse_id, std::vector<ocpp::v201::MeterValue>(1, meter_value),
-                                                     true);
-            }
-        };
-        send_evse_message(send_meter_value);
-    } break;
-
-    case MessageTriggerEnum::TransactionEvent: {
-        auto send_transaction = [&](int32_t evse_id, EvseInterface& evse) {
-            if (!evse.has_active_transaction()) {
-                return;
-            }
-
-            const auto meter_value = this->meter_values->get_latest_meter_value_filtered(
-                evse.get_meter_value(), ReadingContextEnum::Trigger,
-                ControllerComponentVariables::SampledDataTxUpdatedMeasurands);
-
-            std::optional<std::vector<MeterValue>> opt_meter_value;
-            if (!meter_value.sampledValue.empty()) {
-                opt_meter_value.emplace(1, meter_value);
-            }
-            const auto& enhanced_transaction = evse.get_transaction();
-            this->transaction_event_req(TransactionEventEnum::Updated, DateTime(),
-                                        enhanced_transaction->get_transaction(), TriggerReasonEnum::Trigger,
-                                        enhanced_transaction->get_seq_no(), std::nullopt, std::nullopt, std::nullopt,
-                                        opt_meter_value, std::nullopt, this->is_offline(), std::nullopt, true);
-        };
-        send_evse_message(send_transaction);
-    } break;
-
-    case MessageTriggerEnum::StatusNotification:
-        if (evse_ptr != nullptr and msg.evse.value().connectorId.has_value()) {
-            this->component_state_manager->send_status_notification_single_connector(
-                msg.evse.value().id, msg.evse.value().connectorId.value());
-        }
-        break;
-
-    case MessageTriggerEnum::Heartbeat:
-        this->availability->heartbeat_req(true);
-        break;
-
-    case MessageTriggerEnum::LogStatusNotification: {
-        LogStatusNotificationRequest request;
-        if (this->upload_log_status == UploadLogStatusEnum::Uploading) {
-            request.status = UploadLogStatusEnum::Uploading;
-            request.requestId = this->upload_log_status_id;
-        } else {
-            request.status = UploadLogStatusEnum::Idle;
-        }
-
-        ocpp::Call<LogStatusNotificationRequest> call(request);
-        this->message_dispatcher->dispatch_call(call, true);
-    } break;
-
-    case MessageTriggerEnum::FirmwareStatusNotification: {
-        FirmwareStatusNotificationRequest request;
-        switch (this->firmware_status) {
-        case FirmwareStatusEnum::Idle:
-        case FirmwareStatusEnum::Installed: // L01.FR.25
-            request.status = FirmwareStatusEnum::Idle;
-            // do not set requestId when idle: L01.FR.20
-            break;
-
-        default: // So not Idle or Installed                   // L01.FR.26
-            request.status = this->firmware_status;
-            request.requestId = this->firmware_status_id;
-            break;
-        }
-
-        ocpp::Call<FirmwareStatusNotificationRequest> call(request);
-        this->message_dispatcher->dispatch_call(call, true);
-    } break;
-
-    case MessageTriggerEnum::SignChargingStationCertificate: {
-        this->security->sign_certificate_req(ocpp::CertificateSigningUseEnum::ChargingStationCertificate, true);
-    } break;
-
-    case MessageTriggerEnum::SignV2GCertificate: {
-        this->security->sign_certificate_req(ocpp::CertificateSigningUseEnum::V2GCertificate, true);
-    } break;
-
-    default:
-        EVLOG_error << "Sent a TriggerMessageResponse::Accepted while not following up with a message";
-        break;
-    }
-}
-
-void ChargePoint::handle_remote_start_transaction_request(Call<RequestStartTransactionRequest> call) {
-    auto msg = call.msg;
-
-    RequestStartTransactionResponse response;
-    response.status = RequestStartStopStatusEnum::Rejected;
-
-    // Check if evse id is given.
-    if (msg.evseId.has_value()) {
-        const int32_t evse_id = msg.evseId.value();
-        auto& evse = this->evse_manager->get_evse(evse_id);
-
-        // F01.FR.23: Faulted or unavailable. F01.FR.24 / F02.FR.25: Occupied. Send rejected.
-        const bool available = is_evse_connector_available(evse);
-
-        // When available but there was a reservation for another token id or group token id:
-        //    send rejected (F01.FR.21 & F01.FR.22)
-        ocpp::ReservationCheckStatus reservation_status =
-            is_evse_reserved_for_other(evse, call.msg.idToken, call.msg.groupIdToken);
-
-        const bool is_reserved = (reservation_status == ocpp::ReservationCheckStatus::ReservedForOtherToken);
-
-        if (!available or is_reserved) {
-            // Note: we only support TxStartPoint PowerPathClosed, so we did not implement starting a
-            // transaction first (and send TransactionEventRequest (eventType = Started). Only if a transaction
-            // is authorized, a TransactionEventRequest will be sent. Because of this, F01.FR.13 is not
-            // implemented as well, because in the current situation, this is an impossible state. (TODO: when
-            // more TxStartPoints are supported, add implementation for F01.FR.13 as well).
-            EVLOG_info << "Remote start transaction requested, but connector is not available or reserved.";
-        } else {
-            // F02: No active transaction yet and there is an available connector, so just send 'accepted'.
-            response.status = RequestStartStopStatusEnum::Accepted;
-
-            remote_start_id_per_evse[evse_id] = {msg.idToken, msg.remoteStartId};
-        }
-
-        // F01.FR.26 If a Charging Station with support for Smart Charging receives a
-        // RequestStartTransactionRequest with an invalid ChargingProfile: The Charging Station SHALL respond
-        // with RequestStartTransactionResponse with status = Rejected and optionally with reasonCode =
-        // "InvalidProfile" or "InvalidSchedule".
-
-        bool is_smart_charging_enabled =
-            this->device_model->get_optional_value<bool>(ControllerComponentVariables::SmartChargingCtrlrEnabled)
-                .value_or(false);
-
-        if (is_smart_charging_enabled) {
-            if (msg.chargingProfile.has_value()) {
-
-                auto charging_profile = msg.chargingProfile.value();
-
-                if (charging_profile.chargingProfilePurpose == ChargingProfilePurposeEnum::TxProfile) {
-
-                    const auto add_profile_response = this->smart_charging->conform_validate_and_add_profile(
-                        msg.chargingProfile.value(), evse_id, ChargingLimitSourceEnumStringType::CSO,
-                        AddChargingProfileSource::RequestStartTransactionRequest);
-                    if (add_profile_response.status == ChargingProfileStatusEnum::Accepted) {
-                        EVLOG_debug << "Accepting SetChargingProfileRequest";
-                    } else {
-                        EVLOG_debug << "Rejecting SetChargingProfileRequest:\n reasonCode: "
-                                    << add_profile_response.statusInfo->reasonCode.get()
-                                    << "\nadditionalInfo: " << add_profile_response.statusInfo->additionalInfo->get();
-                        response.statusInfo = add_profile_response.statusInfo;
-                    }
-                }
-            }
-        }
-    } else {
-        // F01.FR.07 RequestStartTransactionRequest does not contain an evseId. The Charging Station MAY reject the
-        // RequestStartTransactionRequest. We do this for now (send rejected) (TODO: eventually support the charging
-        // station to accept no evse id. If so: add token and remote start id for evse id 0 to
-        // remote_start_id_per_evse, so we know for '0' it means 'all evse id's').
-        EVLOG_warning << "No evse id given. Can not remote start transaction.";
-    }
-
-    if (response.status == RequestStartStopStatusEnum::Accepted) {
-        response.status = this->callbacks.remote_start_transaction_callback(
-            msg, this->device_model->get_value<bool>(ControllerComponentVariables::AuthorizeRemoteStart));
-    }
-
-    const ocpp::CallResult<RequestStartTransactionResponse> call_result(response, call.uniqueId);
-    this->message_dispatcher->dispatch_call_result(call_result);
-}
-
-void ChargePoint::handle_remote_stop_transaction_request(Call<RequestStopTransactionRequest> call) {
-    const auto msg = call.msg;
-
-    RequestStopTransactionResponse response;
-    std::optional<int32_t> evseid = this->evse_manager->get_transaction_evseid(msg.transactionId);
-
-    if (evseid.has_value()) {
-        // F03.FR.07: send 'accepted' if there was an ongoing transaction with the given transaction id
-        response.status = RequestStartStopStatusEnum::Accepted;
-    } else {
-        // F03.FR.08: send 'rejected' if there was no ongoing transaction with the given transaction id
-        response.status = RequestStartStopStatusEnum::Rejected;
-    }
-
-    if (response.status == RequestStartStopStatusEnum::Accepted) {
-        response.status = this->callbacks.stop_transaction_callback(evseid.value(), ReasonEnum::Remote);
-    }
-
-    const ocpp::CallResult<RequestStopTransactionResponse> call_result(response, call.uniqueId);
-    this->message_dispatcher->dispatch_call_result(call_result);
-}
-void ChargePoint::handle_firmware_update_req(Call<UpdateFirmwareRequest> call) {
-    EVLOG_debug << "Received UpdateFirmwareRequest: " << call.msg << "\nwith messageId: " << call.uniqueId;
-    if (call.msg.firmware.signingCertificate.has_value() or call.msg.firmware.signature.has_value()) {
-        this->firmware_status_before_installing = FirmwareStatusEnum::SignatureVerified;
-    } else {
-        this->firmware_status_before_installing = FirmwareStatusEnum::Downloaded;
-    }
-
-    UpdateFirmwareResponse response;
-    const auto msg = call.msg;
-    bool cert_valid_or_not_set = true;
-
-    // L01.FR.22 check if certificate is valid
-    if (msg.firmware.signingCertificate.has_value() and
-        this->evse_security->verify_certificate(msg.firmware.signingCertificate.value().get(),
-                                                ocpp::LeafCertificateType::MF) !=
-            ocpp::CertificateValidationResult::Valid) {
-        response.status = UpdateFirmwareStatusEnum::InvalidCertificate;
-        cert_valid_or_not_set = false;
-    }
-
-    if (cert_valid_or_not_set) {
-        // execute firwmare update callback
-        response = callbacks.update_firmware_request_callback(msg);
-    }
-
-    ocpp::CallResult<UpdateFirmwareResponse> call_result(response, call.uniqueId);
-    this->message_dispatcher->dispatch_call_result(call_result);
-
-    if ((response.status == UpdateFirmwareStatusEnum::InvalidCertificate) or
-        (response.status == UpdateFirmwareStatusEnum::RevokedCertificate)) {
-        // L01.FR.02
-        this->security->security_event_notification_req(
-            CiString<50>(ocpp::security_events::INVALIDFIRMWARESIGNINGCERTIFICATE),
-            std::optional<CiString<255>>("Provided signing certificate is not valid!"), true,
-            true); // critical because TC_L_05_CS requires this message to be sent
-    }
-}
-
-=======
->>>>>>> b7131c6f
 std::optional<DataTransferResponse> ChargePoint::data_transfer_req(const CiString<255>& vendorId,
                                                                    const std::optional<CiString<50>>& messageId,
                                                                    const std::optional<json>& data) {
