// SPDX-License-Identifier: Apache-2.0
// Copyright 2020 - 2023 Pionix GmbH and Contributors to EVerest

#include <ocpp/common/types.hpp>
#include <ocpp/v201/charge_point.hpp>
#include <ocpp/v201/ctrlr_component_variables.hpp>
#include <ocpp/v201/device_model_storage_sqlite.hpp>
#include <ocpp/v201/messages/FirmwareStatusNotification.hpp>
#include <ocpp/v201/messages/LogStatusNotification.hpp>

#include <stdexcept>
#include <string>

using namespace std::chrono_literals;

const auto DEFAULT_MAX_CUSTOMER_INFORMATION_DATA_LENGTH = 51200;

namespace ocpp {
namespace v201 {

const auto DEFAULT_BOOT_NOTIFICATION_RETRY_INTERVAL = std::chrono::seconds(30);
const auto WEBSOCKET_INIT_DELAY = std::chrono::seconds(2);
const auto DEFAULT_MESSAGE_QUEUE_SIZE_THRESHOLD = 2E5;

bool Callbacks::all_callbacks_valid() const {
    return this->is_reset_allowed_callback != nullptr and this->reset_callback != nullptr and
           this->stop_transaction_callback != nullptr and this->pause_charging_callback != nullptr and
           this->change_availability_callback != nullptr and this->get_log_request_callback != nullptr and
           this->unlock_connector_callback != nullptr and this->remote_start_transaction_callback != nullptr and
           this->is_reservation_for_token_callback != nullptr and this->update_firmware_request_callback != nullptr and
           (!this->variable_changed_callback.has_value() or this->variable_changed_callback.value() != nullptr) and
           (!this->validate_network_profile_callback.has_value() or
            this->validate_network_profile_callback.value() != nullptr) and
           (!this->configure_network_connection_profile_callback.has_value() or
            this->configure_network_connection_profile_callback.value() != nullptr) and
           (!this->time_sync_callback.has_value() or this->time_sync_callback.value() != nullptr) and
           (!this->boot_notification_callback.has_value() or this->boot_notification_callback.value() != nullptr) and
           (!this->ocpp_messages_callback.has_value() or this->ocpp_messages_callback.value() != nullptr);
}

ChargePoint::ChargePoint(const std::map<int32_t, int32_t>& evse_connector_structure,
                         const std::string& device_model_storage_address, const std::string& ocpp_main_path,
                         const std::string& core_database_path, const std::string& sql_init_path,
                         const std::string& message_log_path, const std::shared_ptr<EvseSecurity> evse_security,
                         const Callbacks& callbacks) :
    ChargePoint(evse_connector_structure, std::make_unique<DeviceModelStorageSqlite>(device_model_storage_address),
                ocpp_main_path, core_database_path, sql_init_path, message_log_path, evse_security, callbacks) {
}

ChargePoint::ChargePoint(const std::map<int32_t, int32_t>& evse_connector_structure,
                         std::unique_ptr<DeviceModelStorage> device_model_storage, const std::string& ocpp_main_path,
                         const std::string& core_database_path, const std::string& sql_init_path,
                         const std::string& message_log_path, const std::shared_ptr<EvseSecurity> evse_security,
                         const Callbacks& callbacks) :
    ocpp::ChargingStationBase(evse_security),
    registration_status(RegistrationStatusEnum::Rejected),
    operational_state(OperationalStatusEnum::Operative),
    network_configuration_priority(0),
    disable_automatic_websocket_reconnects(false),
    reset_scheduled(false),
    reset_scheduled_evseids{},
    firmware_status(FirmwareStatusEnum::Idle),
    upload_log_status(UploadLogStatusEnum::Idle),
    bootreason(BootReasonEnum::PowerUp),
    ocsp_updater(
        OcspUpdater(this->evse_security, this->send_callback<GetCertificateStatusRequest, GetCertificateStatusResponse>(
                                             MessageType::GetCertificateStatusResponse))),
    csr_attempt(1),
    client_certificate_expiration_check_timer([this]() { this->scheduled_check_client_certificate_expiration(); }),
    v2g_certificate_expiration_check_timer([this]() { this->scheduled_check_v2g_certificate_expiration(); }),
    callbacks(callbacks) {
    // Make sure the received callback struct is completely filled early before we actually start running
    if (!this->callbacks.all_callbacks_valid()) {
        EVLOG_AND_THROW(std::invalid_argument("All non-optional callbacks must be supplied"));
    }

    this->device_model = std::make_unique<DeviceModel>(std::move(device_model_storage));
    this->device_model->check_integrity();

    this->database_handler = std::make_unique<DatabaseHandler>(core_database_path, sql_init_path);
    this->database_handler->open_connection();

    // operational status of whole charging station
    this->database_handler->insert_availability(0, std::nullopt, OperationalStatusEnum::Operative, false);
    // intantiate and initialize evses
    for (auto const& [evse_id, number_of_connectors] : evse_connector_structure) {
        auto evse_id_ = evse_id;
        // operational status for this evse
        this->database_handler->insert_availability(evse_id, std::nullopt, OperationalStatusEnum::Operative, false);
        // used by evse to trigger StatusNotification.req
        auto status_notification_callback = [this, evse_id_](const int32_t connector_id,
                                                             const ConnectorStatusEnum& status) {
            if (this->registration_status == RegistrationStatusEnum::Accepted) {
                this->status_notification_req(evse_id_, connector_id, status);
            }
        };
        // used by evse when TransactionEvent.req to transmit meter values
        auto transaction_meter_value_callback = [this](const MeterValue& _meter_value, const Transaction& transaction,
                                                       const int32_t seq_no,
                                                       const std::optional<int32_t> reservation_id) {
            if (_meter_value.sampledValue.empty() or !_meter_value.sampledValue.at(0).context.has_value()) {
                EVLOG_info << "Not sending MeterValue due to no values";
                return;
            }

            auto type = _meter_value.sampledValue.at(0).context.value();
            if (type != ReadingContextEnum::Sample_Clock and type != ReadingContextEnum::Sample_Periodic) {
                EVLOG_info << "Not sending MeterValue due to wrong context";
                return;
            }

            const auto filter_vec = utils::get_measurands_vec(this->device_model->get_value<std::string>(
                type == ReadingContextEnum::Sample_Clock
                    ? ControllerComponentVariables::AlignedDataMeasurands
                    : ControllerComponentVariables::SampledDataTxUpdatedMeasurands));

            const auto filtered_meter_value = utils::get_meter_value_with_measurands_applied(_meter_value, filter_vec);

            if (!filtered_meter_value.sampledValue.empty()) {
                const auto trigger = type == ReadingContextEnum::Sample_Clock ? TriggerReasonEnum::MeterValueClock
                                                                              : TriggerReasonEnum::MeterValuePeriodic;
                this->transaction_event_req(TransactionEventEnum::Updated, DateTime(), transaction, trigger, seq_no,
                                            std::nullopt, std::nullopt, std::nullopt,
                                            std::vector<MeterValue>(1, filtered_meter_value), std::nullopt,
                                            this->is_offline(), reservation_id);
            }
        };

        auto pause_charging_callback = [this, evse_id_]() { this->callbacks.pause_charging_callback(evse_id_); };

        this->evses.insert(
            std::make_pair(evse_id, std::make_unique<Evse>(evse_id, number_of_connectors, *this->device_model,
                                                           this->database_handler, status_notification_callback,
                                                           transaction_meter_value_callback, pause_charging_callback)));

        for (int32_t connector_id = 1; connector_id <= number_of_connectors; connector_id++) {
            // operational status for this connector
            this->database_handler->insert_availability(evse_id, connector_id, OperationalStatusEnum::Operative, false);
        }
    }

    // configure logging
    this->configure_message_logging_format(message_log_path);

    this->message_queue = std::make_unique<ocpp::MessageQueue<v201::MessageType>>(
        [this](json message) -> bool { return this->websocket->send(message.dump()); },
        MessageQueueConfig{
            this->device_model->get_value<int>(ControllerComponentVariables::MessageAttempts),
            this->device_model->get_value<int>(ControllerComponentVariables::MessageAttemptInterval),
            this->device_model->get_optional_value<int>(ControllerComponentVariables::MessageQueueSizeThreshold)
<<<<<<< HEAD
                .value_or(2E5),
=======
                .value_or(DEFAULT_MESSAGE_QUEUE_SIZE_THRESHOLD),
>>>>>>> d0b429b9
            this->device_model->get_optional_value<bool>(ControllerComponentVariables::QueueAllMessages)
                .value_or(false)},
        this->database_handler);
}

void ChargePoint::start(BootReasonEnum bootreason) {
    this->bootreason = bootreason;
    this->start_websocket();
    this->boot_notification_req(bootreason);
    this->ocsp_updater.start();
    // FIXME(piet): Run state machine with correct initial state
}

void ChargePoint::start_websocket() {
    this->init_websocket();
    if (this->websocket != nullptr) {
        this->websocket->connect();
    }
}

void ChargePoint::stop() {
    this->ocsp_updater.stop();
    this->heartbeat_timer.stop();
    this->boot_notification_timer.stop();
    this->certificate_signed_timer.stop();
    this->websocket_timer.stop();
    this->client_certificate_expiration_check_timer.stop();
    this->v2g_certificate_expiration_check_timer.stop();
    this->disconnect_websocket(websocketpp::close::status::normal);
    this->message_queue->stop();
}

void ChargePoint::connect_websocket() {
    if (!this->websocket->is_connected()) {
        this->disable_automatic_websocket_reconnects = false;
        this->init_websocket();
        this->websocket->connect();
    }
}

void ChargePoint::disconnect_websocket(websocketpp::close::status::value code) {
    if (this->websocket != nullptr) {
        if (this->websocket->is_connected()) {
            this->disable_automatic_websocket_reconnects = true;
            this->websocket->disconnect(code);
        }
    }
}

void ChargePoint::on_firmware_update_status_notification(int32_t request_id,
                                                         const FirmwareStatusEnum& firmware_update_status) {
    FirmwareStatusNotificationRequest req;
    req.status = firmware_update_status;
    // Firmware status and id are stored for future trigger message request.
    this->firmware_status = req.status;

    if (request_id != -1) {
        req.requestId = request_id; // L01.FR.20
        this->firmware_status_id = request_id;
    }

    ocpp::Call<FirmwareStatusNotificationRequest> call(req, this->message_queue->createMessageId());
    this->send_async<FirmwareStatusNotificationRequest>(call);

    if (req.status == FirmwareStatusEnum::Installed) {
        std::string firmwareVersionMessage = "New firmware succesfully installed! Version: ";
        firmwareVersionMessage.append(
            this->device_model->get_value<std::string>(ControllerComponentVariables::FirmwareVersion));
        this->security_event_notification_req(CiString<50>(ocpp::security_events::FIRMWARE_UPDATED),
                                              std::optional<CiString<255>>(firmwareVersionMessage), true,
                                              true); // L01.FR.31
    } else if (req.status == FirmwareStatusEnum::InvalidSignature) {
        this->security_event_notification_req(
            CiString<50>(ocpp::security_events::INVALIDFIRMWARESIGNATURE),
            std::optional<CiString<255>>("Signature of the provided firmware is not valid!"), true,
            true); // L01.FR.03 - critical because TC_L_06_CS requires this message to be sent
    }

    if (this->firmware_status_before_installing == req.status) {
        this->change_all_connectors_to_unavailable_for_firmware_update();
    }
}

void ChargePoint::on_session_started(const int32_t evse_id, const int32_t connector_id) {
    this->evses.at(evse_id)->submit_event(connector_id, ConnectorEvent::PlugIn);
}

Get15118EVCertificateResponse
ChargePoint::on_get_15118_ev_certificate_request(const Get15118EVCertificateRequest& request) {
    EVLOG_debug << "Received Get15118EVCertificateRequest " << request;
    auto future_res = this->send_async<Get15118EVCertificateRequest>(
        ocpp::Call<Get15118EVCertificateRequest>(request, this->message_queue->createMessageId()));
    const auto response_message = future_res.get();
    EVLOG_debug << "Received Get15118EVCertificateResponse " << response_message.message;
    if (response_message.messageType != MessageType::Get15118EVCertificateResponse) {
        Get15118EVCertificateResponse response;
        response.status = Iso15118EVCertificateStatusEnum::Failed;
        return response;
    }

    ocpp::CallResult<Get15118EVCertificateResponse> call_result = response_message.message;
    return call_result.msg;
}

void ChargePoint::on_transaction_started(
    const int32_t evse_id, const int32_t connector_id, const std::string& session_id, const DateTime& timestamp,
    const ocpp::v201::TriggerReasonEnum trigger_reason, const MeterValue& meter_start, const IdToken& id_token,
    const std::optional<IdToken>& group_id_token, const std::optional<int32_t>& reservation_id,
    const std::optional<int32_t>& remote_start_id, const ChargingStateEnum charging_state) {

    this->evses.at(evse_id)->open_transaction(
        session_id, connector_id, timestamp, meter_start, id_token, group_id_token, reservation_id,
        std::chrono::seconds(
            this->device_model->get_value<int>(ControllerComponentVariables::SampledDataTxUpdatedInterval)),
        std::chrono::seconds(
            this->device_model->get_value<int>(ControllerComponentVariables::SampledDataTxEndedInterval)),
        std::chrono::seconds(this->device_model->get_value<int>(ControllerComponentVariables::AlignedDataInterval)),
        std::chrono::seconds(
            this->device_model->get_value<int>(ControllerComponentVariables::AlignedDataTxEndedInterval)));
    const auto& enhanced_transaction = this->evses.at(evse_id)->get_transaction();
    enhanced_transaction->chargingState = charging_state;
    const auto meter_value = utils::get_meter_value_with_measurands_applied(
        meter_start, utils::get_measurands_vec(this->device_model->get_value<std::string>(
                         ControllerComponentVariables::SampledDataTxStartedMeasurands)));

    Transaction transaction{enhanced_transaction->transactionId};
    transaction.chargingState = charging_state;
    if (remote_start_id.has_value()) {
        transaction.remoteStartId = remote_start_id.value();
        enhanced_transaction->remoteStartId = remote_start_id.value();
    }

    auto evse = this->evses.at(evse_id)->get_evse_info();
    evse.connectorId.emplace(connector_id);

    std::optional<std::vector<MeterValue>> opt_meter_value;
    if (!meter_value.sampledValue.empty()) {
        opt_meter_value.emplace(1, meter_value);
    }

    this->transaction_event_req(TransactionEventEnum::Started, timestamp, transaction, trigger_reason,
                                enhanced_transaction->get_seq_no(), std::nullopt, evse, enhanced_transaction->id_token,
                                opt_meter_value, std::nullopt, this->is_offline(), reservation_id);
}

void ChargePoint::on_transaction_finished(const int32_t evse_id, const DateTime& timestamp,
                                          const MeterValue& meter_stop, const ReasonEnum reason,
                                          const std::optional<std::string>& id_token,
                                          const std::optional<std::string>& signed_meter_value,
                                          const ChargingStateEnum charging_state) {
    auto& enhanced_transaction = this->evses.at(evse_id)->get_transaction();
    enhanced_transaction->chargingState = charging_state;
    if (enhanced_transaction == nullptr) {
        EVLOG_warning << "Received notification of finished transaction while no transaction was active";
        return;
    }

    this->evses.at(evse_id)->close_transaction(timestamp, meter_stop, reason);
    const auto transaction = enhanced_transaction->get_transaction();
    const auto transaction_id = enhanced_transaction->transactionId.get();
    auto meter_values = std::make_optional(utils::get_meter_values_with_measurands_applied(
        this->database_handler->transaction_metervalues_get_all(transaction_id),
        utils::get_measurands_vec(
            this->device_model->get_value<std::string>(ControllerComponentVariables::SampledDataTxEndedMeasurands)),
        utils::get_measurands_vec(
            this->device_model->get_value<std::string>(ControllerComponentVariables::AlignedDataTxEndedMeasurands))));

    if (meter_values.value().empty()) {
        meter_values.reset();
    }

    const auto seq_no = enhanced_transaction->get_seq_no();
    this->evses.at(evse_id)->release_transaction();

    const auto trigger_reason = utils::stop_reason_to_trigger_reason_enum(reason);

    std::optional<IdToken> id_token_opt;
    if (id_token.has_value()) {
        IdToken _id_token;
        _id_token.idToken = id_token.value();
        _id_token.type = IdTokenEnum::ISO14443;
        id_token_opt = _id_token;
    }

    this->transaction_event_req(TransactionEventEnum::Ended, timestamp, transaction, trigger_reason, seq_no,
                                std::nullopt, std::nullopt, id_token_opt, meter_values, std::nullopt,
                                this->is_offline(), std::nullopt);

    this->database_handler->transaction_metervalues_clear(transaction_id);

    bool send_reset = false;
    if (this->reset_scheduled) {
        // Check if this evse needs to be reset or set to inoperative.
        if (!this->reset_scheduled_evseids.empty()) {
            // There is an evse id in the 'reset scheduled' list, it needs to be
            // reset because it has finished charging.
            if (this->reset_scheduled_evseids.find(evse_id) != this->reset_scheduled_evseids.end()) {
                send_reset = true;
            }
        } else {
            // No evse id is given, whole charging station needs a reset. Wait
            // for last evse id to stop charging.
            bool is_charging = false;
            for (auto const& [evse_id, evse] : this->evses) {
                if (evse->has_active_transaction()) {
                    is_charging = true;
                    break;
                }
            }

            if (is_charging) {
                this->set_evse_connectors_unavailable(this->evses.at(evse_id), false);
            } else {
                send_reset = true;
            }
        }
    }

    if (send_reset) {
        // Reset evse.
        if (reset_scheduled_evseids.empty()) {
            // This was the last evse that was charging, whole charging station
            // should be rest, send reset.
            this->callbacks.reset_callback(std::nullopt, ResetEnum::OnIdle);
            this->reset_scheduled = false;
        } else {
            // Reset evse that just stopped the transaction.
            this->callbacks.reset_callback(evse_id, ResetEnum::OnIdle);
            // Remove evse id that is just reset.
            this->reset_scheduled_evseids.erase(evse_id);

            // Check if there are more evse's that should be reset.
            if (reset_scheduled_evseids.empty()) {
                // No other evse's should be reset
                this->reset_scheduled = false;
            }
        }

        this->reset_scheduled_evseids.erase(evse_id);
    }

    this->handle_scheduled_change_availability_requests(evse_id);
    this->handle_scheduled_change_availability_requests(0);
}

void ChargePoint::on_session_finished(const int32_t evse_id, const int32_t connector_id) {
    this->evses.at(evse_id)->submit_event(connector_id, ConnectorEvent::PlugOut);
}

void ChargePoint::on_meter_value(const int32_t evse_id, const MeterValue& meter_value) {
    if (evse_id == 0) {
        // if evseId = 0 then store in the chargepoint metervalues
        this->aligned_data_evse0.set_values(meter_value);
    } else {
        this->evses.at(evse_id)->on_meter_value(meter_value);
    }
}

std::string ChargePoint::get_customer_information(const std::optional<CertificateHashDataType> customer_certificate,
                                                  const std::optional<IdToken> id_token,
                                                  const std::optional<CiString<64>> customer_identifier) {
    std::stringstream s;

    // Retrieve possible customer information from application that uses this library
    if (this->callbacks.get_customer_information_callback.has_value()) {
        s << this->callbacks.get_customer_information_callback.value()(customer_certificate, id_token,
                                                                       customer_identifier);
    }

    // Retrieve information from auth cache
    if (id_token.has_value()) {
        const auto hashed_id_token = utils::generate_token_hash(id_token.value());
        const auto entry = this->database_handler->authorization_cache_get_entry(hashed_id_token);
        if (entry.has_value()) {
            s << "Hashed id_token stored in cache: " + hashed_id_token + "\n";
            s << "IdTokenInfo: " << entry.value();
        }
    }

    return s.str();
}

void ChargePoint::clear_customer_information(const std::optional<CertificateHashDataType> customer_certificate,
                                             const std::optional<IdToken> id_token,
                                             const std::optional<CiString<64>> customer_identifier) {
    if (this->callbacks.clear_customer_information_callback.has_value()) {
        this->callbacks.clear_customer_information_callback.value()(customer_certificate, id_token,
                                                                    customer_identifier);
    }

    if (id_token.has_value()) {
        const auto hashed_id_token = utils::generate_token_hash(id_token.value());
        this->database_handler->authorization_cache_delete_entry(hashed_id_token);
        this->update_authorization_cache_size();
    }
}

void ChargePoint::configure_message_logging_format(const std::string& message_log_path) {
    auto log_formats = this->device_model->get_value<std::string>(ControllerComponentVariables::LogMessagesFormat);
    bool log_to_console = log_formats.find("console") != log_formats.npos;
    bool detailed_log_to_console = log_formats.find("console_detailed") != log_formats.npos;
    bool log_to_file = log_formats.find("log") != log_formats.npos;
    bool log_to_html = log_formats.find("html") != log_formats.npos;
    bool session_logging = log_formats.find("session_logging") != log_formats.npos;
    bool message_callback = log_formats.find("callback") != log_formats.npos;
    std::function<void(const std::string& message, MessageDirection direction)> logging_callback = nullptr;

    if (message_callback) {
        logging_callback = this->callbacks.ocpp_messages_callback.value_or(nullptr);
    }

    this->logging = std::make_shared<ocpp::MessageLogging>(
        !log_formats.empty(), message_log_path, DateTime().to_rfc3339(), log_to_console, detailed_log_to_console,
        log_to_file, log_to_html, session_logging, logging_callback);
}
void ChargePoint::on_unavailable(const int32_t evse_id, const int32_t connector_id) {
    this->evses.at(evse_id)->submit_event(connector_id, ConnectorEvent::Unavailable);
}

void ChargePoint::on_operative(const int32_t evse_id, const int32_t connector_id) {
    this->evses.at(evse_id)->submit_event(connector_id, ConnectorEvent::ReturnToOperativeState);
}

void ChargePoint::on_faulted(const int32_t evse_id, const int32_t connector_id) {
    this->evses.at(evse_id)->submit_event(connector_id, ConnectorEvent::Error);
}

void ChargePoint::on_reserved(const int32_t evse_id, const int32_t connector_id) {
    this->evses.at(evse_id)->submit_event(connector_id, ConnectorEvent::Reserve);
}

bool ChargePoint::on_charging_state_changed(const uint32_t evse_id, ChargingStateEnum charging_state) {
    if (this->evses.find(static_cast<int32_t>(evse_id)) != this->evses.end()) {
        std::unique_ptr<EnhancedTransaction>& transaction =
            this->evses.at(static_cast<int32_t>(evse_id))->get_transaction();
        if (transaction != nullptr) {
            if (transaction->chargingState == charging_state) {
                EVLOG_debug << "Trying to send charging state changed without actual change, dropping message";
            } else {
                transaction->chargingState = charging_state;
                this->transaction_event_req(TransactionEventEnum::Updated, DateTime(), transaction->get_transaction(),
                                            TriggerReasonEnum::ChargingStateChanged, transaction->get_seq_no(),
                                            std::nullopt,
                                            this->evses.at(static_cast<int32_t>(evse_id))->get_evse_info(),
                                            std::nullopt, std::nullopt, std::nullopt, this->is_offline(), std::nullopt);
            }
            return true;
        } else {
            EVLOG_warning << "Can not change charging state: no transaction for evse id " << evse_id;
        }
    } else {
        EVLOG_warning << "Can not change charging state: evse id invalid: " << evse_id;
    }

    return false;
}

AuthorizeResponse ChargePoint::validate_token(const IdToken id_token, const std::optional<CiString<5500>>& certificate,
                                              const std::optional<std::vector<OCSPRequestData>>& ocsp_request_data) {
    // TODO(piet): C01.FR.14
    // TODO(piet): C01.FR.15
    // TODO(piet): C01.FR.16
    // TODO(piet): C01.FR.17

    // TODO(piet): C10.FR.06
    // TODO(piet): C10.FR.07

    AuthorizeResponse response;

    // C03.FR.01 && C05.FR.01: We SHALL NOT send an authorize reqeust for IdTokenType Central
    if (id_token.type == IdTokenEnum::Central or
        !this->device_model->get_optional_value<bool>(ControllerComponentVariables::AuthCtrlrEnabled).value_or(true)) {
        response.idTokenInfo.status = AuthorizationStatusEnum::Accepted;
        return response;
    }

    if (this->device_model->get_optional_value<bool>(ControllerComponentVariables::LocalAuthListCtrlrEnabled)
            .value_or(false)) {
        const auto id_token_info = this->database_handler->get_local_authorization_list_entry(id_token);

        if (id_token_info.has_value()) {
            if (id_token_info.value().status == AuthorizationStatusEnum::Accepted) {
                // C14.FR.02: If found in local list we shall start charging without an AuthorizeRequest
                EVLOG_info << "Found valid entry in local authorization list";
                response.idTokenInfo = id_token_info.value();
            } else if (this->websocket->is_connected()) {
                // C14.FR.03: If a value found but not valid we shall send an authorize request
                EVLOG_info << "Found invalid entry in local authorization list: Sending Authorize.req";
                response = this->authorize_req(id_token, certificate, ocsp_request_data);
            } else {
                // errata C13.FR.04: even in the offline state we should not authorize if present (and not accepted)
                EVLOG_info << "Found invalid entry in local authorization list whilst offline: Not authorized";
                response.idTokenInfo.status = AuthorizationStatusEnum::Unknown;
            }
            return response;
        }
    }

    const auto hashed_id_token = utils::generate_token_hash(id_token);
    const auto auth_cache_enabled =
        this->device_model->get_optional_value<bool>(ControllerComponentVariables::AuthCacheCtrlrEnabled)
            .value_or(false);

    if (auth_cache_enabled) {
        const auto cache_entry = this->database_handler->authorization_cache_get_entry(hashed_id_token);
        if (cache_entry.has_value()) {
            if ((cache_entry.value().cacheExpiryDateTime.has_value() and
                 cache_entry.value().cacheExpiryDateTime.value().to_time_point() < DateTime().to_time_point())) {
                EVLOG_info << "Found valid entry in AuthCache but expiry date passed: Removing from cache and sending "
                              "new request";
                this->database_handler->authorization_cache_delete_entry(hashed_id_token);
                this->update_authorization_cache_size();
            } else if (this->device_model->get_value<bool>(ControllerComponentVariables::LocalPreAuthorize) and
                       cache_entry.value().status == AuthorizationStatusEnum::Accepted) {
                EVLOG_info << "Found valid entry in AuthCache";
                response.idTokenInfo = cache_entry.value();
                return response;
            } else {
                EVLOG_info << "Found invalid entry in AuthCache: Sending new request";
            }
        }
    }

    if (!this->websocket->is_connected() and
        this->device_model->get_optional_value<bool>(ControllerComponentVariables::OfflineTxForUnknownIdEnabled)
            .value_or(false)) {
        EVLOG_info << "Offline authorization due to OfflineTxForUnknownIdEnabled being enabled";
        response.idTokenInfo.status = AuthorizationStatusEnum::Accepted;
        return response;
    }

    response = this->authorize_req(id_token, certificate, ocsp_request_data);

    if (auth_cache_enabled) {
        this->update_id_token_cache_lifetime(response.idTokenInfo);
        this->database_handler->authorization_cache_insert_entry(hashed_id_token, response.idTokenInfo);
        this->update_authorization_cache_size();
    }

    return response;
}

void ChargePoint::on_event(const std::vector<EventData>& events) {
    this->notify_event_req(events);
}

void ChargePoint::on_log_status_notification(UploadLogStatusEnum status, int32_t requestId) {
    LogStatusNotificationRequest request;
    request.status = status;
    request.requestId = requestId;

    // Store for use by the triggerMessage
    this->upload_log_status = status;
    this->upload_log_status_id = requestId;

    ocpp::Call<LogStatusNotificationRequest> call(request, this->message_queue->createMessageId());
    this->send<LogStatusNotificationRequest>(call);
}

void ChargePoint::on_security_event(const CiString<50>& event_type, const std::optional<CiString<255>>& tech_info) {
    this->security_event_notification_req(event_type, tech_info, false, false);
}

bool ChargePoint::send(CallError call_error) {
    this->message_queue->push(call_error);
    return true;
}

void ChargePoint::init_websocket() {

    if (this->device_model->get_value<std::string>(ControllerComponentVariables::ChargePointId).find(':') !=
        std::string::npos) {
        EVLOG_AND_THROW(std::runtime_error("ChargePointId must not contain \':\'"));
    }

    const auto configuration_slot =
        ocpp::get_vector_from_csv(
            this->device_model->get_value<std::string>(ControllerComponentVariables::NetworkConfigurationPriority))
            .at(this->network_configuration_priority);
    const auto connection_options = this->get_ws_connection_options(std::stoi(configuration_slot));
    const auto network_connection_profile = this->get_network_connection_profile(std::stoi(configuration_slot));

    if (!network_connection_profile.has_value() or
        (this->callbacks.configure_network_connection_profile_callback.has_value() and
         !this->callbacks.configure_network_connection_profile_callback.value()(network_connection_profile.value()))) {
        EVLOG_warning << "NetworkConnectionProfile could not be retrieved or configuration of network with the given "
                         "profile failed";
        this->websocket_timer.timeout(
            [this]() {
                this->next_network_configuration_priority();
                this->start_websocket();
            },
            WEBSOCKET_INIT_DELAY);
        return;
    }

    const auto& security_profile_cv = ControllerComponentVariables::SecurityProfile;
    if (security_profile_cv.variable.has_value()) {
        this->device_model->set_read_only_value(security_profile_cv.component, security_profile_cv.variable.value(),
                                                AttributeEnum::Actual,
                                                std::to_string(network_connection_profile.value().securityProfile));
    }

    this->websocket = std::make_unique<Websocket>(connection_options, this->evse_security, this->logging);
    this->websocket->register_connected_callback([this](const int security_profile) {
        this->message_queue->resume();

        const auto& security_profile_cv = ControllerComponentVariables::SecurityProfile;
        if (security_profile_cv.variable.has_value()) {
            this->device_model->set_read_only_value(security_profile_cv.component, security_profile_cv.variable.value(),
                                                    AttributeEnum::Actual, std::to_string(security_profile));
        }

        if (this->registration_status == RegistrationStatusEnum::Accepted and
            this->time_disconnected.time_since_epoch() != 0s) {
            // handle offline threshold
            //  Get the current time point using steady_clock
            auto offline_duration = std::chrono::steady_clock::now() - this->time_disconnected;

            // B04.FR.01
            // If offline period exceeds offline threshold then send the status notification for all connectors
            if (offline_duration > std::chrono::seconds(this->device_model->get_value<int>(
                                       ControllerComponentVariables::OfflineThreshold))) {
                EVLOG_debug << "offline for more than offline threshold ";
                for (auto const& [evse_id, evse] : this->evses) {
                    evse->trigger_status_notification_callbacks();
                }
            } else {
                // B04.FR.02
                // If offline period doesn't exceed offline threshold then send the status notification for all
                // connectors that changed state
                EVLOG_debug << "offline for less than offline threshold ";
                for (auto const& [evse_id, evse] : this->evses) {
                    int number_of_connectors = evse->get_number_of_connectors();
                    for (int connector_id = 1; connector_id <= number_of_connectors; connector_id++) {
                        if (conn_state_per_evse[{evse_id, connector_id}] != evse->get_state(connector_id)) {
                            evse->trigger_status_notification_callback(connector_id);
                        }
                    }
                }
            }
            this->init_certificate_expiration_check_timers(); // re-init as timers are stopped on disconnect
        }
        this->time_disconnected = std::chrono::time_point<std::chrono::steady_clock>();
    });

    this->websocket->register_disconnected_callback([this]() {
        this->message_queue->pause();

        // check if offline threshold has been defined
        if (this->device_model->get_value<int>(ControllerComponentVariables::OfflineThreshold) != 0) {
            // get the status of all the connectors
            for (auto const& [evse_id, evse] : this->evses) {
                int number_of_connectors = evse->get_number_of_connectors();
                EvseConnectorPair conn_states_struct_key;
                EVLOG_debug << "evseId: " << evse_id << " numConn: " << number_of_connectors;
                for (int connector_id = 1; connector_id <= number_of_connectors; connector_id++) {
                    conn_states_struct_key.evse_id = evse_id;
                    conn_states_struct_key.connector_id = connector_id;
                    conn_state_per_evse[conn_states_struct_key] = evse->get_state(connector_id);
                    EVLOG_debug << "conn_id: " << conn_states_struct_key.connector_id
                                << " State: " << conn_state_per_evse[conn_states_struct_key];
                }
            }
            // Get the current time point using steady_clock
            this->time_disconnected = std::chrono::steady_clock::now();
        }

        this->client_certificate_expiration_check_timer.stop();
        this->v2g_certificate_expiration_check_timer.stop();
    });

    this->websocket->register_closed_callback(
        [this, connection_options, configuration_slot](const websocketpp::close::status::value reason) {
            EVLOG_warning << "Closed websocket of NetworkConfigurationPriority: "
                          << this->network_configuration_priority + 1
                          << " which is configurationSlot: " << configuration_slot;

            if (!this->disable_automatic_websocket_reconnects) {
                this->websocket_timer.timeout(
                    [this, reason]() {
                        if (reason != websocketpp::close::status::service_restart) {
                            this->next_network_configuration_priority();
                        }
                        this->start_websocket();
                    },
                    WEBSOCKET_INIT_DELAY);
            }
        });

    this->websocket->register_message_callback([this](const std::string& message) { this->message_callback(message); });
}

void ChargePoint::init_certificate_expiration_check_timers() {

    // Timers started with initial delays; callback functions are supposed to re-schedule on their own!

    // Client Certificate only needs to be checked for SecurityProfile 3; if SecurityProfile changes, timers get
    // re-initialized at reconnect
    if (this->device_model->get_value<int>(ControllerComponentVariables::SecurityProfile) == 3) {
        this->client_certificate_expiration_check_timer.timeout(std::chrono::seconds(
            this->device_model
                ->get_optional_value<int>(ControllerComponentVariables::ClientCertificateExpireCheckInitialDelaySeconds)
                .value_or(60)));
    }

    // V2G Certificate timer is started in any case; condition (V2GCertificateInstallationEnabled) is validated in
    // callback (ChargePoint::scheduled_check_v2g_certificate_expiration)
    this->v2g_certificate_expiration_check_timer.timeout(std::chrono::seconds(
        this->device_model
            ->get_optional_value<int>(ControllerComponentVariables::V2GCertificateExpireCheckInitialDelaySeconds)
            .value_or(60)));
}

WebsocketConnectionOptions ChargePoint::get_ws_connection_options(const int32_t configuration_slot) {
    const auto network_connection_profile_opt = this->get_network_connection_profile(configuration_slot);

    if (!network_connection_profile_opt.has_value()) {
        EVLOG_critical << "Could not retrieve NetworkProfile of configurationSlot: " << configuration_slot;
        throw std::runtime_error("Could not retrieve NetworkProfile");
    }

    const auto network_connection_profile = network_connection_profile_opt.value();

    auto uri = Uri::parse_and_validate(
        network_connection_profile.ocppCsmsUrl.get(),
        this->device_model->get_value<std::string>(ControllerComponentVariables::SecurityCtrlrIdentity),
        network_connection_profile.securityProfile);

    WebsocketConnectionOptions connection_options{
        OcppProtocolVersion::v201,
        uri,
        network_connection_profile.securityProfile,
        this->device_model->get_optional_value<std::string>(ControllerComponentVariables::BasicAuthPassword),
        this->device_model->get_value<int>(ControllerComponentVariables::RetryBackOffRandomRange),
        this->device_model->get_value<int>(ControllerComponentVariables::RetryBackOffRepeatTimes),
        this->device_model->get_value<int>(ControllerComponentVariables::RetryBackOffWaitMinimum),
        this->device_model->get_value<int>(ControllerComponentVariables::NetworkProfileConnectionAttempts),
        this->device_model->get_value<std::string>(ControllerComponentVariables::SupportedCiphers12),
        this->device_model->get_value<std::string>(ControllerComponentVariables::SupportedCiphers13),
        this->device_model->get_value<int>(ControllerComponentVariables::WebSocketPingInterval),
        this->device_model->get_optional_value<std::string>(ControllerComponentVariables::WebsocketPingPayload)
            .value_or("payload"),
        this->device_model->get_optional_value<int>(ControllerComponentVariables::WebsocketPongTimeout).value_or(5),
        this->device_model->get_optional_value<bool>(ControllerComponentVariables::UseSslDefaultVerifyPaths)
            .value_or(true),
        this->device_model->get_optional_value<bool>(ControllerComponentVariables::AdditionalRootCertificateCheck)
            .value_or(false)};

    return connection_options;
}

std::optional<NetworkConnectionProfile> ChargePoint::get_network_connection_profile(const int32_t configuration_slot) {
    std::vector<SetNetworkProfileRequest> network_connection_profiles = json::parse(
        this->device_model->get_value<std::string>(ControllerComponentVariables::NetworkConnectionProfiles));

    for (const auto& network_profile : network_connection_profiles) {
        if (network_profile.configurationSlot == configuration_slot) {
            auto security_profile = network_profile.connectionData.securityProfile;
            switch (security_profile) {
            case security::OCPP_1_6_ONLY_UNSECURED_TRANSPORT_WITHOUT_BASIC_AUTHENTICATION:
                throw std::invalid_argument("security_profile = " + std::to_string(security_profile) +
                                            " not officially allowed in OCPP 2.0.1");
            default:
                break;
            }

            return network_profile.connectionData;
        }
    }
    return std::nullopt;
}

void ChargePoint::next_network_configuration_priority() {
    std::vector<SetNetworkProfileRequest> network_connection_profiles = json::parse(
        this->device_model->get_value<std::string>(ControllerComponentVariables::NetworkConnectionProfiles));
    if (network_connection_profiles.size() > 1) {
        EVLOG_info << "Switching to next network configuration priority";
    }
    this->network_configuration_priority =
        (this->network_configuration_priority + 1) % (network_connection_profiles.size());
}

void ChargePoint::remove_network_connection_profiles_below_actual_security_profile() {
    // Remove all the profiles that are a lower security level than security_level
    const auto security_level = this->device_model->get_value<int>(ControllerComponentVariables::SecurityProfile);

    auto network_connection_profiles = json::parse(
        this->device_model->get_value<std::string>(ControllerComponentVariables::NetworkConnectionProfiles));

    auto is_lower_security_level = [security_level](const SetNetworkProfileRequest& item) {
        return item.connectionData.securityProfile < security_level;
    };

    network_connection_profiles.erase(
        std::remove_if(network_connection_profiles.begin(), network_connection_profiles.end(), is_lower_security_level),
        network_connection_profiles.end());

    this->device_model->set_value(ControllerComponentVariables::NetworkConnectionProfiles.component,
                                  ControllerComponentVariables::NetworkConnectionProfiles.variable.value(),
                                  AttributeEnum::Actual, network_connection_profiles.dump());

    // Update the NetworkConfigurationPriority so only remaining profiles are in there
    const auto network_priority = ocpp::get_vector_from_csv(
        this->device_model->get_value<std::string>(ControllerComponentVariables::NetworkConfigurationPriority));

    auto in_network_profiles = [&network_connection_profiles](const std::string& item) {
        auto is_same_slot = [&item](const SetNetworkProfileRequest& profile) {
            return std::to_string(profile.configurationSlot) == item;
        };
        return std::any_of(network_connection_profiles.begin(), network_connection_profiles.end(), is_same_slot);
    };

    std::string new_network_priority;
    for (const auto& item : network_priority) {
        if (in_network_profiles(item)) {
            if (!new_network_priority.empty()) {
                new_network_priority += ',';
            }
            new_network_priority += item;
        }
    }

    this->device_model->set_value(ControllerComponentVariables::NetworkConfigurationPriority.component,
                                  ControllerComponentVariables::NetworkConfigurationPriority.variable.value(),
                                  AttributeEnum::Actual, new_network_priority);
}

void ChargePoint::handle_message(const EnhancedMessage<v201::MessageType>& message) {
    const auto& json_message = message.message;
    switch (message.messageType) {
    case MessageType::BootNotificationResponse:
        this->handle_boot_notification_response(json_message);
        break;
    case MessageType::SetVariables:
        this->handle_set_variables_req(json_message);
        break;
    case MessageType::GetVariables:
        this->handle_get_variables_req(message);
        break;
    case MessageType::GetBaseReport:
        this->handle_get_base_report_req(json_message);
        break;
    case MessageType::GetReport:
        this->handle_get_report_req(json_message);
        break;
    case MessageType::Reset:
        this->handle_reset_req(json_message);
        break;
    case MessageType::SetNetworkProfile:
        this->handle_set_network_profile_req(json_message);
        break;
    case MessageType::ChangeAvailability:
        this->handle_change_availability_req(json_message);
        break;
    case MessageType::TransactionEventResponse:
        this->handle_start_transaction_event_response(message);
        break;
    case MessageType::RequestStartTransaction:
        this->handle_remote_start_transaction_request(json_message);
        break;
    case MessageType::RequestStopTransaction:
        this->handle_remote_stop_transaction_request(json_message);
        break;
    case MessageType::DataTransfer:
        this->handle_data_transfer_req(json_message);
        break;
    case MessageType::GetLog:
        this->handle_get_log_req(json_message);
        break;
    case MessageType::ClearCache:
        this->handle_clear_cache_req(json_message);
        break;
    case MessageType::UpdateFirmware:
        this->handle_firmware_update_req(json_message);
        break;
    case MessageType::UnlockConnector:
        this->handle_unlock_connector(json_message);
        break;
    case MessageType::TriggerMessage:
        this->handle_trigger_message(json_message);
        break;
    case MessageType::SignCertificateResponse:
        this->handle_sign_certificate_response(json_message);
        break;
    case MessageType::HeartbeatResponse:
        this->handle_heartbeat_response(json_message);
        break;
    case MessageType::SendLocalList:
        this->handle_send_local_authorization_list_req(json_message);
        break;
    case MessageType::GetLocalListVersion:
        this->handle_get_local_authorization_list_version_req(json_message);
        break;
    case MessageType::CertificateSigned:
        this->handle_certificate_signed_req(json_message);
        break;
    case MessageType::GetTransactionStatus:
        this->handle_get_transaction_status(json_message);
        break;
    case MessageType::GetInstalledCertificateIds:
        this->handle_get_installed_certificate_ids_req(json_message);
        break;
    case MessageType::InstallCertificate:
        this->handle_install_certificate_req(json_message);
        break;
    case MessageType::DeleteCertificate:
        this->handle_delete_certificate_req(json_message);
        break;
    case MessageType::CustomerInformation:
        this->handle_customer_information_req(json_message);
        break;
    default:
        if (message.messageTypeId == MessageTypeId::CALL) {
            const auto call_error = CallError(message.uniqueId, "NotImplemented", "", json({}));
            this->send(call_error);
        }
        break;
    }
}

void ChargePoint::message_callback(const std::string& message) {
    auto enhanced_message = this->message_queue->receive(message);
    enhanced_message.message_size = message.size();
    auto json_message = enhanced_message.message;
    this->logging->central_system(conversions::messagetype_to_string(enhanced_message.messageType), message);
    try {
        if (this->registration_status == RegistrationStatusEnum::Accepted) {
            this->handle_message(enhanced_message);
        } else if (this->registration_status == RegistrationStatusEnum::Pending) {
            if (enhanced_message.messageType == MessageType::BootNotificationResponse) {
                this->handle_boot_notification_response(json_message);
            } else {
                // TODO(piet): Check what kind of messages we should accept in Pending state
                if (enhanced_message.messageType == MessageType::GetVariables or
                    enhanced_message.messageType == MessageType::SetVariables or
                    enhanced_message.messageType == MessageType::GetBaseReport or
                    enhanced_message.messageType == MessageType::GetReport or
                    enhanced_message.messageType == MessageType::TriggerMessage) {
                    this->handle_message(enhanced_message);
                } else if (enhanced_message.messageType == MessageType::RequestStartTransaction) {
                    // Send rejected: B02.FR.05
                    RequestStartTransactionResponse response;
                    response.status = RequestStartStopStatusEnum::Rejected;
                    const ocpp::CallResult<RequestStartTransactionResponse> call_result(response,
                                                                                        enhanced_message.uniqueId);
                    this->send<RequestStartTransactionResponse>(call_result);
                } else if (enhanced_message.messageType == MessageType::RequestStopTransaction) {
                    // Send rejected: B02.FR.05
                    RequestStopTransactionResponse response;
                    response.status = RequestStartStopStatusEnum::Rejected;
                    const ocpp::CallResult<RequestStopTransactionResponse> call_result(response,
                                                                                       enhanced_message.uniqueId);
                    this->send<RequestStopTransactionResponse>(call_result);
                } else {
                    EVLOG_warning << "Received invalid MessageType: "
                                  << conversions::messagetype_to_string(enhanced_message.messageType)
                                  << " from CSMS while in state Pending";
                }
            }
        } else if (this->registration_status == RegistrationStatusEnum::Rejected) {
            if (enhanced_message.messageType == MessageType::BootNotificationResponse) {
                this->handle_boot_notification_response(json_message);
            } else if (enhanced_message.messageType == MessageType::TriggerMessage) {
                Call<TriggerMessageRequest> call(json_message);
                if (call.msg.requestedMessage == MessageTriggerEnum::BootNotification) {
                    this->handle_message(enhanced_message);
                } else {
                    const auto error_message =
                        "Received TriggerMessage with requestedMessage != BootNotification before "
                        "having received an accepted BootNotificationResponse";
                    EVLOG_warning << error_message;
                    const auto call_error = CallError(enhanced_message.uniqueId, "SecurityError", "", json({}));
                    this->send(call_error);
                }
            } else {
                const auto error_message = "Received other message than BootNotificationResponse before "
                                           "having received an accepted BootNotificationResponse";
                EVLOG_warning << error_message;
                const auto call_error = CallError(enhanced_message.uniqueId, "SecurityError", "", json({}, true));
                this->send(call_error);
            }
        }
    } catch (json::exception& e) {
        EVLOG_error << "JSON exception during handling of message: " << e.what();
        if (json_message.is_array() && json_message.size() > MESSAGE_ID) {
            auto call_error = CallError(MessageId(json_message.at(MESSAGE_ID).get<std::string>()), "FormationViolation",
                                        e.what(), json({}));
            this->send(call_error);
        }
    }
}

MeterValue ChargePoint::get_latest_meter_value_filtered(const MeterValue& meter_value, ReadingContextEnum context,
                                                        const RequiredComponentVariable& component_variable) {
    auto filtered_meter_value = utils::get_meter_value_with_measurands_applied(
        meter_value, utils::get_measurands_vec(this->device_model->get_value<std::string>(component_variable)));
    for (auto& sampled_value : filtered_meter_value.sampledValue) {
        sampled_value.context = context;
    }
    return filtered_meter_value;
}

void ChargePoint::change_all_connectors_to_unavailable_for_firmware_update() {
    ChangeAvailabilityResponse response;
    response.status = ChangeAvailabilityStatusEnum::Scheduled;

    ChangeAvailabilityRequest msg;
    msg.operationalStatus = OperationalStatusEnum::Inoperative;

    const auto transaction_active = this->any_transaction_active(std::nullopt);

    if (!transaction_active) {
        // execute change availability if possible
        for (auto const& [evse_id, evse] : this->evses) {
            if (!evse->has_active_transaction()) {
                this->set_evse_connectors_unavailable(evse, false);
            }
        }

        if (this->callbacks.all_connectors_unavailable_callback.has_value()) {
            this->callbacks.all_connectors_unavailable_callback.value()();
        }
    } else if (response.status == ChangeAvailabilityStatusEnum::Scheduled) {
        // put all EVSEs to unavailable that do not have active transaction
        for (auto const& [evse_id, evse] : this->evses) {
            if (!evse->has_active_transaction()) {
                this->set_evse_connectors_unavailable(evse, false);
            } else {
                EVSE e;
                e.id = evse_id;
                msg.evse = e;
                this->scheduled_change_availability_requests[evse_id] = {msg, false};
            }
        }
    }
}

void ChargePoint::update_id_token_cache_lifetime(IdTokenInfo& id_token_info) {
    // C10.FR.08
    // when CSMS does not set cacheExpiryDateTime and config variable for AuthCacheLifeTime is present use the
    // configured AuthCacheLifeTime
    auto lifetime = this->device_model->get_optional_value<int>(ControllerComponentVariables::AuthCacheLifeTime);
    if (!id_token_info.cacheExpiryDateTime.has_value() and lifetime.has_value()) {
        id_token_info.cacheExpiryDateTime = DateTime(date::utc_clock::now() + std::chrono::seconds(lifetime.value()));
    }
}

void ChargePoint::update_authorization_cache_size() {
    auto& auth_cache_size = ControllerComponentVariables::AuthCacheStorage;
    if (auth_cache_size.variable.has_value()) {
        auto size = this->database_handler->authorization_cache_get_binary_size();
        this->device_model->set_read_only_value(auth_cache_size.component, auth_cache_size.variable.value(),
                                                AttributeEnum::Actual, std::to_string(size));
    }
}

SendLocalListStatusEnum ChargePoint::apply_local_authorization_list(const SendLocalListRequest& request) {
    auto status = SendLocalListStatusEnum::Failed;

    auto has_duplicate_in_list = [](const std::vector<AuthorizationData>& list) {
        for (auto it1 = list.begin(); it1 != list.end(); ++it1) {
            for (auto it2 = it1 + 1; it2 != list.end(); ++it2) {
                if (it1->idToken.idToken == it2->idToken.idToken and it1->idToken.type == it2->idToken.type) {
                    return true;
                }
            }
        }
        return false;
    };

    if (request.versionNumber == 0) {
        // D01.FR.18: Do nothing, not allowed, respond with failed
    } else if (request.updateType == UpdateEnum::Full) {
        if (!request.localAuthorizationList.has_value() or request.localAuthorizationList.value().empty()) {
            this->database_handler->clear_local_authorization_list();
            status = SendLocalListStatusEnum::Accepted;
        } else {
            const auto& list = request.localAuthorizationList.value();

            auto has_no_token_info = [](const AuthorizationData& item) { return !item.idTokenInfo.has_value(); };

            if (!has_duplicate_in_list(list) and
                std::find_if(list.begin(), list.end(), has_no_token_info) == list.end()) {
                this->database_handler->clear_local_authorization_list();
                this->database_handler->insert_or_update_local_authorization_list(list);
                status = SendLocalListStatusEnum::Accepted;
            }
        }
    } else if (request.updateType == UpdateEnum::Differential) {
        if (request.versionNumber <= this->database_handler->get_local_authorization_list_version()) {
            // D01.FR.19: Do not allow version numbers smaller than current to update differentially
            status = SendLocalListStatusEnum::VersionMismatch;
        } else if (!request.localAuthorizationList.has_value() or request.localAuthorizationList.value().empty()) {
            // D01.FR.05: Do not update database with empty list, only update version number
            status = SendLocalListStatusEnum::Accepted;
        } else if (has_duplicate_in_list(request.localAuthorizationList.value())) {
            // Do nothing with duplicate in list
        } else {
            const auto& list = request.localAuthorizationList.value();

            for (auto& item : list) {
                if (item.idTokenInfo.has_value()) {
                    this->database_handler->insert_or_update_local_authorization_list_entry(item.idToken,
                                                                                            item.idTokenInfo.value());
                } else {
                    this->database_handler->delete_local_authorization_list_entry(item.idToken);
                }
            }
            status = SendLocalListStatusEnum::Accepted;
        }
    }
    return status;
}

void ChargePoint::update_aligned_data_interval() {
    auto interval =
        std::chrono::seconds(this->device_model->get_value<int>(ControllerComponentVariables::AlignedDataInterval));
    if (interval <= 0s) {
        this->aligned_meter_values_timer.stop();
        return;
    }

    this->aligned_meter_values_timer.interval_starting_from(
        [this]() {
            // J01.FR.20 if AlignedDataSendDuringIdle is true and any transaction is active, don't send clock aligned
            // meter values
            if (this->device_model->get_optional_value<bool>(ControllerComponentVariables::AlignedDataSendDuringIdle)
                    .value_or(false)) {
                for (auto const& [evse_id, evse] : this->evses) {
                    if (evse->has_active_transaction()) {
                        return;
                    }
                }
            }

            // send evseID = 0 values
            const auto meter_value = get_latest_meter_value_filtered(
                this->aligned_data_evse0.retrieve_processed_values(), ReadingContextEnum::Sample_Clock,
                ControllerComponentVariables::AlignedDataMeasurands);

            if (!meter_value.sampledValue.empty()) {
                this->meter_values_req(0, std::vector<ocpp::v201::MeterValue>(1, meter_value));
            }
            this->aligned_data_evse0.clear_values();

            for (auto const& [evse_id, evse] : this->evses) {
                if (evse->has_active_transaction()) {
                    continue;
                }

                // this will apply configured measurands and possibly reduce the entries of sampledValue
                // according to the configuration
                const auto meter_value =
                    get_latest_meter_value_filtered(evse->get_idle_meter_value(), ReadingContextEnum::Sample_Clock,
                                                    ControllerComponentVariables::AlignedDataMeasurands);

                if (!meter_value.sampledValue.empty()) {
                    // J01.FR.14 this is the only case where we send a MeterValue.req
                    this->meter_values_req(evse_id, std::vector<ocpp::v201::MeterValue>(1, meter_value));
                    // clear the values
                }
                evse->clear_idle_meter_values();
            }
        },
        interval, std::chrono::floor<date::days>(date::utc_clock::to_sys(date::utc_clock::now())));
}

bool ChargePoint::any_transaction_active(const std::optional<EVSE>& evse) {
    if (!evse.has_value()) {
        for (auto const& [evse_id, evse] : this->evses) {
            if (evse->has_active_transaction()) {
                return true;
            }
        }
        return false;
    }
    return this->evses.at(evse.value().id)->has_active_transaction();
}

bool operational_status_matches_connector_status(ConnectorStatusEnum connector_status,
                                                 OperationalStatusEnum operational_status) {
    if (operational_status == OperationalStatusEnum::Operative) {
        return connector_status != ConnectorStatusEnum::Unavailable and
               connector_status != ConnectorStatusEnum::Faulted;
    } else {
        return connector_status == ConnectorStatusEnum::Unavailable or connector_status == ConnectorStatusEnum::Faulted;
    }
}

bool ChargePoint::is_already_in_state(const ChangeAvailabilityRequest& request) {
    if (!request.evse.has_value()) {
        for (const auto& [evse_id, evse] : this->evses) {
            for (int connector_id = 1; connector_id <= evse->get_number_of_connectors(); connector_id++) {
                auto status = evse->get_state(connector_id);
                if (!operational_status_matches_connector_status(status, request.operationalStatus)) {
                    return false;
                }
            }
        }
        return true;
    }

    const auto evse_id = request.evse.value().id;
    if (request.evse.value().connectorId.has_value()) {
        const auto connector_id = request.evse.value().connectorId.value();
        const auto status = this->evses.at(evse_id)->get_state(connector_id);
        return operational_status_matches_connector_status(status, request.operationalStatus);
    } else {
        for (int connector_id = 1; connector_id <= this->evses.at(evse_id)->get_number_of_connectors();
             connector_id++) {
            auto status = this->evses.at(evse_id)->get_state(connector_id);
            if (!operational_status_matches_connector_status(status, request.operationalStatus)) {
                return false;
            }
        }
        return true;
    }
}

bool ChargePoint::is_valid_evse(const EVSE& evse) {
    return this->evses.count(evse.id) and
           (!evse.connectorId.has_value() or
            this->evses.at(evse.id)->get_number_of_connectors() >= evse.connectorId.value());
}

void ChargePoint::handle_scheduled_change_availability_requests(const int32_t evse_id) {
    if (this->scheduled_change_availability_requests.count(evse_id)) {
        EVLOG_info << "Found scheduled ChangeAvailability.req for evse_id:" << evse_id;
        const auto req = this->scheduled_change_availability_requests[evse_id].request;
        const auto persist = this->scheduled_change_availability_requests[evse_id].persist;
        if (!this->any_transaction_active(req.evse)) {
            EVLOG_info << "Changing availability of evse:" << evse_id;
            this->callbacks.change_availability_callback(req, persist);
            this->scheduled_change_availability_requests.erase(evse_id);
            if (this->callbacks.all_connectors_unavailable_callback.has_value()) {
                this->callbacks.all_connectors_unavailable_callback.value()();
            }
        } else {
            EVLOG_info << "Cannot change availability because transaction is still active";
        }
    }
}

/**
 * Determine for a component variable whether it affects the Websocket Connection Options (cf.
 * get_ws_connection_options); return true if it is furthermore writable and does not require a reconnect
 *
 * @param component_variable
 * @return
 */
static bool component_variable_change_requires_websocket_option_update_without_reconnect(
    const ComponentVariable& component_variable) {

    return component_variable == ControllerComponentVariables::RetryBackOffRandomRange ||
           component_variable == ControllerComponentVariables::RetryBackOffRepeatTimes ||
           component_variable == ControllerComponentVariables::RetryBackOffWaitMinimum ||
           component_variable == ControllerComponentVariables::NetworkProfileConnectionAttempts ||
           component_variable == ControllerComponentVariables::WebSocketPingInterval;
}

void ChargePoint::handle_variable_changed(const SetVariableData& set_variable_data) {

    ComponentVariable component_variable = {set_variable_data.component, std::nullopt, set_variable_data.variable};

    if (set_variable_data.attributeType.has_value() and
        set_variable_data.attributeType.value() != AttributeEnum::Actual) {
        return;
    }

    if (component_variable == ControllerComponentVariables::BasicAuthPassword) {
        if (this->device_model->get_value<int>(ControllerComponentVariables::SecurityProfile) < 3) {
            // TODO: A01.FR.11 log the change of BasicAuth in Security Log
            this->websocket->set_authorization_key(set_variable_data.attributeValue.get());
            this->websocket->disconnect(websocketpp::close::status::service_restart);
        }
    }
    if (component_variable == ControllerComponentVariables::HeartbeatInterval and
        this->registration_status == RegistrationStatusEnum::Accepted) {
        try {
            this->heartbeat_timer.interval([this]() { this->heartbeat_req(); },
                                           std::chrono::seconds(std::stoi(set_variable_data.attributeValue.get())));
        } catch (const std::invalid_argument& e) {
            EVLOG_error << "Invalid argument exception while updating the heartbeat interval: " << e.what();
        } catch (const std::out_of_range& e) {
            EVLOG_error << "Out of range exception while updating the heartbeat interval: " << e.what();
        }
    }
    if (component_variable == ControllerComponentVariables::AlignedDataInterval) {
        this->update_aligned_data_interval();
    }

    if (component_variable_change_requires_websocket_option_update_without_reconnect(component_variable)) {
        EVLOG_debug << "Reconfigure websocket due to relevant change of ControllerComponentVariable";
        const auto configuration_slot =
            ocpp::get_vector_from_csv(
                this->device_model->get_value<std::string>(ControllerComponentVariables::NetworkConfigurationPriority))
                .at(this->network_configuration_priority);
        const auto connection_options = this->get_ws_connection_options(std::stoi(configuration_slot));
        this->websocket->set_connection_options(connection_options);
    }

    // TODO(piet): other special handling of changed variables can be added here...
}

bool ChargePoint::validate_set_variable(const SetVariableData& set_variable_data) {
    ComponentVariable cv = {set_variable_data.component, std::nullopt, set_variable_data.variable};
    if (cv == ControllerComponentVariables::NetworkConfigurationPriority) {
        const auto network_configuration_priorities = ocpp::get_vector_from_csv(set_variable_data.attributeValue.get());
        const auto active_security_profile =
            this->device_model->get_value<int>(ControllerComponentVariables::SecurityProfile);
        for (const auto configuration_slot : network_configuration_priorities) {
            try {
                auto network_profile_opt = this->get_network_connection_profile(std::stoi(configuration_slot));
                if (!network_profile_opt.has_value()) {
                    EVLOG_warning << "Could not find network profile for configurationSlot: " << configuration_slot;
                    return false;
                }

                auto network_profile = network_profile_opt.value();

                if (network_profile.securityProfile <= active_security_profile) {
                    continue;
                }

                if (network_profile.securityProfile == 3 and
                    !this->evse_security->get_key_pair(ocpp::CertificateSigningUseEnum::ChargingStationCertificate)
                         .has_value()) {
                    EVLOG_warning << "SecurityProfile of configurationSlot: " << configuration_slot
                                  << " is 3 but no CSMS Leaf Certificate is installed";
                    return false;
                }
                if (network_profile.securityProfile >= 2 and
                    !this->evse_security->is_ca_certificate_installed(ocpp::CaCertificateType::CSMS)) {
                    EVLOG_warning << "SecurityProfile of configurationSlot: " << configuration_slot
                                  << " is >= 2 but no CSMS Root Certifciate is installed";
                    return false;
                }
            } catch (const std::invalid_argument& e) {
                EVLOG_warning << "NetworkConfigurationPriority is not an integer: " << configuration_slot;
                return false;
            }
        }
    }
    return true;
    // TODO(piet): other special validating of variables requested to change can be added here...
}

std::optional<int32_t> ChargePoint::get_transaction_evseid(const CiString<36>& transaction_id) {
    for (auto const& [evse_id, evse] : evses) {
        if (evse->has_active_transaction()) {
            if (transaction_id == evse->get_transaction()->get_transaction().transactionId) {
                return evse_id;
            }
        }
    }

    return std::nullopt;
}

bool ChargePoint::is_evse_reserved_for_other(const std::unique_ptr<Evse>& evse, const IdToken& id_token,
                                             const std::optional<IdToken>& group_id_token) const {
    const uint32_t connectors = evse->get_number_of_connectors();
    for (uint32_t i = 1; i <= connectors; ++i) {
        const ConnectorStatusEnum& status = evse->get_state(static_cast<int32_t>(i));
        if (status == ConnectorStatusEnum::Reserved) {
            const std::optional<CiString<36>> groupIdToken =
                group_id_token.has_value() ? group_id_token.value().idToken : std::optional<CiString<36>>{};

            if (!callbacks.is_reservation_for_token_callback(evse->get_evse_info().id, id_token.idToken,
                                                             groupIdToken)) {
                return true;
            }
        }
    }
    return false;
}

bool ChargePoint::is_evse_connector_available(const std::unique_ptr<Evse>& evse) const {
    if (evse->has_active_transaction()) {
        // If an EV is connected and has no authorization yet then the status is 'Occupied' and the
        // RemoteStartRequest should still be accepted. So this is the 'occupied' check instead.
        return false;
    }

    const uint32_t connectors = evse->get_number_of_connectors();
    for (uint32_t i = 1; i <= connectors; ++i) {
        const ConnectorStatusEnum& status = evse->get_state(static_cast<int32_t>(i));

        // At least one of the connectors is available / not faulted.
        if (status != ConnectorStatusEnum::Faulted && status != ConnectorStatusEnum::Unavailable) {
            return true;
        }
    }

    // Connectors are faulted or unavailable.
    return false;
}

void ChargePoint::set_evse_connectors_unavailable(const std::unique_ptr<Evse>& evse, bool persist) {
    uint32_t number_of_connectors = evse->get_number_of_connectors();

    for (uint32_t i = 1; i <= number_of_connectors; ++i) {
        bool should_persist = persist;
        if (!should_persist &&
            evse->get_state(static_cast<int32_t>(i)) == ocpp::v201::ConnectorStatusEnum::Unavailable) {
            should_persist = true;
        }

        evse->submit_event(static_cast<int32_t>(i), ConnectorEvent::Unavailable);

        ChangeAvailabilityRequest request;
        request.operationalStatus = OperationalStatusEnum::Inoperative;
        request.evse = EVSE();
        request.evse.value().id = evse->get_evse_info().id;
        request.evse->connectorId = i;

        this->callbacks.change_availability_callback(request, should_persist);
    }
}

bool ChargePoint::is_offline() {
    bool offline = false; // false by default
    if (!this->websocket->is_connected()) {
        offline = true;
    }
    return offline;
}

void ChargePoint::security_event_notification_req(const CiString<50>& event_type,
                                                  const std::optional<CiString<255>>& tech_info,
                                                  const bool triggered_internally, const bool critical) {
    if (critical) {
        EVLOG_debug << "Sending SecurityEventNotification";
        SecurityEventNotificationRequest req;

        req.type = event_type;
        req.timestamp = DateTime().to_rfc3339();
        req.techInfo = tech_info;

        ocpp::Call<SecurityEventNotificationRequest> call(req, this->message_queue->createMessageId());
        this->send<SecurityEventNotificationRequest>(call);
    }
    if (triggered_internally and this->callbacks.security_event_callback != nullptr) {
        this->callbacks.security_event_callback(event_type, tech_info);
    }
}

void ChargePoint::sign_certificate_req(const ocpp::CertificateSigningUseEnum& certificate_signing_use) {
    if (this->awaited_certificate_signing_use_enum.has_value()) {
        EVLOG_warning
            << "Not sending new SignCertificate.req because still waiting for CertificateSigned.req from CSMS";
        return;
    }

    SignCertificateRequest req;

    std::optional<std::string> common;
    std::optional<std::string> country;
    std::optional<std::string> organization;

    if (certificate_signing_use == ocpp::CertificateSigningUseEnum::ChargingStationCertificate) {
        common =
            this->device_model->get_optional_value<std::string>(ControllerComponentVariables::ChargeBoxSerialNumber);
        organization =
            this->device_model->get_optional_value<std::string>(ControllerComponentVariables::OrganizationName);
        country =
            this->device_model->get_optional_value<std::string>(ControllerComponentVariables::ISO15118CtrlrCountryName)
                .value_or("DE");
    } else {
        common =
            this->device_model->get_optional_value<std::string>(ControllerComponentVariables::ChargeBoxSerialNumber);
        organization = this->device_model->get_optional_value<std::string>(
            ControllerComponentVariables::ISO15118CtrlrOrganizationName);
        country =
            this->device_model->get_optional_value<std::string>(ControllerComponentVariables::ISO15118CtrlrCountryName);
    }

    if (!common.has_value() or !country.has_value() or !organization.has_value()) {
        EVLOG_warning << "Missing configuration of either organizationName, commonName or country to generate CSR";
        return;
    }

    const auto csr = this->evse_security->generate_certificate_signing_request(certificate_signing_use, country.value(),
                                                                               organization.value(), common.value());
    req.csr = csr;

    this->awaited_certificate_signing_use_enum = certificate_signing_use;

    ocpp::Call<SignCertificateRequest> call(req, this->message_queue->createMessageId());
    this->send<SignCertificateRequest>(call);
}

void ChargePoint::boot_notification_req(const BootReasonEnum& reason) {
    EVLOG_debug << "Sending BootNotification";
    BootNotificationRequest req;

    ChargingStation charging_station;
    charging_station.model = this->device_model->get_value<std::string>(ControllerComponentVariables::ChargePointModel);
    charging_station.vendorName =
        this->device_model->get_value<std::string>(ControllerComponentVariables::ChargePointVendor);
    charging_station.firmwareVersion.emplace(
        this->device_model->get_value<std::string>(ControllerComponentVariables::FirmwareVersion));
    charging_station.serialNumber.emplace(
        this->device_model->get_value<std::string>(ControllerComponentVariables::ChargeBoxSerialNumber));

    req.reason = reason;
    req.chargingStation = charging_station;

    ocpp::Call<BootNotificationRequest> call(req, this->message_queue->createMessageId());
    this->send<BootNotificationRequest>(call);
}

void ChargePoint::notify_report_req(const int request_id, const int seq_no,
                                    const std::vector<ReportData>& report_data) {

    NotifyReportRequest req;
    req.requestId = request_id;
    req.seqNo = seq_no;
    req.generatedAt = ocpp::DateTime();
    req.reportData.emplace(report_data);

    ocpp::Call<NotifyReportRequest> call(req, this->message_queue->createMessageId());
    this->send<NotifyReportRequest>(call);
}

AuthorizeResponse ChargePoint::authorize_req(const IdToken id_token, const std::optional<CiString<5500>>& certificate,
                                             const std::optional<std::vector<OCSPRequestData>>& ocsp_request_data) {
    AuthorizeRequest req;
    req.idToken = id_token;
    req.certificate = certificate;
    req.iso15118CertificateHashData = ocsp_request_data;

    ocpp::Call<AuthorizeRequest> call(req, this->message_queue->createMessageId());
    auto future = this->send_async<AuthorizeRequest>(call);
    const auto enhanced_message = future.get();

    if (enhanced_message.messageType != MessageType::AuthorizeResponse) {
        AuthorizeResponse response;
        response.idTokenInfo.status = AuthorizationStatusEnum::Unknown;
        return response;
    }

    ocpp::CallResult<AuthorizeResponse> call_result = enhanced_message.message;
    return call_result.msg;
}

void ChargePoint::status_notification_req(const int32_t evse_id, const int32_t connector_id,
                                          const ConnectorStatusEnum status) {
    StatusNotificationRequest req;
    req.connectorId = connector_id;
    req.evseId = evse_id;
    req.timestamp = DateTime().to_rfc3339();
    req.connectorStatus = status;

    ocpp::Call<StatusNotificationRequest> call(req, this->message_queue->createMessageId());
    this->send<StatusNotificationRequest>(call);
}

void ChargePoint::heartbeat_req() {
    HeartbeatRequest req;

    heartbeat_request_time = std::chrono::steady_clock::now();
    ocpp::Call<HeartbeatRequest> call(req, this->message_queue->createMessageId());
    this->send<HeartbeatRequest>(call);
}

void ChargePoint::transaction_event_req(const TransactionEventEnum& event_type, const DateTime& timestamp,
                                        const ocpp::v201::Transaction& transaction,
                                        const ocpp::v201::TriggerReasonEnum& trigger_reason, const int32_t seq_no,
                                        const std::optional<int32_t>& cable_max_current,
                                        const std::optional<ocpp::v201::EVSE>& evse,
                                        const std::optional<ocpp::v201::IdToken>& id_token,
                                        const std::optional<std::vector<ocpp::v201::MeterValue>>& meter_value,
                                        const std::optional<int32_t>& number_of_phases_used, const bool offline,
                                        const std::optional<int32_t>& reservation_id) {
    TransactionEventRequest req;
    req.eventType = event_type;
    req.timestamp = timestamp;
    req.transactionInfo = transaction;
    req.triggerReason = trigger_reason;
    req.seqNo = seq_no;
    req.cableMaxCurrent = cable_max_current;
    req.evse = evse;
    req.idToken = id_token;
    req.meterValue = meter_value;
    req.numberOfPhasesUsed = number_of_phases_used;
    req.offline = offline;
    req.reservationId = reservation_id;

    ocpp::Call<TransactionEventRequest> call(req, this->message_queue->createMessageId());

    // Check if id token is in the remote start map, because when a remote
    // start request is done, the first transaction event request should
    // always contain trigger reason 'RemoteStart'.
    auto it = std::find_if(
        remote_start_id_per_evse.begin(), remote_start_id_per_evse.end(),
        [&id_token, &evse](const std::pair<int32_t, std::pair<IdToken, int32_t>>& remote_start_per_evse) {
            if (id_token.has_value() && remote_start_per_evse.second.first.idToken == id_token.value().idToken) {

                if (remote_start_per_evse.first == 0) {
                    return true;
                }

                if (evse.has_value() && evse.value().id == remote_start_per_evse.first) {
                    return true;
                }
            }
            return false;
        });

    if (it != remote_start_id_per_evse.end()) {
        // Found remote start. Set remote start id and the trigger reason.
        call.msg.triggerReason = TriggerReasonEnum::RemoteStart;
        call.msg.transactionInfo.remoteStartId = it->second.second;

        remote_start_id_per_evse.erase(it);
    }

    if (event_type == TransactionEventEnum::Started and (!evse.has_value() or !id_token.has_value())) {
        EVLOG_error << "Request to send TransactionEvent(Started) without given evse or id_token. These properties "
                       "are required for this eventType \"Started\"!";
        return;
    }

    this->send<TransactionEventRequest>(call);
}

void ChargePoint::meter_values_req(const int32_t evse_id, const std::vector<MeterValue>& meter_values) {
    MeterValuesRequest req;
    req.evseId = evse_id;
    req.meterValue = meter_values;

    ocpp::Call<MeterValuesRequest> call(req, this->message_queue->createMessageId());
    this->send<MeterValuesRequest>(call);
}

void ChargePoint::notify_event_req(const std::vector<EventData>& events) {
    NotifyEventRequest req;
    req.eventData = events;
    req.generatedAt = DateTime();
    req.seqNo = 0;

    ocpp::Call<NotifyEventRequest> call(req, this->message_queue->createMessageId());
    this->send<NotifyEventRequest>(call);
}

void ChargePoint::notify_customer_information_req(const std::string& data, const int32_t request_id) {
    size_t pos = 0;
    int32_t seq_no = 0;
    while (pos < data.length() or pos == 0 && data.empty()) {
        const auto req = [&]() {
            NotifyCustomerInformationRequest req;
            req.data = CiString<512>(data.substr(pos, 512));
            req.seqNo = seq_no;
            req.requestId = request_id;
            req.generatedAt = DateTime();
            req.tbc = data.length() - pos > 512;
            return req;
        }();

        ocpp::Call<NotifyCustomerInformationRequest> call(req, this->message_queue->createMessageId());
        this->send<NotifyCustomerInformationRequest>(call);

        pos += 512;
        seq_no++;
    }
}

void ChargePoint::handle_certificate_signed_req(Call<CertificateSignedRequest> call) {
    // reset these parameters
    this->csr_attempt = 1;
    this->awaited_certificate_signing_use_enum = std::nullopt;
    this->certificate_signed_timer.stop();

    CertificateSignedResponse response;
    response.status = CertificateSignedStatusEnum::Rejected;

    const auto certificate_chain = call.msg.certificateChain.get();
    ocpp::CertificateSigningUseEnum cert_signing_use;

    if (!call.msg.certificateType.has_value() or
        call.msg.certificateType.value() == CertificateSigningUseEnum::ChargingStationCertificate) {
        cert_signing_use = ocpp::CertificateSigningUseEnum::ChargingStationCertificate;
    } else {
        cert_signing_use = ocpp::CertificateSigningUseEnum::V2GCertificate;
    }

    const auto result = this->evse_security->update_leaf_certificate(certificate_chain, cert_signing_use);

    if (result == ocpp::InstallCertificateResult::Accepted) {
        response.status = CertificateSignedStatusEnum::Accepted;
        // For V2G certificates, also trigger an OCSP cache update
        if (cert_signing_use == ocpp::CertificateSigningUseEnum::V2GCertificate) {
            this->ocsp_updater.trigger_ocsp_cache_update();
        }
    }

    ocpp::CallResult<CertificateSignedResponse> call_result(response, call.uniqueId);
    this->send<CertificateSignedResponse>(call_result);

    if (result != ocpp::InstallCertificateResult::Accepted) {
        this->security_event_notification_req("InvalidChargingStationCertificate",
                                              ocpp::conversions::install_certificate_result_to_string(result), true,
                                              true);
    }

    // reconnect with new certificate if valid and security profile is 3
    if (response.status == CertificateSignedStatusEnum::Accepted and
        cert_signing_use == ocpp::CertificateSigningUseEnum::ChargingStationCertificate and
        this->device_model->get_value<int>(ControllerComponentVariables::SecurityProfile) == 3) {
        this->websocket->disconnect(websocketpp::close::status::service_restart);
    }
}

void ChargePoint::handle_sign_certificate_response(CallResult<SignCertificateResponse> call_result) {
    if (!this->awaited_certificate_signing_use_enum.has_value()) {
        EVLOG_warning
            << "Received SignCertificate.conf while not awaiting a CertificateSigned.req . This should not happen.";
        return;
    }

    if (call_result.msg.status == GenericStatusEnum::Accepted) {
        // set timer waiting for certificate signed
        const auto cert_signing_wait_minimum =
            this->device_model->get_optional_value<int>(ControllerComponentVariables::CertSigningWaitMinimum);
        const auto cert_signing_repeat_times =
            this->device_model->get_optional_value<int>(ControllerComponentVariables::CertSigningRepeatTimes);

        if (!cert_signing_wait_minimum.has_value()) {
            EVLOG_warning << "No CertSigningWaitMinimum is configured, will not attempt to retry SignCertificate.req "
                             "in case CSMS doesn't send CertificateSigned.req";
            return;
        }
        if (!cert_signing_repeat_times.has_value()) {
            EVLOG_warning << "No CertSigningRepeatTimes is configured, will not attempt to retry SignCertificate.req "
                             "in case CSMS doesn't send CertificateSigned.req";
            return;
        }

        if (this->csr_attempt > cert_signing_repeat_times.value()) {
            this->csr_attempt = 1;
            this->certificate_signed_timer.stop();
            this->awaited_certificate_signing_use_enum = std::nullopt;
            return;
        }
        int retry_backoff_milliseconds =
            std::max(250, 1000 * cert_signing_wait_minimum.value()) *
            std::pow(2, this->csr_attempt); // prevent immediate repetition in case of value 0
        this->certificate_signed_timer.timeout(
            [this]() {
                EVLOG_info << "Did not receive CertificateSigned.req in time. Will retry with SignCertificate.req";
                this->csr_attempt++;
                const auto current_awaited_certificate_signing_use_enum =
                    this->awaited_certificate_signing_use_enum.value();
                this->awaited_certificate_signing_use_enum.reset();
                this->sign_certificate_req(current_awaited_certificate_signing_use_enum);
            },
            std::chrono::milliseconds(retry_backoff_milliseconds));
    } else {
        this->awaited_certificate_signing_use_enum = std::nullopt;
        this->csr_attempt = 1;
        EVLOG_warning << "SignCertificate.req has not been accepted by CSMS";
    }
}

void ChargePoint::handle_boot_notification_response(CallResult<BootNotificationResponse> call_result) {
    // TODO(piet): B01.FR.06
    // TODO(piet): B01.FR.07
    // TODO(piet): B01.FR.08
    // TODO(piet): B01.FR.09
    // TODO(piet): B01.FR.13
    EVLOG_info << "Received BootNotificationResponse: " << call_result.msg
               << "\nwith messageId: " << call_result.uniqueId;

    const auto msg = call_result.msg;

    this->registration_status = msg.status;

    if (this->registration_status == RegistrationStatusEnum::Accepted) {
        this->remove_network_connection_profiles_below_actual_security_profile();

        // get transaction messages from db (if there are any) so they can be sent again.
        message_queue->get_transaction_messages_from_db();

        // set timers
        if (msg.interval > 0) {
            this->heartbeat_timer.interval([this]() { this->heartbeat_req(); }, std::chrono::seconds(msg.interval));
        }
        this->init_certificate_expiration_check_timers();
        this->update_aligned_data_interval();
        // B01.FR.06 Only use boot timestamp if TimeSource contains Heartbeat
        if (this->callbacks.time_sync_callback.has_value() &&
            this->device_model->get_value<std::string>(ControllerComponentVariables::TimeSource).find("Heartbeat") !=
                std::string::npos) {
            this->callbacks.time_sync_callback.value()(msg.currentTime);
        }
        for (auto const& [evse_id, evse] : this->evses) {
            evse->trigger_status_notification_callbacks();
        }

        if (this->bootreason == BootReasonEnum::RemoteReset) {
            this->security_event_notification_req(
                CiString<50>(ocpp::security_events::RESET_OR_REBOOT),
                std::optional<CiString<255>>("Charging Station rebooted due to requested remote reset!"), true, true);
        } else if (this->bootreason == BootReasonEnum::ScheduledReset) {
            this->security_event_notification_req(
                CiString<50>(ocpp::security_events::RESET_OR_REBOOT),
                std::optional<CiString<255>>("Charging Station rebooted due to a scheduled reset!"), true, true);
        } else {
            std::string startup_message = "Charging Station powered up! Firmware version: ";
            startup_message.append(
                this->device_model->get_value<std::string>(ControllerComponentVariables::FirmwareVersion));
            this->security_event_notification_req(CiString<50>(ocpp::security_events::STARTUP_OF_THE_DEVICE),
                                                  std::optional<CiString<255>>(startup_message), true, true);
        }
    } else {
        auto retry_interval = DEFAULT_BOOT_NOTIFICATION_RETRY_INTERVAL;
        if (msg.interval > 0) {
            retry_interval = std::chrono::seconds(msg.interval);
        }
        this->boot_notification_timer.timeout(
            [this, msg]() {
                this->boot_notification_req(BootReasonEnum::PowerUp); // FIXME(piet): Choose correct reason here
            },
            retry_interval);
    }

    if (this->callbacks.boot_notification_callback.has_value()) {
        // call the registered boot notification callback
        callbacks.boot_notification_callback.value()(this->registration_status);
    }
}

void ChargePoint::handle_set_variables_req(Call<SetVariablesRequest> call) {
    const auto msg = call.msg;

    SetVariablesResponse response;

    // collection used to collect SetVariableData that has been accepted
    std::vector<SetVariableData> accepted_set_variable_data;

    // iterate over the request
    for (const auto& set_variable_data : msg.setVariableData) {
        SetVariableResult set_variable_result;
        set_variable_result.component = set_variable_data.component;
        set_variable_result.variable = set_variable_data.variable;
        set_variable_result.attributeType = set_variable_data.attributeType.value_or(AttributeEnum::Actual);

        if (this->validate_set_variable(set_variable_data)) {
            set_variable_result.attributeStatus =
                this->device_model->set_value(set_variable_data.component, set_variable_data.variable,
                                              set_variable_data.attributeType.value_or(AttributeEnum::Actual),
                                              set_variable_data.attributeValue.get());
        } else {
            set_variable_result.attributeStatus = SetVariableStatusEnum::Rejected;
        }
        response.setVariableResult.push_back(set_variable_result);

        // collect SetVariableData that has been accepted
        if (set_variable_result.attributeStatus == SetVariableStatusEnum::Accepted) {
            accepted_set_variable_data.push_back(set_variable_data);
        }
    }

    ocpp::CallResult<SetVariablesResponse> call_result(response, call.uniqueId);
    this->send<SetVariablesResponse>(call_result);

    // iterate over changed_component_variables_values_map
    for (const auto& set_variable_data : accepted_set_variable_data) {
        EVLOG_info << set_variable_data.component.name << ":" << set_variable_data.variable.name << " changed to "
                   << set_variable_data.attributeValue.get();
        // handles required behavior specified within OCPP2.0.1 (e.g. reconnect when BasicAuthPassword has changed)
        this->handle_variable_changed(set_variable_data);
        // notifies application that a variable has changed
        if (this->callbacks.variable_changed_callback.has_value()) {
            this->callbacks.variable_changed_callback.value()(set_variable_data);
        }
    }
}

void ChargePoint::handle_get_variables_req(const EnhancedMessage<v201::MessageType>& message) {
    Call<GetVariablesRequest> call = message.call_message;
    const auto msg = call.msg;

    const auto max_variables_per_message =
        this->device_model->get_value<int>(ControllerComponentVariables::ItemsPerMessageGetVariables);
    const auto max_bytes_per_message =
        this->device_model->get_value<int>(ControllerComponentVariables::BytesPerMessageGetVariables);

    // B06.FR.16
    if (msg.getVariableData.size() > max_variables_per_message) {
        // send a CALLERROR
        const auto call_error = CallError(call.uniqueId, "OccurenceConstraintViolation", "", json({}));
        this->send(call_error);
        return;
    }

    // B06.FR.17
    if (message.message_size > max_bytes_per_message) {
        // send a CALLERROR
        const auto call_error = CallError(call.uniqueId, "FormatViolation", "", json({}));
        this->send(call_error);
        return;
    }

    GetVariablesResponse response;

    for (const auto& get_variable_data : msg.getVariableData) {
        GetVariableResult get_variable_result;
        get_variable_result.component = get_variable_data.component;
        get_variable_result.variable = get_variable_data.variable;
        get_variable_result.attributeType = get_variable_data.attributeType.value_or(AttributeEnum::Actual);
        const auto request_value_response = this->device_model->request_value<std::string>(
            get_variable_data.component, get_variable_data.variable,
            get_variable_data.attributeType.value_or(AttributeEnum::Actual));
        if (request_value_response.status == GetVariableStatusEnum::Accepted and
            request_value_response.value.has_value()) {
            get_variable_result.attributeValue = request_value_response.value.value();
        }
        get_variable_result.attributeStatus = request_value_response.status;
        response.getVariableResult.push_back(get_variable_result);
    }

    ocpp::CallResult<GetVariablesResponse> call_result(response, call.uniqueId);
    this->send<GetVariablesResponse>(call_result);
}

void ChargePoint::handle_get_base_report_req(Call<GetBaseReportRequest> call) {
    // TODO(piet): B07.FR.02
    // TODO(piet): B07.FR.13

    const auto msg = call.msg;
    GetBaseReportResponse response;
    response.status = GenericDeviceModelStatusEnum::Accepted;

    if (msg.reportBase == ReportBaseEnum::SummaryInventory) {
        response.status = GenericDeviceModelStatusEnum::NotSupported;
    }

    ocpp::CallResult<GetBaseReportResponse> call_result(response, call.uniqueId);
    this->send<GetBaseReportResponse>(call_result);

    if (response.status == GenericDeviceModelStatusEnum::Accepted) {
        // TODO(piet): Propably split this up into several NotifyReport.req depending on ItemsPerMessage /
        // BytesPerMessage
        const auto report_data = this->device_model->get_report_data(msg.reportBase);
        this->notify_report_req(msg.requestId, 0, report_data);
    }
}

void ChargePoint::handle_get_report_req(Call<GetReportRequest> call) {
    const auto msg = call.msg;

    GetReportResponse response;

    // TODO(piet): Propably split this up into several NotifyReport.req depending on ItemsPerMessage /
    // BytesPerMessage
    const auto report_data = this->device_model->get_report_data(ReportBaseEnum::FullInventory, msg.componentVariable,
                                                                 msg.componentCriteria);
    if (report_data.empty()) {
        response.status = GenericDeviceModelStatusEnum::EmptyResultSet;
    } else {
        response.status = GenericDeviceModelStatusEnum::Accepted;
    }

    ocpp::CallResult<GetReportResponse> call_result(response, call.uniqueId);
    this->send<GetReportResponse>(call_result);

    if (response.status == GenericDeviceModelStatusEnum::Accepted) {
        this->notify_report_req(msg.requestId, 0, report_data);
    }
}

void ChargePoint::handle_set_network_profile_req(Call<SetNetworkProfileRequest> call) {
    const auto msg = call.msg;

    SetNetworkProfileResponse response;

    if (!this->callbacks.validate_network_profile_callback.has_value()) {
        EVLOG_warning << "No callback registered to validate network profile";
        response.status = SetNetworkProfileStatusEnum::Rejected;
        ocpp::CallResult<SetNetworkProfileResponse> call_result(response, call.uniqueId);
        this->send<SetNetworkProfileResponse>(call_result);
        return;
    }

    if (msg.connectionData.securityProfile <
        this->device_model->get_value<int>(ControllerComponentVariables::SecurityProfile)) {
        EVLOG_warning << "CSMS attempted to set a network profile with a lower securityProfile";
        response.status = SetNetworkProfileStatusEnum::Rejected;
        ocpp::CallResult<SetNetworkProfileResponse> call_result(response, call.uniqueId);
        this->send<SetNetworkProfileResponse>(call_result);
        return;
    }

    if (this->callbacks.validate_network_profile_callback.value()(msg.configurationSlot, msg.connectionData) !=
        SetNetworkProfileStatusEnum::Accepted) {
        EVLOG_warning << "CSMS attempted to set a network profile that could not be validated.";
        response.status = SetNetworkProfileStatusEnum::Rejected;
        ocpp::CallResult<SetNetworkProfileResponse> call_result(response, call.uniqueId);
        this->send<SetNetworkProfileResponse>(call_result);
        return;
    }

    auto network_connection_profiles = json::parse(
        this->device_model->get_value<std::string>(ControllerComponentVariables::NetworkConnectionProfiles));

    int index_to_override = -1;
    int index = 0;
    for (const SetNetworkProfileRequest network_profile : network_connection_profiles) {
        if (network_profile.configurationSlot == msg.configurationSlot) {
            index_to_override = index;
        }
        index++;
    }

    if (index_to_override != -1) {
        // configurationSlot present, so we override
        network_connection_profiles[index_to_override] = msg;
    } else {
        // configurationSlot not present, so we can append
        network_connection_profiles.push_back(msg);
    }

    if (this->device_model->set_value(ControllerComponentVariables::NetworkConnectionProfiles.component,
                                      ControllerComponentVariables::NetworkConnectionProfiles.variable.value(),
                                      AttributeEnum::Actual,
                                      network_connection_profiles.dump()) != SetVariableStatusEnum::Accepted) {
        EVLOG_warning
            << "CSMS attempted to set a network profile that could not be written to the device model storage";
        response.status = SetNetworkProfileStatusEnum::Rejected;
        ocpp::CallResult<SetNetworkProfileResponse> call_result(response, call.uniqueId);
        this->send<SetNetworkProfileResponse>(call_result);
        return;
    }

    EVLOG_info << "Received and stored a new network connection profile at configurationSlot: "
               << msg.configurationSlot;
    response.status = SetNetworkProfileStatusEnum::Accepted;
    ocpp::CallResult<SetNetworkProfileResponse> call_result(response, call.uniqueId);
    this->send<SetNetworkProfileResponse>(call_result);
}

void ChargePoint::handle_reset_req(Call<ResetRequest> call) {
    // TODO(piet): B11.FR.02
    // TODO(piet): B11.FR.05
    // TODO(piet): B11.FR.09
    // TODO(piet): B11.FR.10

    // TODO(piet): B12.FR.05
    // TODO(piet): B12.FR.06
    EVLOG_debug << "Received ResetRequest: " << call.msg << "\nwith messageId: " << call.uniqueId;
    const auto msg = call.msg;

    ResetResponse response;

    // Check if there is an active transaction (on the given evse or if not
    // given, on one of the evse's)
    bool transaction_active = false;
    std::set<int32_t> evse_active_transactions;
    std::set<int32_t> evse_no_transactions;
    if (msg.evseId.has_value() && this->evses.at(msg.evseId.value())->has_active_transaction()) {
        transaction_active = true;
        evse_active_transactions.emplace(msg.evseId.value());
    } else {
        for (const auto& [evse_id, evse] : this->evses) {
            if (evse->has_active_transaction()) {
                transaction_active = true;
                evse_active_transactions.emplace(evse_id);
            } else {
                evse_no_transactions.emplace(evse_id);
            }
        }
    }

    if (this->callbacks.is_reset_allowed_callback(msg.evseId, msg.type)) {
        // reset is allowed
        response.status = ResetStatusEnum::Accepted;
    } else {
        response.status = ResetStatusEnum::Rejected;
    }

    if (response.status == ResetStatusEnum::Accepted && transaction_active && msg.type == ResetEnum::OnIdle) {
        if (msg.evseId.has_value()) {
            // B12.FR.07
            this->reset_scheduled_evseids.insert(msg.evseId.value());
        }

        // B12.FR.01: We have to wait until transactions have ended.
        // B12.FR.07
        this->reset_scheduled = true;
        response.status = ResetStatusEnum::Scheduled;
    }

    ocpp::CallResult<ResetResponse> call_result(response, call.uniqueId);
    this->send<ResetResponse>(call_result);

    // Reset response is sent, now set evse connectors to unavailable and / or
    // stop transaction (depending on reset type)
    if (response.status != ResetStatusEnum::Rejected && transaction_active) {
        if (msg.type == ResetEnum::Immediate) {
            // B12.FR.08 and B12.FR.04
            for (const int32_t evse_id : evse_active_transactions) {
                callbacks.stop_transaction_callback(evse_id, ReasonEnum::ImmediateReset);
            }
        } else if (msg.type == ResetEnum::OnIdle && !evse_no_transactions.empty()) {
            for (const int32_t evse_id : evse_no_transactions) {
                std::unique_ptr<Evse>& evse = this->evses.at(evse_id);
                if (evse) {
                    this->set_evse_connectors_unavailable(evse, false);
                } else {
                    EVLOG_error << "No evse found with evse id " << evse_id;
                }
            }
        }
    }

    if (response.status == ResetStatusEnum::Accepted) {
        if (call.msg.evseId.has_value()) {
            // B11.FR.08
            this->evses.at(call.msg.evseId.value())->submit_event(1, ConnectorEvent::Unavailable);
        } else {
            // B11.FR.03
            for (auto const& [evse_id, evse] : this->evses) {
                evse->submit_event(1, ConnectorEvent::Unavailable);
            }
        }
        this->callbacks.reset_callback(call.msg.evseId, ResetEnum::Immediate);
    }
}

void ChargePoint::handle_clear_cache_req(Call<ClearCacheRequest> call) {
    ClearCacheResponse response;
    response.status = ClearCacheStatusEnum::Rejected;

    if (this->device_model->get_optional_value<bool>(ControllerComponentVariables::AuthCacheCtrlrEnabled)
            .value_or(true) and
        this->database_handler->authorization_cache_clear()) {
        this->update_authorization_cache_size();
        response.status = ClearCacheStatusEnum::Accepted;
    }

    ocpp::CallResult<ClearCacheResponse> call_result(response, call.uniqueId);
    this->send<ClearCacheResponse>(call_result);
}

void ChargePoint::handle_start_transaction_event_response(const EnhancedMessage<v201::MessageType>& message) {
    CallResult<TransactionEventResponse> call_result = message.message;
    const Call<TransactionEventRequest>& original_call = message.call_message;
    const auto& original_msg = original_call.msg;

    if (original_msg.eventType != TransactionEventEnum::Started) {
        return;
    }

    if (!original_msg.evse.has_value()) {
        EVLOG_error << "Start transaction event sent without without evse id";
        return;
    }

    if (!original_msg.idToken.has_value()) {
        EVLOG_error << "Start transaction event sent without without idToken info";
        return;
    }

    const int32_t evse_id = original_msg.evse.value().id;
    const IdToken& id_token = original_msg.idToken.value();

    const auto msg = call_result.msg;
    if (msg.idTokenInfo.has_value()) {
        // C03.FR.0x and C05.FR.01: We SHALL NOT store central information in the Authorization Cache
        // C10.FR.05
        if (id_token.type != IdTokenEnum::Central and
            this->device_model->get_optional_value<bool>(ControllerComponentVariables::AuthCacheCtrlrEnabled)
                .value_or(true)) {
            auto id_token_info = msg.idTokenInfo.value();
            this->update_id_token_cache_lifetime(id_token_info);
            this->database_handler->authorization_cache_insert_entry(utils::generate_token_hash(id_token),
                                                                     id_token_info);
            this->update_authorization_cache_size();
        }
        if (msg.idTokenInfo.value().status != AuthorizationStatusEnum::Accepted) {
            if (this->device_model->get_value<bool>(ControllerComponentVariables::StopTxOnInvalidId)) {
                this->callbacks.stop_transaction_callback(evse_id, ReasonEnum::DeAuthorized);
            } else {
                if (this->device_model->get_optional_value<int32_t>(ControllerComponentVariables::MaxEnergyOnInvalidId)
                        .has_value()) {
                    // Energy delivery to the EV SHALL be allowed until the amount of energy specified in
                    // MaxEnergyOnInvalidId has been reached.
                    this->evses.at(evse_id)->start_checking_max_energy_on_invalid_id();
                } else {
                    this->callbacks.pause_charging_callback(evse_id);
                }
            }
        }
    }
}

void ChargePoint::handle_get_transaction_status(const Call<GetTransactionStatusRequest> call) {
    const auto msg = call.msg;

    GetTransactionStatusResponse response;
    response.messagesInQueue = false;

    if (msg.transactionId.has_value()) {
        if (this->get_transaction_evseid(msg.transactionId.value()).has_value()) {
            response.ongoingIndicator = true;
        } else {
            response.ongoingIndicator = false;
        }
        if (this->message_queue->contains_transaction_messages(msg.transactionId.value())) {
            response.messagesInQueue = true;
        }
    } else if (!this->message_queue->is_transaction_message_queue_empty()) {
        response.messagesInQueue = true;
    }

    ocpp::CallResult<GetTransactionStatusResponse> call_result(response, call.uniqueId);
    this->send<GetTransactionStatusResponse>(call_result);
}

void ChargePoint::handle_unlock_connector(Call<UnlockConnectorRequest> call) {
    const UnlockConnectorRequest& msg = call.msg;
    const UnlockConnectorResponse unlock_response = callbacks.unlock_connector_callback(msg.evseId, msg.connectorId);
    ocpp::CallResult<UnlockConnectorResponse> call_result(unlock_response, call.uniqueId);
    this->send<UnlockConnectorResponse>(call_result);
}

void ChargePoint::handle_trigger_message(Call<TriggerMessageRequest> call) {
    const TriggerMessageRequest& msg = call.msg;
    TriggerMessageResponse response;
    Evse* evse_ptr = nullptr;

    response.status = TriggerMessageStatusEnum::Rejected;

    if (msg.evse.has_value()) {
        int32_t evse_id = msg.evse.value().id;
        if (this->evses.find(evse_id) != this->evses.end()) {
            evse_ptr = this->evses.at(evse_id).get();
        }
    }

    // F06.FR.04: First send the TriggerMessageResponse before sending the requested message
    //            so we split the functionality to be able to determine if we need to respond first.
    switch (msg.requestedMessage) {
    case MessageTriggerEnum::BootNotification:
        // F06.FR.17: Respond with rejected in case registration status is already accepted
        if (this->registration_status != RegistrationStatusEnum::Accepted) {
            response.status = TriggerMessageStatusEnum::Accepted;
        }
        break;

    case MessageTriggerEnum::LogStatusNotification:
    case MessageTriggerEnum::Heartbeat:
    case MessageTriggerEnum::FirmwareStatusNotification:
        response.status = TriggerMessageStatusEnum::Accepted;
        break;

    case MessageTriggerEnum::MeterValues:
        if (msg.evse.has_value()) {
            if (evse_ptr != nullptr and
                utils::meter_value_has_any_measurand(
                    evse_ptr->get_meter_value(), utils::get_measurands_vec(this->device_model->get_value<std::string>(
                                                     ControllerComponentVariables::AlignedDataMeasurands)))) {
                response.status = TriggerMessageStatusEnum::Accepted;
            }
        } else {
            auto measurands = utils::get_measurands_vec(this->device_model->get_value<std::string>(
                ControllerComponentVariables::SampledDataTxUpdatedMeasurands));
            for (auto const& [evse_id, evse] : this->evses) {
                if (utils::meter_value_has_any_measurand(evse->get_meter_value(), measurands)) {
                    response.status = TriggerMessageStatusEnum::Accepted;
                    break;
                }
            }
        }
        break;

    case MessageTriggerEnum::TransactionEvent:
        if (msg.evse.has_value()) {
            if (evse_ptr != nullptr and evse_ptr->has_active_transaction()) {
                response.status = TriggerMessageStatusEnum::Accepted;
            }
        } else {
            for (auto const& [evse_id, evse] : this->evses) {
                if (evse->has_active_transaction()) {
                    response.status = TriggerMessageStatusEnum::Accepted;
                    break;
                }
            }
        }
        break;

    case MessageTriggerEnum::StatusNotification:
        if (msg.evse.has_value() and msg.evse.value().connectorId.has_value()) {
            int32_t connector_id = msg.evse.value().connectorId.value();
            if (evse_ptr != nullptr and connector_id > 0 and connector_id <= evse_ptr->get_number_of_connectors()) {
                response.status = TriggerMessageStatusEnum::Accepted;
            }
        } else {
            // F06.FR.12: Reject if evse or connectorId is ommited
        }
        break;

    case MessageTriggerEnum::SignChargingStationCertificate:
        response.status = TriggerMessageStatusEnum::Accepted;
        break;
    case MessageTriggerEnum::SignV2GCertificate:
        response.status = TriggerMessageStatusEnum::Accepted;
        break;
        // TODO:
        // PublishFirmwareStatusNotification
        // SignCombinedCertificate

    default:
        response.status = TriggerMessageStatusEnum::NotImplemented;
        break;
    }

    ocpp::CallResult<TriggerMessageResponse> call_result(response, call.uniqueId);
    this->send<TriggerMessageResponse>(call_result);

    if (response.status != TriggerMessageStatusEnum::Accepted) {
        return;
    }

    auto send_evse_message = [&](std::function<void(int32_t evse_id, Evse & evse)> send) {
        if (evse_ptr != nullptr) {
            send(msg.evse.value().id, *evse_ptr);
        } else {
            for (auto const& [evse_id, evse] : this->evses) {
                send(evse_id, *evse);
            }
        }
    };

    switch (msg.requestedMessage) {
    case MessageTriggerEnum::BootNotification:
        boot_notification_req(BootReasonEnum::Triggered);
        break;

    case MessageTriggerEnum::MeterValues: {
        auto send_meter_value = [&](int32_t evse_id, Evse& evse) {
            const auto meter_value =
                get_latest_meter_value_filtered(evse.get_meter_value(), ReadingContextEnum::Trigger,
                                                ControllerComponentVariables::AlignedDataMeasurands);

            if (!meter_value.sampledValue.empty()) {
                this->meter_values_req(evse_id, std::vector<ocpp::v201::MeterValue>(1, meter_value));
            }
        };
        send_evse_message(send_meter_value);
    } break;

    case MessageTriggerEnum::TransactionEvent: {
        auto send_transaction = [&](int32_t evse_id, Evse& evse) {
            if (!evse.has_active_transaction()) {
                return;
            }

            const auto meter_value =
                get_latest_meter_value_filtered(evse.get_meter_value(), ReadingContextEnum::Trigger,
                                                ControllerComponentVariables::SampledDataTxUpdatedMeasurands);

            std::optional<std::vector<MeterValue>> opt_meter_value;
            if (!meter_value.sampledValue.empty()) {
                opt_meter_value.emplace(1, meter_value);
            }
            const auto& enhanced_transaction = evse.get_transaction();

            this->transaction_event_req(TransactionEventEnum::Updated, DateTime(),
                                        enhanced_transaction->get_transaction(), TriggerReasonEnum::Trigger,
                                        enhanced_transaction->get_seq_no(), std::nullopt, std::nullopt, std::nullopt,
                                        opt_meter_value, std::nullopt, this->is_offline(), std::nullopt);
        };
        send_evse_message(send_transaction);
    } break;

    case MessageTriggerEnum::StatusNotification:
        if (evse_ptr != nullptr and msg.evse.value().connectorId.has_value()) {
            evse_ptr->trigger_status_notification_callback(msg.evse.value().connectorId.value());
        }
        break;

    case MessageTriggerEnum::Heartbeat:
        this->heartbeat_req();
        break;

    case MessageTriggerEnum::LogStatusNotification: {
        LogStatusNotificationRequest request;
        if (this->upload_log_status == UploadLogStatusEnum::Uploading) {
            request.status = UploadLogStatusEnum::Uploading;
            request.requestId = this->upload_log_status_id;
        } else {
            request.status = UploadLogStatusEnum::Idle;
        }

        ocpp::Call<LogStatusNotificationRequest> call(request, this->message_queue->createMessageId());
        this->send<LogStatusNotificationRequest>(call);
    } break;

    case MessageTriggerEnum::FirmwareStatusNotification: {
        FirmwareStatusNotificationRequest request;
        switch (this->firmware_status) {
        case FirmwareStatusEnum::Idle:
        case FirmwareStatusEnum::Installed: // L01.FR.25
            request.status = FirmwareStatusEnum::Idle;
            // do not set requestId when idle: L01.FR.20
            break;

        default: // So not Idle or Installed                   // L01.FR.26
            request.status = this->firmware_status;
            request.requestId = this->firmware_status_id;
            break;
        }

        ocpp::Call<FirmwareStatusNotificationRequest> call(request, this->message_queue->createMessageId());
        this->send<FirmwareStatusNotificationRequest>(call);
    } break;

    case MessageTriggerEnum::SignChargingStationCertificate: {
        sign_certificate_req(ocpp::CertificateSigningUseEnum::ChargingStationCertificate);
    } break;

    case MessageTriggerEnum::SignV2GCertificate: {
        sign_certificate_req(ocpp::CertificateSigningUseEnum::V2GCertificate);
    } break;

    default:
        EVLOG_error << "Sent a TriggerMessageResponse::Accepted while not following up with a message";
        break;
    }
}

void ChargePoint::handle_remote_start_transaction_request(Call<RequestStartTransactionRequest> call) {
    const auto msg = call.msg;

    RequestStartTransactionResponse response;
    response.status = RequestStartStopStatusEnum::Rejected;

    // Check if evse id is given.
    if (msg.evseId.has_value()) {
        const int32_t evse_id = msg.evseId.value();
        const auto it_evse{this->evses.find(evse_id)};

        if (it_evse != this->evses.cend()) {
            const auto& evse{it_evse->second};
            // TODO F01.FR.26 If a Charging Station with support for Smart Charging receives a
            // RequestStartTransactionRequest with an invalid ChargingProfile: The Charging Station SHALL respond
            // with RequestStartTransactionResponse with status = Rejected and optionally with reasonCode =
            // "InvalidProfile" or "InvalidSchedule".

            // F01.FR.23: Faulted or unavailable. F01.FR.24 / F02.FR.25: Occupied. Send rejected.
            const bool available = is_evse_connector_available(evse);

            // When available but there was a reservation for another token id or group token id:
            //    send rejected (F01.FR.21 & F01.FR.22)
            const bool reserved = is_evse_reserved_for_other(evse, call.msg.idToken, call.msg.groupIdToken);

            if (!available || reserved) {
                // Note: we only support TxStartPoint PowerPathClosed, so we did not implement starting a
                // transaction first (and send TransactionEventRequest (eventType = Started). Only if a transaction
                // is authorized, a TransactionEventRequest will be sent. Because of this, F01.FR.13 is not
                // implemented as well, because in the current situation, this is an impossible state. (TODO: when
                // more TxStartPoints are supported, add implementation for F01.FR.13 as well).
                EVLOG_info << "Remote start transaction requested, but connector is not available or reserved.";
            } else {
                // F02: No active transaction yet and there is an available connector, so just send 'accepted'.
                response.status = RequestStartStopStatusEnum::Accepted;

                remote_start_id_per_evse[evse_id] = {msg.idToken, msg.remoteStartId};
            }
        } else {
            EVLOG_warning << "Invalid evse id given. Can not remote start transaction.";
        }

    } else {
        // F01.FR.07 RequestStartTransactionRequest does not contain an evseId. The Charging Station MAY reject the
        // RequestStartTransactionRequest. We do this for now (send rejected) (TODO: eventually support the charging
        // station to accept no evse id. If so: add token and remote start id for evse id 0 to
        // remote_start_id_per_evse, so we know for '0' it means 'all evse id's').
        EVLOG_warning << "No evse id given. Can not remote start transaction.";
    }

    const ocpp::CallResult<RequestStartTransactionResponse> call_result(response, call.uniqueId);
    this->send<RequestStartTransactionResponse>(call_result);

    if (response.status == RequestStartStopStatusEnum::Accepted) {
        // F01.FR.01 and F01.FR.02
        this->callbacks.remote_start_transaction_callback(
            msg, this->device_model->get_value<bool>(ControllerComponentVariables::AuthorizeRemoteStart));
    }
}

void ChargePoint::handle_remote_stop_transaction_request(Call<RequestStopTransactionRequest> call) {
    const auto msg = call.msg;

    RequestStopTransactionResponse response;
    std::optional<int32_t> evseid = get_transaction_evseid(msg.transactionId);

    if (evseid.has_value()) {
        // F03.FR.07: send 'accepted' if there was an ongoing transaction with the given transaction id
        response.status = RequestStartStopStatusEnum::Accepted;
    } else {
        // F03.FR.08: send 'rejected' if there was no ongoing transaction with the given transaction id
        response.status = RequestStartStopStatusEnum::Rejected;
    }

    const ocpp::CallResult<RequestStopTransactionResponse> call_result(response, call.uniqueId);
    this->send<RequestStopTransactionResponse>(call_result);

    if (response.status == RequestStartStopStatusEnum::Accepted) {
        this->callbacks.stop_transaction_callback(evseid.value(), ReasonEnum::Remote);
    }
}

void ChargePoint::handle_change_availability_req(Call<ChangeAvailabilityRequest> call) {
    const auto msg = call.msg;
    ChangeAvailabilityResponse response;
    response.status = ChangeAvailabilityStatusEnum::Scheduled;

    if (msg.evse.has_value() and !this->is_valid_evse(msg.evse.value())) {
        EVLOG_warning << "CSMS requested ChangeAvailability for invalid evse id or connector id";
        response.status = ChangeAvailabilityStatusEnum::Rejected;
        ocpp::CallResult<ChangeAvailabilityResponse> call_result(response, call.uniqueId);
        this->send<ChangeAvailabilityResponse>(call_result);
        return;
    }

    const auto transaction_active = this->any_transaction_active(msg.evse);
    const auto is_already_in_state = this->is_already_in_state(msg);

    auto evse_id = 0; // represents the whole charging station
    if (msg.evse.has_value()) {
        evse_id = msg.evse.value().id;
    }

    if (!transaction_active or is_already_in_state or
        (evse_id == 0 and msg.operationalStatus == OperationalStatusEnum::Operative)) {
        response.status = ChangeAvailabilityStatusEnum::Accepted;
        // remove any scheduled availability request in case no transaction is scheduled or the component is already in
        // correct state to override possible requests that have been scheduled before
        this->scheduled_change_availability_requests.erase(evse_id);
    } else {
        // add to map of scheduled operational_states. This also overrides successive ChangeAvailability.req with
        // the same EVSE, which is propably desirable
        this->scheduled_change_availability_requests[evse_id] = {msg, true};
    }

    // send reply before applying changes to EVSE / Connector because this could trigger StatusNotification.req
    // before responding with ChangeAvailability.req
    ocpp::CallResult<ChangeAvailabilityResponse> call_result(response, call.uniqueId);
    this->send<ChangeAvailabilityResponse>(call_result);

    if (!transaction_active) {
        // execute change availability if possible
        this->callbacks.change_availability_callback(msg, true);
    } else if (response.status == ChangeAvailabilityStatusEnum::Scheduled) {
        if (evse_id == 0) {
            // put all EVSEs to unavailable that do not have active transaction
            for (auto const& [evse_id, evse] : this->evses) {
                if (!evse->has_active_transaction()) {
                    this->set_evse_connectors_unavailable(evse, false);
                }
            }
        } else {
            // put all connectors of the EVSE to unavailable that do not have active transaction
            int number_of_connectors = this->evses.at(evse_id)->get_number_of_connectors();
            for (int connector_id = 1; connector_id <= number_of_connectors; connector_id++) {
                if (!this->evses.at(evse_id)->has_active_transaction(connector_id)) {
                    const auto _request = [this, evse_id, connector_id]() {
                        ChangeAvailabilityRequest request;
                        request.operationalStatus = OperationalStatusEnum::Inoperative;
                        request.evse = EVSE();
                        request.evse->id = evse_id;
                        request.evse->connectorId = connector_id;
                        return request;
                    }();
                    this->callbacks.change_availability_callback(_request, false);
                }
            }
        }
    }
}

void ChargePoint::handle_heartbeat_response(CallResult<HeartbeatResponse> call) {
    if (this->callbacks.time_sync_callback.has_value() &&
        this->device_model->get_value<std::string>(ControllerComponentVariables::TimeSource).find("Heartbeat") !=
            std::string::npos) {
        // the received currentTime was the time the CSMS received the heartbeat request
        // to get a system time as accurate as possible keep the time-of-flight into account
        auto timeOfFlight = (std::chrono::steady_clock::now() - this->heartbeat_request_time) / 2;
        ocpp::DateTime currentTimeCompensated(call.msg.currentTime.to_time_point() + timeOfFlight);
        this->callbacks.time_sync_callback.value()(currentTimeCompensated);
    }
}

void ChargePoint::handle_firmware_update_req(Call<UpdateFirmwareRequest> call) {
    EVLOG_debug << "Received UpdateFirmwareRequest: " << call.msg << "\nwith messageId: " << call.uniqueId;
    if (call.msg.firmware.signingCertificate.has_value() or call.msg.firmware.signature.has_value()) {
        this->firmware_status_before_installing = FirmwareStatusEnum::SignatureVerified;
    } else {
        this->firmware_status_before_installing = FirmwareStatusEnum::Downloaded;
    }
    UpdateFirmwareResponse response = callbacks.update_firmware_request_callback(call.msg);

    ocpp::CallResult<UpdateFirmwareResponse> call_result(response, call.uniqueId);
    this->send<UpdateFirmwareResponse>(call_result);

    if ((response.status == UpdateFirmwareStatusEnum::InvalidCertificate) ||
        (response.status == UpdateFirmwareStatusEnum::RevokedCertificate)) {
        // L01.FR.02
        this->security_event_notification_req(
            CiString<50>(ocpp::security_events::INVALIDFIRMWARESIGNINGCERTIFICATE),
            std::optional<CiString<255>>("Provided signing certificate is not valid!"), true,
            true); // critical because TC_L_05_CS requires this message to be sent
    }
}

void ChargePoint::handle_get_installed_certificate_ids_req(Call<GetInstalledCertificateIdsRequest> call) {
    EVLOG_debug << "Received GetInstalledCertificateIdsRequest: " << call.msg << "\nwith messageId: " << call.uniqueId;
    GetInstalledCertificateIdsResponse response;

    const auto msg = call.msg;

    // prepare argument for getRootCertificate
    std::vector<ocpp::CertificateType> certificate_types;
    if (msg.certificateType.has_value()) {
        certificate_types = ocpp::evse_security_conversions::from_ocpp_v201(msg.certificateType.value());
    } else {
        certificate_types.push_back(CertificateType::CSMSRootCertificate);
        certificate_types.push_back(CertificateType::MFRootCertificate);
        certificate_types.push_back(CertificateType::MORootCertificate);
        certificate_types.push_back(CertificateType::V2GCertificateChain);
        certificate_types.push_back(CertificateType::V2GRootCertificate);
    }

    // retrieve installed certificates
    const auto certificate_hash_data_chains = this->evse_security->get_installed_certificates(certificate_types);

    // convert the common type back to the v201 type(s) for the response
    std::vector<CertificateHashDataChain> certificate_hash_data_chain_v201;
    for (const auto& certificate_hash_data_chain_entry : certificate_hash_data_chains) {
        certificate_hash_data_chain_v201.push_back(
            ocpp::evse_security_conversions::to_ocpp_v201(certificate_hash_data_chain_entry));
    }

    if (certificate_hash_data_chain_v201.empty()) {
        response.status = GetInstalledCertificateStatusEnum::NotFound;
    } else {
        response.certificateHashDataChain = certificate_hash_data_chain_v201;
        response.status = GetInstalledCertificateStatusEnum::Accepted;
    }

    ocpp::CallResult<GetInstalledCertificateIdsResponse> call_result(response, call.uniqueId);
    this->send<GetInstalledCertificateIdsResponse>(call_result);
}

void ChargePoint::handle_install_certificate_req(Call<InstallCertificateRequest> call) {
    EVLOG_debug << "Received InstallCertificateRequest: " << call.msg << "\nwith messageId: " << call.uniqueId;

    const auto msg = call.msg;
    InstallCertificateResponse response;

    const auto result = this->evse_security->install_ca_certificate(
        msg.certificate.get(), ocpp::evse_security_conversions::from_ocpp_v201(msg.certificateType));
    response.status = ocpp::evse_security_conversions::to_ocpp_v201(result);

    ocpp::CallResult<InstallCertificateResponse> call_result(response, call.uniqueId);
    this->send<InstallCertificateResponse>(call_result);
}

void ChargePoint::handle_delete_certificate_req(Call<DeleteCertificateRequest> call) {
    EVLOG_debug << "Received DeleteCertificateRequest: " << call.msg << "\nwith messageId: " << call.uniqueId;

    const auto msg = call.msg;
    DeleteCertificateResponse response;

    const auto certificate_hash_data = ocpp::evse_security_conversions::from_ocpp_v201(msg.certificateHashData);

    const auto status = this->evse_security->delete_certificate(certificate_hash_data);

    response.status = ocpp::evse_security_conversions::to_ocpp_v201(status);

    ocpp::CallResult<DeleteCertificateResponse> call_result(response, call.uniqueId);
    this->send<DeleteCertificateResponse>(call_result);
}

void ChargePoint::handle_get_log_req(Call<GetLogRequest> call) {
    const GetLogResponse response = this->callbacks.get_log_request_callback(call.msg);

    ocpp::CallResult<GetLogResponse> call_result(response, call.uniqueId);
    this->send<GetLogResponse>(call_result);
}

void ChargePoint::handle_customer_information_req(Call<CustomerInformationRequest> call) {
    CustomerInformationResponse response;
    const auto& msg = call.msg;
    response.status = CustomerInformationStatusEnum::Accepted;

    if (!msg.report and !msg.clear) {
        EVLOG_warning << "CSMS sent CustomerInformation.req with both report and clear flags being false";
        response.status = CustomerInformationStatusEnum::Rejected;
    }

    if (!msg.customerCertificate.has_value() and !msg.idToken.has_value() and !msg.customerIdentifier.has_value()) {
        EVLOG_warning << "CSMS sent CustomerInformation.req without setting one of customerCertificate, idToken, "
                         "customerIdentifier fields";
        response.status = CustomerInformationStatusEnum::Invalid;
    }

    ocpp::CallResult<CustomerInformationResponse> call_result(response, call.uniqueId);
    this->send<CustomerInformationResponse>(call_result);

    if (response.status == CustomerInformationStatusEnum::Accepted) {
        std::string data = "";
        if (msg.report) {
            data += this->get_customer_information(msg.customerCertificate, msg.idToken, msg.customerIdentifier);
        }
        if (msg.clear) {
            this->clear_customer_information(msg.customerCertificate, msg.idToken, msg.customerIdentifier);
        }

        const auto max_customer_information_data_length =
            this->device_model->get_optional_value<int>(ControllerComponentVariables::MaxCustomerInformationDataLength)
                .value_or(DEFAULT_MAX_CUSTOMER_INFORMATION_DATA_LENGTH);
        if (data.length() > max_customer_information_data_length) {
            EVLOG_warning << "NotifyCustomerInformation.req data field is too large. Cropping it down to: "
                          << max_customer_information_data_length << "characters";
            data.erase(max_customer_information_data_length);
        }

        this->notify_customer_information_req(data, msg.requestId);
    }
}

void ChargePoint::handle_data_transfer_req(Call<DataTransferRequest> call) {
    const auto msg = call.msg;
    DataTransferResponse response;

    if (this->callbacks.data_transfer_callback.has_value()) {
        response = this->callbacks.data_transfer_callback.value()(call.msg);
    } else {
        response.status = DataTransferStatusEnum::UnknownVendorId;
        EVLOG_warning << "Received a DataTransferRequest but no data transfer callback was registered";
    }

    ocpp::CallResult<DataTransferResponse> call_result(response, call.uniqueId);
    this->send<DataTransferResponse>(call_result);
}

DataTransferResponse ChargePoint::data_transfer_req(const CiString<255>& vendorId,
                                                    const std::optional<CiString<50>>& messageId,
                                                    const std::optional<std::string>& data) {
    DataTransferRequest req;
    req.vendorId = vendorId;
    req.messageId = messageId;
    req.data = data;

    DataTransferResponse response;
    ocpp::Call<DataTransferRequest> call(req, this->message_queue->createMessageId());
    auto data_transfer_future = this->send_async<DataTransferRequest>(call);

    auto enhanced_message = data_transfer_future.get();
    if (enhanced_message.messageType == MessageType::DataTransferResponse) {
        ocpp::CallResult<DataTransferResponse> call_result = enhanced_message.message;
        response = call_result.msg;
    }
    if (enhanced_message.offline) {
        response.status = ocpp::v201::DataTransferStatusEnum::Rejected;
    }

    return response;
}

void ChargePoint::handle_send_local_authorization_list_req(Call<SendLocalListRequest> call) {
    SendLocalListResponse response;

    if (this->device_model->get_optional_value<bool>(ControllerComponentVariables::LocalAuthListCtrlrEnabled)
            .value_or(false)) {
        response.status = apply_local_authorization_list(call.msg);
    } else {
        response.status = SendLocalListStatusEnum::Failed;
    }

    // Set nr of entries in device_model
    if (response.status == SendLocalListStatusEnum::Accepted) {
        this->database_handler->insert_or_update_local_authorization_list_version(call.msg.versionNumber);

        auto& local_entries = ControllerComponentVariables::LocalAuthListCtrlrEntries;
        if (local_entries.variable.has_value()) {
            auto entries = this->database_handler->get_local_authorization_list_number_of_entries();
            this->device_model->set_read_only_value(local_entries.component, local_entries.variable.value(),
                                                    AttributeEnum::Actual, std::to_string(entries));
        }
    }

    ocpp::CallResult<SendLocalListResponse> call_result(response, call.uniqueId);
    this->send<SendLocalListResponse>(call_result);
}

void ChargePoint::handle_get_local_authorization_list_version_req(Call<GetLocalListVersionRequest> call) {
    GetLocalListVersionResponse response;

    if (this->device_model->get_optional_value<bool>(ControllerComponentVariables::LocalAuthListCtrlrEnabled)
            .value_or(false)) {
        response.versionNumber = this->database_handler->get_local_authorization_list_version();
    } else {
        response.versionNumber = 0;
    }

    ocpp::CallResult<GetLocalListVersionResponse> call_result(response, call.uniqueId);
    this->send<GetLocalListVersionResponse>(call_result);
}

void ChargePoint::scheduled_check_client_certificate_expiration() {

    EVLOG_info << "Checking if CSMS client certificate has expired";
    int expiry_days_count =
        this->evse_security->get_leaf_expiry_days_count(ocpp::CertificateSigningUseEnum::ChargingStationCertificate);
    if (expiry_days_count < 30) {
        EVLOG_info << "CSMS client certificate is invalid in " << expiry_days_count
                   << " days. Requesting new certificate with certificate signing request";
        this->sign_certificate_req(ocpp::CertificateSigningUseEnum::ChargingStationCertificate);
    } else {
        EVLOG_info << "CSMS client certificate is still valid.";
    }

    this->client_certificate_expiration_check_timer.interval(std::chrono::seconds(
        this->device_model
            ->get_optional_value<int>(ControllerComponentVariables::ClientCertificateExpireCheckIntervalSeconds)
            .value_or(12 * 60 * 60)));
}

void ChargePoint::scheduled_check_v2g_certificate_expiration() {
    if (this->device_model->get_optional_value<bool>(ControllerComponentVariables::V2GCertificateInstallationEnabled)
            .value_or(false)) {
        EVLOG_info << "Checking if V2GCertificate has expired";
        int expiry_days_count =
            this->evse_security->get_leaf_expiry_days_count(ocpp::CertificateSigningUseEnum::V2GCertificate);
        if (expiry_days_count < 30) {
            EVLOG_info << "V2GCertificate is invalid in " << expiry_days_count
                       << " days. Requesting new certificate with certificate signing request";
            this->sign_certificate_req(ocpp::CertificateSigningUseEnum::V2GCertificate);
        } else {
            EVLOG_info << "V2GCertificate is still valid.";
        }
    } else {
        if (this->device_model->get_optional_value<bool>(ControllerComponentVariables::PnCEnabled).value_or(false)) {
            EVLOG_warning << "PnC is enabled but V2G certificate installation is not, so no certificate expiration "
                             "check is performed.";
        }
    }

    this->v2g_certificate_expiration_check_timer.interval(std::chrono::seconds(
        this->device_model
            ->get_optional_value<int>(ControllerComponentVariables::V2GCertificateExpireCheckIntervalSeconds)
            .value_or(12 * 60 * 60)));
}

} // namespace v201
} // namespace ocpp<|MERGE_RESOLUTION|>--- conflicted
+++ resolved
@@ -148,11 +148,7 @@
             this->device_model->get_value<int>(ControllerComponentVariables::MessageAttempts),
             this->device_model->get_value<int>(ControllerComponentVariables::MessageAttemptInterval),
             this->device_model->get_optional_value<int>(ControllerComponentVariables::MessageQueueSizeThreshold)
-<<<<<<< HEAD
-                .value_or(2E5),
-=======
                 .value_or(DEFAULT_MESSAGE_QUEUE_SIZE_THRESHOLD),
->>>>>>> d0b429b9
             this->device_model->get_optional_value<bool>(ControllerComponentVariables::QueueAllMessages)
                 .value_or(false)},
         this->database_handler);
