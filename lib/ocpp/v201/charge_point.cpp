--- conflicted
+++ resolved
@@ -57,13 +57,9 @@
     firmware_status(FirmwareStatusEnum::Idle),
     upload_log_status(UploadLogStatusEnum::Idle),
     bootreason(BootReasonEnum::PowerUp),
-<<<<<<< HEAD
     callbacks(callbacks),
-    ocsp_updater(OcspUpdater(this->evse_security, this)) {
-=======
-    csr_attempt(1),
-    callbacks(callbacks) {
->>>>>>> 9268b485
+    ocsp_updater(OcspUpdater(this->evse_security, this)),
+    csr_attempt(1) {
     // Make sure the received callback struct is completely filled early before we actually start running
     if (!this->callbacks.all_callbacks_valid()) {
         EVLOG_AND_THROW(std::invalid_argument("All non-optional callbacks must be supplied"));
