--- conflicted
+++ resolved
@@ -1270,136 +1270,6 @@
 
 void ChargePoint::handle_message(const EnhancedMessage<v201::MessageType>& message) {
     const auto& json_message = message.message;
-<<<<<<< HEAD
-    switch (message.messageType) {
-    case MessageType::BootNotificationResponse:
-        this->handle_boot_notification_response(json_message);
-        break;
-    case MessageType::SetVariables:
-        this->handle_set_variables_req(json_message);
-        break;
-    case MessageType::GetVariables:
-        this->handle_get_variables_req(message);
-        break;
-    case MessageType::GetBaseReport:
-        this->handle_get_base_report_req(json_message);
-        break;
-    case MessageType::GetReport:
-        this->handle_get_report_req(message);
-        break;
-    case MessageType::Reset:
-        this->handle_reset_req(json_message);
-        break;
-    case MessageType::SetNetworkProfile:
-        this->handle_set_network_profile_req(json_message);
-        break;
-    case MessageType::ChangeAvailability:
-        this->handle_change_availability_req(json_message);
-        break;
-    case MessageType::TransactionEventResponse:
-        this->handle_transaction_event_response(message);
-        break;
-    case MessageType::RequestStartTransaction:
-        this->handle_remote_start_transaction_request(json_message);
-        break;
-    case MessageType::RequestStopTransaction:
-        this->handle_remote_stop_transaction_request(json_message);
-        break;
-    case MessageType::DataTransfer:
-        this->handle_data_transfer_req(json_message);
-        break;
-    case MessageType::GetLog:
-        this->handle_get_log_req(json_message);
-        break;
-    case MessageType::ClearCache:
-        this->handle_clear_cache_req(json_message);
-        break;
-    case MessageType::UpdateFirmware:
-        this->handle_firmware_update_req(json_message);
-        break;
-    case MessageType::UnlockConnector:
-        this->handle_unlock_connector(json_message);
-        break;
-    case MessageType::TriggerMessage:
-        this->handle_trigger_message(json_message);
-        break;
-    case MessageType::SignCertificateResponse:
-        this->handle_sign_certificate_response(json_message);
-        break;
-    case MessageType::HeartbeatResponse:
-        this->handle_heartbeat_response(json_message);
-        break;
-    case MessageType::ReserveNow:
-        this->handle_reserve_now_request(json_message);
-        break;
-    case MessageType::CancelReservation:
-        this->handle_cancel_reservation_callback(json_message);
-        break;
-    case MessageType::SendLocalList:
-        this->handle_send_local_authorization_list_req(json_message);
-        break;
-    case MessageType::GetLocalListVersion:
-        this->handle_get_local_authorization_list_version_req(json_message);
-        break;
-    case MessageType::CertificateSigned:
-        this->handle_certificate_signed_req(json_message);
-        break;
-    case MessageType::GetTransactionStatus:
-        this->handle_get_transaction_status(json_message);
-        break;
-    case MessageType::GetInstalledCertificateIds:
-        this->handle_get_installed_certificate_ids_req(json_message);
-        break;
-    case MessageType::InstallCertificate:
-        this->handle_install_certificate_req(json_message);
-        break;
-    case MessageType::DeleteCertificate:
-        this->handle_delete_certificate_req(json_message);
-        break;
-    case MessageType::CustomerInformation:
-        this->handle_customer_information_req(json_message);
-        break;
-    case MessageType::SetChargingProfile:
-        this->handle_set_charging_profile_req(json_message);
-        break;
-    case MessageType::ClearChargingProfile:
-        this->handle_clear_charging_profile_req(json_message);
-        break;
-    case MessageType::GetChargingProfiles:
-        this->handle_get_charging_profiles_req(json_message);
-        break;
-    case MessageType::GetCompositeSchedule:
-        this->handle_get_composite_schedule_req(json_message);
-        break;
-    case MessageType::SetMonitoringBase:
-        this->handle_set_monitoring_base_req(json_message);
-        break;
-    case MessageType::SetMonitoringLevel:
-        this->handle_set_monitoring_level_req(json_message);
-        break;
-    case MessageType::SetVariableMonitoring:
-        this->handle_set_variable_monitoring_req(message);
-        break;
-    case MessageType::GetMonitoringReport:
-        this->handle_get_monitoring_report_req(json_message);
-        break;
-    case MessageType::ClearVariableMonitoring:
-        this->handle_clear_variable_monitoring_req(json_message);
-        break;
-    case MessageType::GetDisplayMessages:
-        this->handle_get_display_message(json_message);
-        break;
-    case MessageType::SetDisplayMessage:
-        this->handle_set_display_message(json_message);
-        break;
-    case MessageType::ClearDisplayMessage:
-        this->handle_clear_display_message(json_message);
-        break;
-    case MessageType::CostUpdated:
-        this->handle_costupdated_req(json_message);
-        break;
-    default:
-=======
     try {
         switch (message.messageType) {
         case MessageType::BootNotificationResponse:
@@ -1458,6 +1328,12 @@
             break;
         case MessageType::HeartbeatResponse:
             this->handle_heartbeat_response(json_message);
+            break;
+        case MessageType::ReserveNow:
+            this->handle_reserve_now_request(json_message);
+            break;
+        case MessageType::CancelReservation:
+            this->handle_cancel_reservation_callback(json_message);
             break;
         case MessageType::SendLocalList:
             this->handle_send_local_authorization_list_req(json_message);
@@ -1531,7 +1407,6 @@
         }
     } catch (const MessageTypeNotImplementedException& e) {
         EVLOG_warning << e.what();
->>>>>>> c9a6f455
         if (message.messageTypeId == MessageTypeId::CALL) {
             const auto call_error = CallError(message.uniqueId, "NotImplemented", "", json({}));
             this->message_dispatcher->dispatch_call_error(call_error);
