--- conflicted
+++ resolved
@@ -4481,77 +4481,6 @@
     return response;
 }
 
-<<<<<<< HEAD
-// Static functions
-
-///
-/// \brief Convert message content from OCPP spec to DisplayMessageContent.
-/// \param message_content  The struct to convert.
-/// \return The converted struct.
-///
-static DisplayMessageContent message_content_to_display_message_content(const MessageContent& message_content) {
-    DisplayMessageContent result;
-    result.message = message_content.content;
-    result.message_format = message_content.format;
-    result.language = message_content.language;
-    return result;
-}
-
-///
-/// \brief Convert display message to MessageInfo from OCPP.
-/// \param display_message  The struct to convert.
-/// \return The converted struct.
-///
-static std::optional<MessageInfo> display_message_to_message_info_type(const DisplayMessage& display_message) {
-    // Each display message should have an id and p[riority, this is required for OCPP.
-    if (!display_message.id.has_value()) {
-        EVLOG_error << "Can not convert DisplayMessage to MessageInfo: No id is provided, which is required by OCPP.";
-        return std::nullopt;
-    }
-
-    if (!display_message.priority.has_value()) {
-        EVLOG_error
-            << "Can not convert DisplayMessage to MessageInfo: No priority is provided, which is required by OCPP.";
-        return std::nullopt;
-    }
-
-    MessageInfo info;
-    info.message.content = display_message.message.message;
-    info.message.format =
-        (display_message.message.message_format.has_value() ? display_message.message.message_format.value()
-                                                            : MessageFormatEnum::UTF8);
-    info.message.language = display_message.message.language;
-    info.endDateTime = display_message.timestamp_to;
-    info.startDateTime = display_message.timestamp_from;
-    info.id = display_message.id.value();
-    info.priority = display_message.priority.value();
-    info.state = display_message.state;
-    info.transactionId = display_message.identifier_id;
-
-    // Note: component is (not yet?) supported for display messages in libocpp.
-
-    return info;
-}
-
-///
-/// \brief Convert message info from OCPP to DisplayMessage.
-/// \param message_info The struct to convert.
-/// \return The converted struct.
-///
-static DisplayMessage message_info_to_display_message(const MessageInfo& message_info) {
-    DisplayMessage display_message;
-
-    display_message.id = message_info.id;
-    display_message.priority = message_info.priority;
-    display_message.state = message_info.state;
-    display_message.timestamp_from = message_info.startDateTime;
-    display_message.timestamp_to = message_info.endDateTime;
-    display_message.identifier_id = message_info.transactionId;
-    display_message.identifier_type = IdentifierType::TransactionId;
-    display_message.message = message_content_to_display_message_content(message_info.message);
-
-    return display_message;
-=======
 GetCompositeScheduleResponse ChargePoint::get_composite_schedule(const GetCompositeScheduleRequest& request) {
     return this->get_composite_schedule_internal(request);
 }
@@ -4577,7 +4506,77 @@
     }
 
     return composite_schedules;
->>>>>>> 5dedd1f9
+}
+
+// Static functions
+
+///
+/// \brief Convert message content from OCPP spec to DisplayMessageContent.
+/// \param message_content  The struct to convert.
+/// \return The converted struct.
+///
+static DisplayMessageContent message_content_to_display_message_content(const MessageContent& message_content) {
+    DisplayMessageContent result;
+    result.message = message_content.content;
+    result.message_format = message_content.format;
+    result.language = message_content.language;
+    return result;
+}
+
+///
+/// \brief Convert display message to MessageInfo from OCPP.
+/// \param display_message  The struct to convert.
+/// \return The converted struct.
+///
+static std::optional<MessageInfo> display_message_to_message_info_type(const DisplayMessage& display_message) {
+    // Each display message should have an id and p[riority, this is required for OCPP.
+    if (!display_message.id.has_value()) {
+        EVLOG_error << "Can not convert DisplayMessage to MessageInfo: No id is provided, which is required by OCPP.";
+        return std::nullopt;
+    }
+
+    if (!display_message.priority.has_value()) {
+        EVLOG_error
+            << "Can not convert DisplayMessage to MessageInfo: No priority is provided, which is required by OCPP.";
+        return std::nullopt;
+    }
+
+    MessageInfo info;
+    info.message.content = display_message.message.message;
+    info.message.format =
+        (display_message.message.message_format.has_value() ? display_message.message.message_format.value()
+                                                            : MessageFormatEnum::UTF8);
+    info.message.language = display_message.message.language;
+    info.endDateTime = display_message.timestamp_to;
+    info.startDateTime = display_message.timestamp_from;
+    info.id = display_message.id.value();
+    info.priority = display_message.priority.value();
+    info.state = display_message.state;
+    info.transactionId = display_message.identifier_id;
+
+    // Note: component is (not yet?) supported for display messages in libocpp.
+
+    return info;
+}
+
+///
+/// \brief Convert message info from OCPP to DisplayMessage.
+/// \param message_info The struct to convert.
+/// \return The converted struct.
+///
+static DisplayMessage message_info_to_display_message(const MessageInfo& message_info) {
+    DisplayMessage display_message;
+
+    display_message.id = message_info.id;
+    display_message.priority = message_info.priority;
+    display_message.state = message_info.state;
+    display_message.timestamp_from = message_info.startDateTime;
+    display_message.timestamp_to = message_info.endDateTime;
+    display_message.identifier_id = message_info.transactionId;
+    display_message.identifier_type = IdentifierType::TransactionId;
+    display_message.message = message_content_to_display_message_content(message_info.message);
+
+    return display_message;
 }
 
 } // namespace v201
