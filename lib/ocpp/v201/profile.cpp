--- conflicted
+++ resolved
@@ -356,16 +356,8 @@
 
         if (earliest > current) {
             // there is a gap to fill
-<<<<<<< HEAD
-            ChargingSchedulePeriod charging_schedule_period;
-            charging_schedule_period.startPeriod = elapsed_seconds(current, now);
-            charging_schedule_period.limit =
-                std::nullopt; // FIXME: does this already do the same as NO_LIMIT_SPECIFIED ?
-            composite.chargingSchedulePeriod.push_back(charging_schedule_period);
-=======
             combined.push_back(
                 {elapsed_seconds(current, now), NO_LIMIT_SPECIFIED, NO_LIMIT_SPECIFIED, std::nullopt, std::nullopt});
->>>>>>> b7131c6f
             current = earliest;
         } else {
             // there is a schedule to use
@@ -378,15 +370,8 @@
                 power_limit = chosen->limit;
             }
 
-<<<<<<< HEAD
-            ChargingSchedulePeriod charging_schedule_period;
-            charging_schedule_period.startPeriod = elapsed_seconds(current, now);
-            charging_schedule_period.limit = limit;
-            charging_schedule_period.numberPhases = number_phases;
-=======
             IntermediatePeriod charging_schedule_period{elapsed_seconds(current, now), current_limit, power_limit,
                                                         chosen->number_phases, std::nullopt};
->>>>>>> b7131c6f
 
             // If the new ChargingSchedulePeriod.phaseToUse field is set, pass it on
             // Profile validation has already ensured that the values have been properly set.
@@ -408,16 +393,9 @@
 
 namespace {
 
-<<<<<<< HEAD
-    if (!prevailing_period.limit.has_value() && candidate_period.limit.has_value()) {
-        adjusted_period = candidate_period;
-    } else if (candidate_period.limit.has_value()) {
-        const auto charge_point_max_phases = candidate_period.numberPhases.value_or(default_number_phases);
-=======
 using period_iterator = IntermediateProfile::const_iterator;
 using period_pair_vector = std::vector<std::pair<period_iterator, period_iterator>>;
 using IntermediateProfileRef = std::reference_wrapper<const IntermediateProfile>;
->>>>>>> b7131c6f
 
 inline std::vector<IntermediateProfileRef> convert_to_ref_vector(const std::vector<IntermediateProfile>& profiles) {
     std::vector<IntermediateProfileRef> references{};
@@ -427,16 +405,6 @@
     return references;
 }
 
-<<<<<<< HEAD
-        if (current_charging_rate_unit_enum == ChargingRateUnitEnum::A) {
-            if (candidate_period.limit.value() < prevailing_period.limit.value_or(0)) {
-                adjusted_period.limit = candidate_period.limit.value();
-            }
-        } else {
-            const auto charge_point_limit_per_phase = candidate_period.limit.value() / charge_point_max_phases;
-            const auto period_limit_per_phase =
-                prevailing_period.limit.value_or(DEFAULT_LIMIT_WATTS) / period_max_phases;
-=======
 IntermediateProfile combine_list_of_profiles(const std::vector<IntermediateProfileRef>& profiles,
                                              std::function<IntermediatePeriod(const period_pair_vector&)> combinator) {
     if (profiles.empty()) {
@@ -446,7 +414,6 @@
     }
 
     IntermediateProfile combined{};
->>>>>>> b7131c6f
 
     period_pair_vector profile_iterators{};
     for (const auto& wrapped_profile : profiles) {
@@ -498,15 +465,8 @@
         combined.push_back({0, NO_LIMIT_SPECIFIED, NO_LIMIT_SPECIFIED, std::nullopt, std::nullopt});
     }
 
-<<<<<<< HEAD
-    ChargingSchedulePeriod period_charging_station_external_constraints{NO_START_PERIOD};
-    ChargingSchedulePeriod period_charging_station_max{NO_START_PERIOD};
-    ChargingSchedulePeriod period_tx_default{NO_START_PERIOD};
-    ChargingSchedulePeriod period_tx{NO_START_PERIOD};
-=======
     return combined;
 }
->>>>>>> b7131c6f
 
 } // namespace
 
@@ -527,13 +487,8 @@
             }
         }
 
-<<<<<<< HEAD
-    ChargingSchedulePeriod last{1};
-    last.numberPhases = default_limits.number_phases;
-=======
         return period;
     };
->>>>>>> b7131c6f
 
     // This ordering together with the combinator will prefer the tx_profile above the default profile
     std::vector<IntermediateProfileRef> profiles{tx_profile, tx_default_profile};
@@ -541,17 +496,11 @@
     return combine_list_of_profiles(profiles, combinator);
 }
 
-<<<<<<< HEAD
-        // create an unset period to override as needed.
-        ChargingSchedulePeriod period{NO_START_PERIOD};
-        period.numberPhases = default_limits.number_phases;
-=======
 IntermediateProfile merge_profiles_by_lowest_limit(const std::vector<IntermediateProfile>& profiles) {
     auto combinator = [](const period_pair_vector& periods) {
         IntermediatePeriod period{};
         period.current_limit = std::numeric_limits<float>::max();
         period.power_limit = std::numeric_limits<float>::max();
->>>>>>> b7131c6f
 
         for (const auto& [it, end] : periods) {
             if (it->current_limit >= 0.0F && it->current_limit < period.current_limit) {
@@ -561,18 +510,12 @@
                 period.power_limit = it->power_limit;
             }
 
-<<<<<<< HEAD
-        if (period_tx_default.startPeriod != NO_START_PERIOD) {
-            if ((!period.limit.has_value()) && period_tx_default.limit.has_value()) {
-                period = period_tx_default;
-=======
             // Copy number of phases if lower
             if (!period.numberPhases.has_value()) {
                 // Don't care if this copies a nullopt, thats what it was already
                 period.numberPhases = it->numberPhases;
             } else if (it->numberPhases.has_value() && it->numberPhases.value() < period.numberPhases.value()) {
                 period.numberPhases = it->numberPhases;
->>>>>>> b7131c6f
             }
         }
 
@@ -608,27 +551,6 @@
         return period;
     };
 
-<<<<<<< HEAD
-            if (!period.limit.has_value()) {
-                period.limit = default_limit;
-            }
-            period.startPeriod = current_period;
-
-            // check this new period is a change from the previous one
-            if ((period.limit != last.limit) ||
-                (!last.numberPhases.has_value() || (period.numberPhases.value() != last.numberPhases.value()))) {
-                combined.chargingSchedulePeriod.push_back(period);
-            }
-            current_period = duration;
-            last = period;
-        } else {
-            ChargingSchedulePeriod no_start_period;
-            no_start_period.startPeriod = current_period;
-            no_start_period.limit = default_limit; // FIXME?
-            no_start_period.numberPhases = default_limits.number_phases;
-            combined.chargingSchedulePeriod.push_back(no_start_period);
-            current_period = end;
-=======
     return combine_list_of_profiles(convert_to_ref_vector(profiles), combinator);
 }
 
@@ -668,7 +590,6 @@
         if (output.empty() || (period_out.limit != output.back().limit) ||
             (period_out.numberPhases != output.back().numberPhases)) {
             output.push_back(period_out);
->>>>>>> b7131c6f
         }
     }
 
