--- conflicted
+++ resolved
@@ -364,23 +364,12 @@
     const auto now = floor_seconds(in_now);
     const auto end = floor_seconds(in_end);
 
-<<<<<<< HEAD
-    // FIXME: designated initializers
-    CompositeSchedule composite{
-        .evseId = EVSEID_NOT_SET,
-        .duration = elapsed_seconds(end, now),
-        .scheduleStart = now,
-        .chargingRateUnit = selected_unit,
-        .chargingSchedulePeriod = {},
-    };
-=======
     CompositeSchedule composite;
     composite.chargingSchedulePeriod = {};
     composite.evseId = EVSEID_NOT_SET;
     composite.duration = elapsed_seconds(end, now);
     composite.scheduleStart = now;
     composite.chargingRateUnit = selected_unit;
->>>>>>> 6a001022
 
     // sort the combined_schedules in stack priority order
     struct {
@@ -497,23 +486,12 @@
                                                const CompositeScheduleDefaultLimits& default_limits,
                                                int32_t supply_voltage) {
 
-<<<<<<< HEAD
-    // FIXME: designated initializers
-    CompositeSchedule combined{
-        .evseId = EVSEID_NOT_SET,
-        .duration = tx_default.duration,
-        .scheduleStart = tx_default.scheduleStart,
-        .chargingRateUnit = tx_default.chargingRateUnit,
-        .chargingSchedulePeriod = {},
-    };
-=======
     CompositeSchedule combined;
     combined.chargingSchedulePeriod = {};
     combined.evseId = EVSEID_NOT_SET;
     combined.duration = tx_default.duration;
     combined.scheduleStart = tx_default.scheduleStart;
     combined.chargingRateUnit = tx_default.chargingRateUnit;
->>>>>>> 6a001022
 
     const float default_limit = (tx_default.chargingRateUnit == ChargingRateUnitEnum::A)
                                     ? static_cast<float>(default_limits.amps)
