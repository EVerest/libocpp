// SPDX-License-Identifier: Apache-2.0
// Copyright 2020 - 2023 Pionix GmbH and Contributors to EVerest

#include "everest/logging.hpp"
#include "ocpp/common/types.hpp"
#include "ocpp/v201/enums.hpp"
#include "ocpp/v201/evse.hpp"
#include "ocpp/v201/ocpp_types.hpp"
#include "ocpp/v201/transaction.hpp"
#include <iterator>
#include <memory>
#include <ocpp/v201/smart_charging.hpp>

using namespace std::chrono;

namespace ocpp::v201 {

const int32_t STATION_WIDE_ID = 0;

SmartChargingHandler::SmartChargingHandler(std::map<int32_t, std::unique_ptr<EvseInterface>>& evses) : evses(evses) {
}

ProfileValidationResultEnum SmartChargingHandler::validate_evse_exists(int32_t evse_id) const {
    return evses.find(evse_id) == evses.end() ? ProfileValidationResultEnum::EvseDoesNotExist
                                              : ProfileValidationResultEnum::Valid;
}

<<<<<<< HEAD
ProfileValidationResultEnum SmartChargingHandler::validate_charge_point_max_profile(const ChargingProfile& profile,
                                                                                    EvseInterface& evse) const {
    if (profile.chargingProfilePurpose != ChargingProfilePurposeEnum::ChargingStationMaxProfile) {
        return ProfileValidationResultEnum::InvalidProfileType;
    }
    int32_t evseId = evse.get_evse_info().id;
    if (evseId > 0) {
        return ProfileValidationResultEnum::ChargingStationMaxProfileEvseIdGreaterThanZero;
    }

    if (profile.chargingProfileKind == ChargingProfileKindEnum::Relative) {
        return ProfileValidationResultEnum::ChargingStationMaxProfileCannotBeRelative;
=======
ProfileValidationResultEnum SmartChargingHandler::validate_tx_default_profile(const ChargingProfile& profile,
                                                                              int32_t evse_id) const {
    auto profiles = evse_id == 0 ? get_evse_specific_tx_default_profiles() : get_station_wide_tx_default_profiles();
    for (auto candidate : profiles) {
        if (candidate.stackLevel == profile.stackLevel) {
            if (candidate.id != profile.id) {
                return ProfileValidationResultEnum::DuplicateTxDefaultProfileFound;
            }
        }
>>>>>>> d47fd2dc
    }

    return ProfileValidationResultEnum::Valid;
}

ProfileValidationResultEnum SmartChargingHandler::validate_tx_profile(const ChargingProfile& profile,
                                                                      EvseInterface& evse) const {
    if (!profile.transactionId.has_value()) {
        return ProfileValidationResultEnum::TxProfileMissingTransactionId;
    }

    int32_t evseId = evse.get_evse_info().id;
    if (evseId <= 0) {
        return ProfileValidationResultEnum::TxProfileEvseIdNotGreaterThanZero;
    }

    if (!evse.has_active_transaction()) {
        return ProfileValidationResultEnum::TxProfileEvseHasNoActiveTransaction;
    }

    auto& transaction = evse.get_transaction()->transactionId;
    if (transaction != profile.transactionId.value()) {
        return ProfileValidationResultEnum::TxProfileTransactionNotOnEvse;
    }

    auto conflicts_with = [&profile](const std::pair<int32_t, std::vector<ChargingProfile>>& candidate) {
        return std::any_of(candidate.second.begin(), candidate.second.end(),
                           [&profile](const ChargingProfile& candidateProfile) {
                               return candidateProfile.transactionId == profile.transactionId &&
                                      candidateProfile.stackLevel == profile.stackLevel;
                           });
    };
    if (std::any_of(charging_profiles.begin(), charging_profiles.end(), conflicts_with)) {
        return ProfileValidationResultEnum::TxProfileConflictingStackLevel;
    }

    return ProfileValidationResultEnum::Valid;
}

/* TODO: Implement the following functional requirements:
 * - K01.FR.20
 * - K01.FR.34
 * - K01.FR.43
 * - K01.FR.45
 * - K01.FR.48
 */
ProfileValidationResultEnum SmartChargingHandler::validate_profile_schedules(const ChargingProfile& profile) const {
    auto schedules = profile.chargingSchedule;

    for (auto schedule : schedules) {
        // A schedule must have at least one chargingSchedulePeriod
        if (schedule.chargingSchedulePeriod.empty()) {
            return ProfileValidationResultEnum::ChargingProfileNoChargingSchedulePeriods;
        }

        auto charging_schedule_period = schedule.chargingSchedulePeriod[0];

        for (auto i = 0; i < schedule.chargingSchedulePeriod.size(); i++) {
            // K01.FR.19
            if (charging_schedule_period.numberPhases != 1 && charging_schedule_period.phaseToUse.has_value()) {
                return ProfileValidationResultEnum::ChargingSchedulePeriodInvalidPhaseToUse;
            }

            // K01.FR.31
            if (i == 0 && charging_schedule_period.startPeriod != 0) {
                return ProfileValidationResultEnum::ChargingProfileFirstStartScheduleIsNotZero;
                // K01.FR.35
            } else if (i != 0) {
                auto next_charging_schedule_period = schedule.chargingSchedulePeriod[i];
                if (next_charging_schedule_period.startPeriod <= charging_schedule_period.startPeriod) {
                    return ProfileValidationResultEnum::ChargingSchedulePeriodsOutOfOrder;
                } else {
                    charging_schedule_period = next_charging_schedule_period;
                }
            }
        }

        // K01.FR.40
        if (profile.chargingProfileKind != ChargingProfileKindEnum::Relative && !schedule.startSchedule.has_value()) {
            return ProfileValidationResultEnum::ChargingProfileMissingRequiredStartSchedule;
            // K01.FR.41
        } else if (profile.chargingProfileKind == ChargingProfileKindEnum::Relative &&
                   schedule.startSchedule.has_value()) {
            return ProfileValidationResultEnum::ChargingProfileExtraneousStartSchedule;
        }
    }

    return ProfileValidationResultEnum::Valid;
}

void SmartChargingHandler::add_profile(int32_t evse_id, ChargingProfile& profile) {
    if (STATION_WIDE_ID == evse_id) {
        station_wide_charging_profiles.push_back(profile);
    } else {
        charging_profiles[evse_id].push_back(profile);
    }
}

std::vector<ChargingProfile> SmartChargingHandler::get_evse_specific_tx_default_profiles() const {
    std::vector<ChargingProfile> evse_specific_tx_default_profiles;

    for (auto evse_profile_pair : charging_profiles) {
        for (auto profile : evse_profile_pair.second)
            if (profile.chargingProfilePurpose == ChargingProfilePurposeEnum::TxDefaultProfile) {
                evse_specific_tx_default_profiles.push_back(profile);
            }
    }

    return evse_specific_tx_default_profiles;
}

std::vector<ChargingProfile> SmartChargingHandler::get_station_wide_tx_default_profiles() const {
    std::vector<ChargingProfile> station_wide_tx_default_profiles;
    for (auto profile : station_wide_charging_profiles) {
        if (profile.chargingProfilePurpose == ChargingProfilePurposeEnum::TxDefaultProfile) {
            station_wide_tx_default_profiles.push_back(profile);
        }
    }

    return station_wide_tx_default_profiles;
}

} // namespace ocpp::v201<|MERGE_RESOLUTION|>--- conflicted
+++ resolved
@@ -25,7 +25,6 @@
                                               : ProfileValidationResultEnum::Valid;
 }
 
-<<<<<<< HEAD
 ProfileValidationResultEnum SmartChargingHandler::validate_charge_point_max_profile(const ChargingProfile& profile,
                                                                                     EvseInterface& evse) const {
     if (profile.chargingProfilePurpose != ChargingProfilePurposeEnum::ChargingStationMaxProfile) {
@@ -38,7 +37,11 @@
 
     if (profile.chargingProfileKind == ChargingProfileKindEnum::Relative) {
         return ProfileValidationResultEnum::ChargingStationMaxProfileCannotBeRelative;
-=======
+    }
+
+    return ProfileValidationResultEnum::Valid;
+}      
+
 ProfileValidationResultEnum SmartChargingHandler::validate_tx_default_profile(const ChargingProfile& profile,
                                                                               int32_t evse_id) const {
     auto profiles = evse_id == 0 ? get_evse_specific_tx_default_profiles() : get_station_wide_tx_default_profiles();
@@ -48,7 +51,6 @@
                 return ProfileValidationResultEnum::DuplicateTxDefaultProfileFound;
             }
         }
->>>>>>> d47fd2dc
     }
 
     return ProfileValidationResultEnum::Valid;
