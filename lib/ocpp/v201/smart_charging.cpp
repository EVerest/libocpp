// SPDX-License-Identifier: Apache-2.0
// Copyright 2020 - 2023 Pionix GmbH and Contributors to EVerest

#include "date/tz.h"
#include "everest/logging.hpp"
#include "ocpp/common/database/sqlite_statement.hpp"
#include "ocpp/common/message_queue.hpp"
#include "ocpp/common/types.hpp"
#include "ocpp/v201/ctrlr_component_variables.hpp"
#include "ocpp/v201/device_model.hpp"
#include "ocpp/v201/evse.hpp"
#include "ocpp/v201/messages/SetChargingProfile.hpp"
#include "ocpp/v201/ocpp_enums.hpp"
#include "ocpp/v201/ocpp_types.hpp"
#include "ocpp/v201/profile.hpp"
#include "ocpp/v201/utils.hpp"
#include <algorithm>
#include <cstring>
#include <iterator>
#include <ocpp/common/constants.hpp>
#include <ocpp/v201/smart_charging.hpp>
#include <optional>

using namespace std::chrono;

namespace ocpp::v201 {

namespace conversions {
std::string profile_validation_result_to_string(ProfileValidationResultEnum e) {
    switch (e) {
    case ProfileValidationResultEnum::Valid:
        return "Valid";
    case ProfileValidationResultEnum::EvseDoesNotExist:
        return "EvseDoesNotExist";
    case ProfileValidationResultEnum::ExistingChargingStationExternalConstraints:
        return "ExstingChargingStationExternalConstraints";
    case ProfileValidationResultEnum::InvalidProfileType:
        return "InvalidProfileType";
    case ProfileValidationResultEnum::TxProfileMissingTransactionId:
        return "TxProfileMissingTransactionId";
    case ProfileValidationResultEnum::TxProfileEvseIdNotGreaterThanZero:
        return "TxProfileEvseIdNotGreaterThanZero";
    case ProfileValidationResultEnum::TxProfileTransactionNotOnEvse:
        return "TxProfileTransactionNotOnEvse";
    case ProfileValidationResultEnum::TxProfileEvseHasNoActiveTransaction:
        return "TxProfileEvseHasNoActiveTransaction";
    case ProfileValidationResultEnum::TxProfileConflictingStackLevel:
        return "TxProfileConflictingStackLevel";
    case ProfileValidationResultEnum::ChargingProfileNoChargingSchedulePeriods:
        return "ChargingProfileNoChargingSchedulePeriods";
    case ProfileValidationResultEnum::ChargingProfileFirstStartScheduleIsNotZero:
        return "ChargingProfileFirstStartScheduleIsNotZero";
    case ProfileValidationResultEnum::ChargingProfileMissingRequiredStartSchedule:
        return "ChargingProfileMissingRequiredStartSchedule";
    case ProfileValidationResultEnum::ChargingProfileExtraneousStartSchedule:
        return "ChargingProfileExtraneousStartSchedule";
    case ProfileValidationResultEnum::ChargingScheduleChargingRateUnitUnsupported:
        return "ChargingScheduleChargingRateUnitUnsupported";
    case ProfileValidationResultEnum::ChargingSchedulePeriodsOutOfOrder:
        return "ChargingSchedulePeriodsOutOfOrder";
    case ProfileValidationResultEnum::ChargingSchedulePeriodInvalidPhaseToUse:
        return "ChargingSchedulePeriodInvalidPhaseToUse";
    case ProfileValidationResultEnum::ChargingSchedulePeriodUnsupportedNumberPhases:
        return "ChargingSchedulePeriodUnsupportedNumberPhases";
    case ProfileValidationResultEnum::ChargingSchedulePeriodExtraneousPhaseValues:
        return "ChargingSchedulePeriodExtraneousPhaseValues";
    case ProfileValidationResultEnum::ChargingSchedulePeriodPhaseToUseACPhaseSwitchingUnsupported:
        return "ChargingSchedulePeriodPhaseToUseACPhaseSwitchingUnsupported";
    case ProfileValidationResultEnum::ChargingStationMaxProfileCannotBeRelative:
        return "ChargingStationMaxProfileCannotBeRelative";
    case ProfileValidationResultEnum::ChargingStationMaxProfileEvseIdGreaterThanZero:
        return "ChargingStationMaxProfileEvseIdGreaterThanZero";
    case ProfileValidationResultEnum::DuplicateTxDefaultProfileFound:
        return "DuplicateTxDefaultProfileFound";
    case ProfileValidationResultEnum::DuplicateProfileValidityPeriod:
        return "DuplicateProfileValidityPeriod";
    case ProfileValidationResultEnum::RequestStartTransactionNonTxProfile:
        return "RequestStartTransactionNonTxProfile";
    }

    throw EnumToStringException{e, "ProfileValidationResultEnum"};
}

std::string profile_validation_result_to_reason_code(ProfileValidationResultEnum e) {
    switch (e) {
    case ProfileValidationResultEnum::Valid:
        return "NoError";
    case ProfileValidationResultEnum::DuplicateProfileValidityPeriod:
    case ProfileValidationResultEnum::DuplicateTxDefaultProfileFound:
    case ProfileValidationResultEnum::ExistingChargingStationExternalConstraints:
        return "DuplicateProfile";
    case ProfileValidationResultEnum::TxProfileTransactionNotOnEvse:
    case ProfileValidationResultEnum::TxProfileEvseHasNoActiveTransaction:
        return "TxNotFound";
    case ProfileValidationResultEnum::TxProfileConflictingStackLevel:
        return "InvalidStackLevel";
    case ProfileValidationResultEnum::ChargingScheduleChargingRateUnitUnsupported:
        return "UnsupportedRateUnit";
    case ProfileValidationResultEnum::ChargingProfileNoChargingSchedulePeriods:
    case ProfileValidationResultEnum::ChargingProfileFirstStartScheduleIsNotZero:
    case ProfileValidationResultEnum::ChargingProfileMissingRequiredStartSchedule:
    case ProfileValidationResultEnum::ChargingProfileExtraneousStartSchedule:
    case ProfileValidationResultEnum::ChargingSchedulePeriodsOutOfOrder:
    case ProfileValidationResultEnum::ChargingSchedulePeriodInvalidPhaseToUse:
    case ProfileValidationResultEnum::ChargingSchedulePeriodUnsupportedNumberPhases:
    case ProfileValidationResultEnum::ChargingSchedulePeriodExtraneousPhaseValues:
    case ProfileValidationResultEnum::ChargingSchedulePeriodPhaseToUseACPhaseSwitchingUnsupported:
        return "InvalidSchedule";
    case ProfileValidationResultEnum::TxProfileMissingTransactionId:
        return "MissingParam";
    case ProfileValidationResultEnum::EvseDoesNotExist:
    case ProfileValidationResultEnum::TxProfileEvseIdNotGreaterThanZero:
    case ProfileValidationResultEnum::ChargingStationMaxProfileCannotBeRelative:
    case ProfileValidationResultEnum::ChargingStationMaxProfileEvseIdGreaterThanZero:
    case ProfileValidationResultEnum::RequestStartTransactionNonTxProfile:
        return "InvalidValue";
    case ProfileValidationResultEnum::InvalidProfileType:
        return "InternalError";
    }

    throw std::out_of_range("No applicable reason code for provided enum of type ProfileValidationResultEnum");
}
} // namespace conversions

std::ostream& operator<<(std::ostream& os, const ProfileValidationResultEnum validation_result) {
    os << conversions::profile_validation_result_to_string(validation_result);
    return os;
}

const int32_t STATION_WIDE_ID = 0;

CurrentPhaseType SmartChargingHandler::get_current_phase_type(const std::optional<EvseInterface*> evse_opt) const {
    if (evse_opt.has_value()) {
        return evse_opt.value()->get_current_phase_type();
    }

    auto supply_phases =
        this->device_model->get_value<int32_t>(ControllerComponentVariables::ChargingStationSupplyPhases);
    if (supply_phases == 1 || supply_phases == 3) {
        return CurrentPhaseType::AC;
    } else if (supply_phases == 0) {
        return CurrentPhaseType::DC;
    }

    return CurrentPhaseType::Unknown;
}

SmartChargingHandler::SmartChargingHandler(EvseManagerInterface& evse_manager,
                                           std::shared_ptr<DeviceModel>& device_model,
                                           std::shared_ptr<ocpp::v201::DatabaseHandler> database_handler) :
    evse_manager(evse_manager), device_model(device_model), database_handler(database_handler) {
}

void SmartChargingHandler::delete_transaction_tx_profiles(const std::string& transaction_id) {
    this->database_handler->delete_charging_profile_by_transaction_id(transaction_id);
}

<<<<<<< HEAD
SetChargingProfileResponse SmartChargingHandler::validate_and_add_profile(ChargingProfile& profile, int32_t evse_id,
                                                                          CiString<20> charging_limit_source,
                                                                          AddChargingProfileSource source_of_request) {
=======
SetChargingProfileResponse
SmartChargingHandler::conform_validate_and_add_profile(ChargingProfile& profile, int32_t evse_id,
                                                       ChargingLimitSourceEnum charging_limit_source,
                                                       AddChargingProfileSource source_of_request) {
>>>>>>> f480fc0e
    SetChargingProfileResponse response;
    response.status = ChargingProfileStatusEnum::Rejected;

    auto result = this->conform_and_validate_profile(profile, evse_id, source_of_request);
    if (result == ProfileValidationResultEnum::Valid) {
        response = this->add_profile(profile, evse_id, charging_limit_source);
    } else {
        response.statusInfo = StatusInfo();
        response.statusInfo->reasonCode = conversions::profile_validation_result_to_reason_code(result);
        response.statusInfo->additionalInfo = conversions::profile_validation_result_to_string(result);
    }

    return response;
}

ProfileValidationResultEnum
SmartChargingHandler::conform_and_validate_profile(ChargingProfile& profile, int32_t evse_id,
                                                   AddChargingProfileSource source_of_request) {

    auto result = ProfileValidationResultEnum::Valid;

    if (source_of_request == AddChargingProfileSource::RequestStartTransactionRequest) {
        result = validate_request_start_transaction_profile(profile);
        if (result != ProfileValidationResultEnum::Valid) {
            return result;
        }
    }

    conform_validity_periods(profile);

    if (evse_id != STATION_WIDE_ID) {
        result = this->validate_evse_exists(evse_id);
        if (result != ProfileValidationResultEnum::Valid) {
            return result;
        }
    }

    result = verify_no_conflicting_external_constraints_id(profile);
    if (result != ProfileValidationResultEnum::Valid) {
        return result;
    }

    if (evse_id != STATION_WIDE_ID) {
        auto& evse = evse_manager.get_evse(evse_id);
        result = this->validate_profile_schedules(profile, &evse);
    } else {
        result = this->validate_profile_schedules(profile);
    }
    if (result != ProfileValidationResultEnum::Valid) {
        return result;
    }

    switch (profile.chargingProfilePurpose) {
    case ChargingProfilePurposeEnum::ChargingStationMaxProfile:
        result = this->validate_charging_station_max_profile(profile, evse_id);
        break;
    case ChargingProfilePurposeEnum::TxDefaultProfile:
        result = this->validate_tx_default_profile(profile, evse_id);
        break;
    case ChargingProfilePurposeEnum::TxProfile:
        result = this->validate_tx_profile(profile, evse_id, source_of_request);
        break;
    case ChargingProfilePurposeEnum::ChargingStationExternalConstraints:
        // TODO: How do we check this? We shouldn't set it in
        // `SetChargingProfileRequest`, but that doesn't mean they're always
        // invalid. K01.FR.05 is the only thing that seems relevant.
        result = ProfileValidationResultEnum::Valid;
        break;
    }

    return result;
}

ProfileValidationResultEnum SmartChargingHandler::validate_evse_exists(int32_t evse_id) const {
    return evse_manager.does_evse_exist(evse_id) ? ProfileValidationResultEnum::Valid
                                                 : ProfileValidationResultEnum::EvseDoesNotExist;
}

ProfileValidationResultEnum SmartChargingHandler::validate_charging_station_max_profile(const ChargingProfile& profile,
                                                                                        int32_t evse_id) const {
    if (profile.chargingProfilePurpose != ChargingProfilePurposeEnum::ChargingStationMaxProfile) {
        return ProfileValidationResultEnum::InvalidProfileType;
    }

    if (is_overlapping_validity_period(profile, evse_id)) {
        return ProfileValidationResultEnum::DuplicateProfileValidityPeriod;
    }

    if (evse_id > 0) {
        return ProfileValidationResultEnum::ChargingStationMaxProfileEvseIdGreaterThanZero;
    }

    if (profile.chargingProfileKind == ChargingProfileKindEnum::Relative) {
        return ProfileValidationResultEnum::ChargingStationMaxProfileCannotBeRelative;
    }

    return ProfileValidationResultEnum::Valid;
}

ProfileValidationResultEnum SmartChargingHandler::validate_tx_default_profile(const ChargingProfile& profile,
                                                                              int32_t evse_id) const {
    auto profiles = evse_id == 0 ? get_evse_specific_tx_default_profiles() : get_station_wide_tx_default_profiles();

    if (is_overlapping_validity_period(profile, evse_id)) {
        return ProfileValidationResultEnum::DuplicateProfileValidityPeriod;
    }

    for (auto candidate : profiles) {
        if (candidate.stackLevel == profile.stackLevel) {
            if (candidate.id != profile.id) {
                return ProfileValidationResultEnum::DuplicateTxDefaultProfileFound;
            }
        }
    }

    return ProfileValidationResultEnum::Valid;
}

ProfileValidationResultEnum
SmartChargingHandler::validate_tx_profile(const ChargingProfile& profile, int32_t evse_id,
                                          AddChargingProfileSource source_of_request) const {
    if (evse_id <= 0) {
        return ProfileValidationResultEnum::TxProfileEvseIdNotGreaterThanZero;
    }

    // We don't want to retrieve an EVSE that doesn't exist below this point.
    auto result = this->validate_evse_exists(evse_id);
    if (result != ProfileValidationResultEnum::Valid) {
        return result;
    }

    // we can return valid here since the following checks verify the transactionId which is not given if the source is
    // RequestStartTransactionRequest
    if (source_of_request == AddChargingProfileSource::RequestStartTransactionRequest) {
        return ProfileValidationResultEnum::Valid;
    }

    if (!profile.transactionId.has_value()) {
        return ProfileValidationResultEnum::TxProfileMissingTransactionId;
    }

    auto& evse = evse_manager.get_evse(evse_id);
    if (!evse.has_active_transaction()) {
        return ProfileValidationResultEnum::TxProfileEvseHasNoActiveTransaction;
    }

    auto& transaction = evse.get_transaction();
    if (transaction->transactionId != profile.transactionId.value()) {
        return ProfileValidationResultEnum::TxProfileTransactionNotOnEvse;
    }

    auto conflicts_stmt =
        this->database_handler->new_statement("SELECT PROFILE FROM CHARGING_PROFILES WHERE TRANSACTION_ID = "
                                              "@transaction_id AND STACK_LEVEL = @stack_level AND ID != @id");
    conflicts_stmt->bind_int("@stack_level", profile.stackLevel);
    conflicts_stmt->bind_int("@id", profile.id);
    if (profile.transactionId.has_value()) {
        conflicts_stmt->bind_text("@transaction_id", profile.transactionId.value().get(),
                                  common::SQLiteString::Transient);
    } else {
        conflicts_stmt->bind_null("@transaction_id");
    }

    if (conflicts_stmt->step() == SQLITE_ROW) {
        return ProfileValidationResultEnum::TxProfileConflictingStackLevel;
    }

    return ProfileValidationResultEnum::Valid;
}

/* TODO: Implement the following functional requirements:
 * - K01.FR.34
 * - K01.FR.43
 * - K01.FR.48
 */

ProfileValidationResultEnum
SmartChargingHandler::validate_profile_schedules(ChargingProfile& profile,
                                                 std::optional<EvseInterface*> evse_opt) const {
    auto charging_station_supply_phases =
        this->device_model->get_value<int32_t>(ControllerComponentVariables::ChargingStationSupplyPhases);

    for (auto& schedule : profile.chargingSchedule) {
        // K01.FR.26; We currently need to do string conversions for this manually because our DeviceModel class
        // does not let us get a vector of ChargingScheduleChargingRateUnits.
        auto supported_charging_rate_units =
            this->device_model->get_value<std::string>(ControllerComponentVariables::ChargingScheduleChargingRateUnit);
        if (supported_charging_rate_units.find(conversions::charging_rate_unit_enum_to_string(
                schedule.chargingRateUnit)) == supported_charging_rate_units.npos) {
            return ProfileValidationResultEnum::ChargingScheduleChargingRateUnitUnsupported;
        }

        // A schedule must have at least one chargingSchedulePeriod
        if (schedule.chargingSchedulePeriod.empty()) {
            return ProfileValidationResultEnum::ChargingProfileNoChargingSchedulePeriods;
        }

        for (auto i = 0; i < schedule.chargingSchedulePeriod.size(); i++) {
            auto& charging_schedule_period = schedule.chargingSchedulePeriod[i];
            // K01.FR.48 and K01.FR.19
            if (charging_schedule_period.numberPhases != 1 && charging_schedule_period.phaseToUse.has_value()) {
                return ProfileValidationResultEnum::ChargingSchedulePeriodInvalidPhaseToUse;
            }

            // K01.FR.48 and K01.FR.20
            if (charging_schedule_period.phaseToUse.has_value() &&
                !device_model->get_optional_value<bool>(ControllerComponentVariables::ACPhaseSwitchingSupported)
                     .value_or(false)) {
                return ProfileValidationResultEnum::ChargingSchedulePeriodPhaseToUseACPhaseSwitchingUnsupported;
            }

            // K01.FR.31
            if (i == 0 && charging_schedule_period.startPeriod != 0) {
                return ProfileValidationResultEnum::ChargingProfileFirstStartScheduleIsNotZero;
            }

            // K01.FR.35
            if (i + 1 < schedule.chargingSchedulePeriod.size()) {
                auto next_charging_schedule_period = schedule.chargingSchedulePeriod[i + 1];
                if (next_charging_schedule_period.startPeriod <= charging_schedule_period.startPeriod) {
                    return ProfileValidationResultEnum::ChargingSchedulePeriodsOutOfOrder;
                }
            }

            auto phase_type = this->get_current_phase_type(evse_opt);
            // K01.FR.44; We reject profiles that provide invalid numberPhases/phaseToUse instead
            // of silently acccepting them.
            if (phase_type == CurrentPhaseType::DC && (charging_schedule_period.numberPhases.has_value() ||
                                                       charging_schedule_period.phaseToUse.has_value())) {
                return ProfileValidationResultEnum::ChargingSchedulePeriodExtraneousPhaseValues;
            }

            if (phase_type == CurrentPhaseType::AC) {
                // K01.FR.45; Once again rejecting invalid values
                if (charging_schedule_period.numberPhases.has_value() &&
                    charging_schedule_period.numberPhases > charging_station_supply_phases) {
                    return ProfileValidationResultEnum::ChargingSchedulePeriodUnsupportedNumberPhases;
                }

                conform_schedule_number_phases(profile.id, charging_schedule_period);
            }
        }

        // K01.FR.40
        if (profile.chargingProfileKind != ChargingProfileKindEnum::Relative && !schedule.startSchedule.has_value()) {
            return ProfileValidationResultEnum::ChargingProfileMissingRequiredStartSchedule;
            // K01.FR.41
        } else if (profile.chargingProfileKind == ChargingProfileKindEnum::Relative &&
                   schedule.startSchedule.has_value()) {
            return ProfileValidationResultEnum::ChargingProfileExtraneousStartSchedule;
        }
    }

    return ProfileValidationResultEnum::Valid;
}

ProfileValidationResultEnum
SmartChargingHandler::validate_request_start_transaction_profile(const ChargingProfile& profile) const {
    if (ChargingProfilePurposeEnum::TxProfile != profile.chargingProfilePurpose) {
        return ProfileValidationResultEnum::RequestStartTransactionNonTxProfile;
    }
    return ProfileValidationResultEnum::Valid;
}

SetChargingProfileResponse SmartChargingHandler::add_profile(ChargingProfile& profile, int32_t evse_id,
                                                             CiString<20> charging_limit_source) {
    SetChargingProfileResponse response;
    response.status = ChargingProfileStatusEnum::Accepted;

    try {
        // K01.FR05 - replace non-ChargingStationExternalConstraints profiles if id exists.
        // K01.FR27 - add profiles to database when valid
        this->database_handler->insert_or_update_charging_profile(evse_id, profile, charging_limit_source);
    } catch (const QueryExecutionException& e) {
        EVLOG_error << "Could not store ChargingProfile in the database: " << e.what();
        response.status = ChargingProfileStatusEnum::Rejected;
        response.statusInfo = StatusInfo();
        response.statusInfo->reasonCode = "InternalError";
    }

    return response;
}

ClearChargingProfileResponse SmartChargingHandler::clear_profiles(const ClearChargingProfileRequest& request) {
    ClearChargingProfileResponse response;
    response.status = ClearChargingProfileStatusEnum::Unknown;

    if (this->database_handler->clear_charging_profiles_matching_criteria(request.chargingProfileId,
                                                                          request.chargingProfileCriteria)) {
        response.status = ClearChargingProfileStatusEnum::Accepted;
    }

    return response;
}

std::vector<ReportedChargingProfile>
SmartChargingHandler::get_reported_profiles(const GetChargingProfilesRequest& request) const {
    return this->database_handler->get_charging_profiles_matching_criteria(request.evseId, request.chargingProfile);
}

std::vector<ChargingProfile> SmartChargingHandler::get_valid_profiles_for_evse(int32_t evse_id) {
    std::vector<ChargingProfile> valid_profiles;

    auto evse_profiles = this->database_handler->get_charging_profiles_for_evse(evse_id);
    for (auto profile : evse_profiles) {
        if (this->conform_and_validate_profile(profile, evse_id) == ProfileValidationResultEnum::Valid) {
            valid_profiles.push_back(profile);
        }
    }

    return valid_profiles;
}

std::vector<ChargingProfile> SmartChargingHandler::get_valid_profiles(int32_t evse_id) {
    std::vector<ChargingProfile> valid_profiles = get_valid_profiles_for_evse(evse_id);

    if (evse_id != STATION_WIDE_ID) {
        auto station_wide_profiles = get_valid_profiles_for_evse(STATION_WIDE_ID);
        valid_profiles.insert(valid_profiles.end(), station_wide_profiles.begin(), station_wide_profiles.end());
    }

    return valid_profiles;
}

std::vector<ChargingProfile> SmartChargingHandler::get_evse_specific_tx_default_profiles() const {
    std::vector<ChargingProfile> evse_specific_tx_default_profiles;

    auto stmt = this->database_handler->new_statement("SELECT PROFILE FROM CHARGING_PROFILES WHERE "
                                                      "EVSE_ID != 0 AND CHARGING_PROFILE_PURPOSE = 'TxDefaultProfile'");
    while (stmt->step() != SQLITE_DONE) {
        ChargingProfile profile = json::parse(stmt->column_text(0));
        evse_specific_tx_default_profiles.push_back(profile);
    }

    return evse_specific_tx_default_profiles;
}

std::vector<ChargingProfile> SmartChargingHandler::get_station_wide_tx_default_profiles() const {
    std::vector<ChargingProfile> station_wide_tx_default_profiles;

    auto stmt = this->database_handler->new_statement(
        "SELECT PROFILE FROM CHARGING_PROFILES WHERE EVSE_ID = 0 AND CHARGING_PROFILE_PURPOSE = 'TxDefaultProfile'");
    while (stmt->step() != SQLITE_DONE) {
        ChargingProfile profile = json::parse(stmt->column_text(0));
        station_wide_tx_default_profiles.push_back(profile);
    }

    return station_wide_tx_default_profiles;
}

bool SmartChargingHandler::is_overlapping_validity_period(const ChargingProfile& candidate_profile,
                                                          int candidate_evse_id) const {
    if (candidate_profile.chargingProfilePurpose == ChargingProfilePurposeEnum::TxProfile) {
        // This only applies to non TxProfile types.
        return false;
    }

    auto overlap_stmt = this->database_handler->new_statement(
        "SELECT PROFILE FROM CHARGING_PROFILES WHERE CHARGING_PROFILE_PURPOSE = @purpose AND EVSE_ID = "
        "@evse_id AND ID != @profile_id AND CHARGING_PROFILES.STACK_LEVEL = @stack_level");

    overlap_stmt->bind_int("@evse_id", candidate_evse_id);
    overlap_stmt->bind_int("@profile_id", candidate_profile.id);
    overlap_stmt->bind_int("@stack_level", candidate_profile.stackLevel);
    overlap_stmt->bind_text(
        "@purpose", conversions::charging_profile_purpose_enum_to_string(candidate_profile.chargingProfilePurpose),
        common::SQLiteString::Transient);
    while (overlap_stmt->step() != SQLITE_DONE) {
        ChargingProfile existing_profile = json::parse(overlap_stmt->column_text(0));
        if (candidate_profile.validFrom <= existing_profile.validTo &&
            candidate_profile.validTo >= existing_profile.validFrom) {
            return true;
        }
    }

    return false;
}

/// \brief sets attributes of the given \p charging_schedule_period according to the specification.
/// 2.11. ChargingSchedulePeriodType if absent numberPhases set to 3
void SmartChargingHandler::conform_schedule_number_phases(int32_t profileId,
                                                          ChargingSchedulePeriod& charging_schedule_period) const {
    // K01.FR.49
    if (!charging_schedule_period.numberPhases.has_value()) {
        EVLOG_debug << "Conforming profile: " << profileId << " added number phase as "
                    << DEFAULT_AND_MAX_NUMBER_PHASES;
        charging_schedule_period.numberPhases.emplace(DEFAULT_AND_MAX_NUMBER_PHASES);
    }
}

///
/// \brief sets attributes of the given \p profile according to the specification.
/// 2.10. ChargingProfileType validFrom if absent set to current date
/// 2.10. ChargingProfileType validTo if absent set to max date
///
void SmartChargingHandler::conform_validity_periods(ChargingProfile& profile) const {
    if (!profile.validFrom.has_value()) {
        auto validFrom = ocpp::DateTime();
        EVLOG_debug << "Conforming profile: " << profile.id << " added validFrom as " << validFrom;
        profile.validFrom = validFrom;
    }

    if (!profile.validTo.has_value()) {
        auto validTo = ocpp::DateTime(date::utc_clock::time_point::max());
        EVLOG_debug << "Conforming profile: " << profile.id << " added validTo as " << validTo;
        profile.validTo = validTo;
    }
}

ProfileValidationResultEnum
SmartChargingHandler::verify_no_conflicting_external_constraints_id(const ChargingProfile& profile) const {
    auto result = ProfileValidationResultEnum::Valid;
    auto conflicts_stmt =
        this->database_handler->new_statement("SELECT PROFILE FROM CHARGING_PROFILES WHERE ID = @profile_id AND "
                                              "CHARGING_PROFILE_PURPOSE = 'ChargingStationExternalConstraints'");

    conflicts_stmt->bind_int("@profile_id", profile.id);
    if (conflicts_stmt->step() == SQLITE_ROW) {
        result = ProfileValidationResultEnum::ExistingChargingStationExternalConstraints;
    }

    return result;
}

CompositeSchedule SmartChargingHandler::calculate_composite_schedule(
    std::vector<ChargingProfile>& valid_profiles, const ocpp::DateTime& start_time, const ocpp::DateTime& end_time,
    const int32_t evse_id, std::optional<ChargingRateUnitEnum> charging_rate_unit) {

    std::optional<ocpp::DateTime> session_start{};

    if (this->evse_manager.does_evse_exist(evse_id) and evse_id != 0 and
        this->evse_manager.get_evse(evse_id).get_transaction() != nullptr) {
        const auto& transaction = this->evse_manager.get_evse(evse_id).get_transaction();
        session_start = transaction->start_time;
    }

    std::vector<period_entry_t> charging_station_external_constraints_periods{};
    std::vector<period_entry_t> charge_point_max_periods{};
    std::vector<period_entry_t> tx_default_periods{};
    std::vector<period_entry_t> tx_periods{};

    for (const auto& profile : valid_profiles) {
        std::vector<period_entry_t> periods{};
        periods = ocpp::v201::calculate_profile(start_time, end_time, session_start, profile);

        switch (profile.chargingProfilePurpose) {
        case ChargingProfilePurposeEnum::ChargingStationExternalConstraints:
            charging_station_external_constraints_periods.insert(charging_station_external_constraints_periods.end(),
                                                                 periods.begin(), periods.end());
            break;
        case ChargingProfilePurposeEnum::ChargingStationMaxProfile:
            charge_point_max_periods.insert(charge_point_max_periods.end(), periods.begin(), periods.end());
            break;
        case ChargingProfilePurposeEnum::TxDefaultProfile:
            tx_default_periods.insert(tx_default_periods.end(), periods.begin(), periods.end());
            break;
        case ChargingProfilePurposeEnum::TxProfile:
            tx_periods.insert(tx_periods.end(), periods.begin(), periods.end());
            break;
        default:
            break;
        }
    }

    const auto default_amps_limit =
        this->device_model->get_optional_value<int>(ControllerComponentVariables::CompositeScheduleDefaultLimitAmps)
            .value_or(DEFAULT_LIMIT_AMPS);
    const auto default_watts_limit =
        this->device_model->get_optional_value<int>(ControllerComponentVariables::CompositeScheduleDefaultLimitWatts)
            .value_or(DEFAULT_LIMIT_WATTS);
    const auto default_number_phases =
        this->device_model->get_optional_value<int>(ControllerComponentVariables::CompositeScheduleDefaultNumberPhases)
            .value_or(DEFAULT_AND_MAX_NUMBER_PHASES);
    const auto supply_voltage =
        this->device_model->get_optional_value<int>(ControllerComponentVariables::SupplyVoltage).value_or(LOW_VOLTAGE);

    CompositeScheduleDefaultLimits default_limits = {default_amps_limit, default_watts_limit, default_number_phases};

    auto charging_station_external_constraints =
        ocpp::v201::calculate_composite_schedule(charging_station_external_constraints_periods, start_time, end_time,
                                                 charging_rate_unit, default_number_phases, supply_voltage);
    auto composite_charge_point_max = ocpp::v201::calculate_composite_schedule(
        charge_point_max_periods, start_time, end_time, charging_rate_unit, default_number_phases, supply_voltage);
    auto composite_tx_default = ocpp::v201::calculate_composite_schedule(
        tx_default_periods, start_time, end_time, charging_rate_unit, default_number_phases, supply_voltage);
    auto composite_tx = ocpp::v201::calculate_composite_schedule(tx_periods, start_time, end_time, charging_rate_unit,
                                                                 default_number_phases, supply_voltage);

    CompositeSchedule composite_schedule =
        ocpp::v201::calculate_composite_schedule(charging_station_external_constraints, composite_charge_point_max,
                                                 composite_tx_default, composite_tx, default_limits, supply_voltage);

    // Set the EVSE ID for the resulting CompositeSchedule
    composite_schedule.evseId = evse_id;

    return composite_schedule;
}

} // namespace ocpp::v201<|MERGE_RESOLUTION|>--- conflicted
+++ resolved
@@ -155,16 +155,10 @@
     this->database_handler->delete_charging_profile_by_transaction_id(transaction_id);
 }
 
-<<<<<<< HEAD
-SetChargingProfileResponse SmartChargingHandler::validate_and_add_profile(ChargingProfile& profile, int32_t evse_id,
-                                                                          CiString<20> charging_limit_source,
-                                                                          AddChargingProfileSource source_of_request) {
-=======
 SetChargingProfileResponse
 SmartChargingHandler::conform_validate_and_add_profile(ChargingProfile& profile, int32_t evse_id,
-                                                       ChargingLimitSourceEnum charging_limit_source,
+                                                       CiString<20> charging_limit_source,
                                                        AddChargingProfileSource source_of_request) {
->>>>>>> f480fc0e
     SetChargingProfileResponse response;
     response.status = ChargingProfileStatusEnum::Rejected;
 
