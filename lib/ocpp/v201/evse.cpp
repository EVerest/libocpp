// SPDX-License-Identifier: Apache-2.0
// Copyright 2020 - 2023 Pionix GmbH and Contributors to EVerest

#include <cmath>
#include <optional>
#include <utility>

#include <everest/logging.hpp>
#include <ocpp/common/database/database_exceptions.hpp>
#include <ocpp/v201/ctrlr_component_variables.hpp>
#include <ocpp/v201/evse.hpp>

using namespace std::chrono_literals;
using QueryExecutionException = ocpp::common::QueryExecutionException;

namespace ocpp {
namespace v201 {

// Convert an energy value into Wh
static float get_normalized_energy_value(SampledValue sampled_value) {
    float value = sampled_value.value;
    // If no unit of measure is present the unit is in Wh so nothing to do
    if (sampled_value.unitOfMeasure.has_value()) {
        const auto& unit_of_measure = sampled_value.unitOfMeasure.value();
        if (unit_of_measure.unit.has_value()) {
            if (unit_of_measure.unit.value() == "kWh") {
                value *= 1000.0f;
            } else if (unit_of_measure.unit.value() == "Wh") {
                // do nothing
            } else {
                EVLOG_AND_THROW(
                    std::runtime_error("Attempt to convert an energy value which does not have a correct unit"));
            }
        }

        if (unit_of_measure.multiplier.has_value()) {
            if (unit_of_measure.multiplier.value() != 0) {
                value *= powf(10, unit_of_measure.multiplier.value());
            }
        }
    }
    return value;
}

EvseInterface::~EvseInterface() {
}

Evse::Evse(const int32_t evse_id, const int32_t number_of_connectors, DeviceModel& device_model,
           std::shared_ptr<DatabaseHandler> database_handler,
           std::shared_ptr<ComponentStateManagerInterface> component_state_manager,
           const std::function<void(const MeterValue& meter_value, EnhancedTransaction& transaction)>&
               transaction_meter_value_req,
           const std::function<void(int32_t evse_id)>& pause_charging_callback) :
    evse_id(evse_id),
    device_model(device_model),
    transaction_meter_value_req(transaction_meter_value_req),
    pause_charging_callback(pause_charging_callback),
    database_handler(database_handler),
    component_state_manager(component_state_manager),
    transaction(nullptr) {
    for (int connector_id = 1; connector_id <= number_of_connectors; connector_id++) {
        this->id_connector_map.insert(
            std::make_pair(connector_id, std::make_unique<Connector>(evse_id, connector_id, component_state_manager)));
    }

    if (this->device_model.get_optional_value<bool>(ControllerComponentVariables::ResumeTransactionsOnBoot)
            .value_or(false)) {
        this->try_resume_transaction();
    } else {
        this->delete_database_transaction();
    }
}

Evse::~Evse() {
    if (this->trigger_metervalue_at_time_timer != nullptr) {
        this->trigger_metervalue_at_time_timer->stop();
        this->trigger_metervalue_at_time_timer = nullptr;
    }
}

int32_t Evse::get_id() const {
    return this->evse_id;
}

uint32_t Evse::get_number_of_connectors() const {
    return static_cast<uint32_t>(this->id_connector_map.size());
}

<<<<<<< HEAD
bool Evse::does_connector_exist(const CiString<20> connector_type) {
=======
bool Evse::does_connector_exist(const ConnectorEnum connector_type) const {
>>>>>>> 00137ba7
    const uint32_t number_of_connectors = this->get_number_of_connectors();
    if (number_of_connectors == 0) {
        return false;
    }

    if (connector_type == ConnectorEnumStringType::Unknown) {
        return true;
    }

    for (uint32_t i = 1; i <= number_of_connectors; ++i) {
        Connector* connector;
        try {
            connector = this->get_connector(static_cast<int32_t>(i));
        } catch (const std::logic_error&) {
            EVLOG_error << "Connector with id " << i << " does not exist";
            continue;
        }

        if (connector == nullptr) {
            EVLOG_error << "Connector with id " << i << " does not exist";
            continue;
        }

<<<<<<< HEAD
        CiString<20> type = this->get_evse_connector_type(i).value_or(ConnectorEnumStringType::Unknown);
        if (type == ConnectorEnumStringType::Unknown || type == connector_type) {
=======
        const ConnectorEnum type = this->get_evse_connector_type(i).value_or(ConnectorEnum::Unknown);
        if (type == ConnectorEnum::Unknown || type == connector_type) {
>>>>>>> 00137ba7
            return true;
        }
    }

    return false;
}

std::optional<ConnectorStatusEnum> Evse::get_connector_status(std::optional<CiString<20>> connector_type) {
    bool type_found = false;
    ConnectorStatusEnum found_status = ConnectorStatusEnum::Unavailable;
    const uint32_t number_of_connectors = this->get_number_of_connectors();
    if (number_of_connectors == 0) {
        return std::nullopt;
    }

    for (uint32_t i = 1; i <= number_of_connectors; ++i) {
        Connector* connector;
        try {
            connector = this->get_connector(static_cast<int32_t>(i));
        } catch (const std::logic_error&) {
            EVLOG_error << "Connector with id " << i << " does not exist";
            continue;
        }

        if (connector == nullptr) {
            EVLOG_error << "Connector with id " << i << " does not exist";
            continue;
        }

        const ConnectorStatusEnum connector_status = connector->get_effective_connector_status();

        const CiString<20> evse_connector_type =
            this->get_evse_connector_type(i).value_or(ConnectorEnumStringType::Unknown);
        const CiString<20> input_connector_type = connector_type.value_or(ConnectorEnumStringType::Unknown);
        const bool connector_type_unknown = evse_connector_type == ConnectorEnumStringType::Unknown ||
                                            input_connector_type == ConnectorEnumStringType::Unknown;

        if (connector_type_unknown || evse_connector_type == input_connector_type) {
            type_found = true;
            // We found an available connector, also store the status.
            found_status = connector_status;
            if (found_status == ConnectorStatusEnum::Available) {
                // There is an available connector with the correct type and status: we don't have to search
                // any further.
                return found_status;
            }

            // If status is not available, we keep on searching. If no connector is available, the status of
            // (at least one of) the connectors is stored to return that later if no available connector is found.
        }
    }

    if (!type_found) {
        return std::nullopt;
    }

    return found_status;
}

void Evse::try_resume_transaction() {
    // Get an open transactions from the database and resume it if there is one
    auto transaction = this->database_handler->transaction_get(evse_id);
    if (transaction == nullptr) {
        return;
    }

    if (this->id_connector_map.count(transaction->connector_id) != 0) {
        this->transaction = std::move(transaction);
        this->start_metering_timers(this->transaction->start_time);
    } else {
        EVLOG_error << "Can't resume transaction on evse_id " << evse_id << " for non existent connector "
                    << transaction->connector_id;

        try {
            this->database_handler->transaction_delete(transaction->transactionId);
        } catch (const QueryExecutionException& e) {
            EVLOG_error << "Can't delete transaction: " << e.what();
        }

        // Todo: Can we drop the transaction like this or do we still want to transmit an ended message?
    }
}

void Evse::delete_database_transaction() {
    try {
        auto transaction = this->database_handler->transaction_get(evse_id);
        if (transaction != nullptr) {
            this->database_handler->transaction_delete(transaction->transactionId);
        }
    } catch (const QueryExecutionException& e) {
        EVLOG_error << "Can't delete transaction: " << e.what();
    }
}

<<<<<<< HEAD
std::optional<CiString<20>> Evse::get_evse_connector_type(const uint32_t connector_id) {
=======
std::optional<ConnectorEnum> Evse::get_evse_connector_type(const uint32_t connector_id) const {
>>>>>>> 00137ba7

    auto connector = this->get_connector(static_cast<int32_t>(connector_id));
    if (connector == nullptr) {
        return std::nullopt;
    }

    ComponentVariable connector_cv = ConnectorComponentVariables::get_component_variable(
        this->evse_id, connector_id, ConnectorComponentVariables::Type);

    const std::optional<std::string> connector_type =
        this->device_model.get_optional_value<std::string>(connector_cv, AttributeEnum::Actual);
    if (!connector_type.has_value()) {
        return std::nullopt;
    }

    return connector_type.value();
}

void Evse::open_transaction(const std::string& transaction_id, const int32_t connector_id, const DateTime& timestamp,
                            const MeterValue& meter_start, const std::optional<IdToken>& id_token,
                            const std::optional<IdToken>& group_id_token, const std::optional<int32_t> reservation_id,
                            const ChargingStateEnum charging_state) {
    if (!this->id_connector_map.count(connector_id)) {
        EVLOG_AND_THROW(std::runtime_error("Attempt to start transaction at invalid connector_id"));
    }

    bool tx_database_enabled =
        this->device_model.get_optional_value<bool>(ControllerComponentVariables::ResumeTransactionsOnBoot)
            .value_or(false);

    this->transaction = std::make_unique<EnhancedTransaction>(*this->database_handler.get(), tx_database_enabled);
    this->transaction->transactionId = transaction_id;
    this->transaction->connector_id = connector_id;
    this->transaction->id_token_sent = id_token.has_value();
    this->transaction->start_time = timestamp;
    this->transaction->active_energy_import_start_value = this->get_active_import_register_meter_value();
    this->transaction->chargingState = charging_state;

    try {
        this->database_handler->transaction_metervalues_insert(this->transaction->transactionId.get(), meter_start);
    } catch (const QueryExecutionException& e) {
        EVLOG_warning << "Could not insert transaction meter values of transaction: "
                      << this->transaction->transactionId.get() << " into database: " << e.what();
    } catch (const std::invalid_argument& e) {
        EVLOG_warning << "Could not insert transaction meter values of transaction: "
                      << this->transaction->transactionId.get() << " into database: " << e.what();
    }

    this->start_metering_timers(timestamp);

    if (tx_database_enabled) {
        try {
            this->database_handler->transaction_insert(*this->transaction.get(), this->evse_id);
        } catch (const QueryExecutionException& e) {
            // Delete previous transactions that should not exist anyway and try again. Otherwise throw to higher
            // level
            this->delete_database_transaction();
            this->database_handler->transaction_insert(*this->transaction.get(), this->evse_id);
        }
    }
}

void Evse::close_transaction(const DateTime& timestamp, const MeterValue& meter_stop, const ReasonEnum& reason) {
    if (this->transaction == nullptr) {
        EVLOG_warning << "Received attempt to stop a transaction without an active transaction";
        return;
    }

    this->transaction->stoppedReason.emplace(reason);

    // First stop all the timers to make sure the meter_stop is the last one in the database
    this->transaction->sampled_tx_updated_meter_values_timer.stop();
    this->transaction->sampled_tx_ended_meter_values_timer.stop();
    this->transaction->aligned_tx_updated_meter_values_timer.stop();
    this->transaction->aligned_tx_ended_meter_values_timer.stop();

    try {
        this->database_handler->transaction_metervalues_insert(this->transaction->transactionId.get(), meter_stop);
    } catch (const QueryExecutionException& e) {
        EVLOG_warning << "Could not insert transaction meter values of transaction: "
                      << this->transaction->transactionId.get() << " into database: " << e.what();
    } catch (const std::invalid_argument& e) {
        EVLOG_warning << "Could not insert transaction meter values of transaction: "
                      << this->transaction->transactionId.get() << " into database: " << e.what();
    }
    // Clear for non transaction aligned metervalues
    this->aligned_data_updated.clear_values();
}

void Evse::start_checking_max_energy_on_invalid_id() {
    if (this->transaction != nullptr) {
        this->transaction->check_max_active_import_energy = true;
        this->check_max_energy_on_invalid_id();
    } else {
        EVLOG_error << "Trying to start \"MaxEnergyOnInvalidId\" checking without an active transaction";
    }
}

bool Evse::has_active_transaction() const {
    return this->transaction != nullptr;
}

bool Evse::has_active_transaction(int32_t connector_id) const {
    if (!this->id_connector_map.count(connector_id)) {
        EVLOG_warning << "has_active_transaction called for invalid connector_id";
        return false;
    }

    if (this->transaction == nullptr) {
        return false;
    }

    return this->transaction->connector_id == connector_id;
}

void Evse::release_transaction() {
    try {
        this->database_handler->transaction_metervalues_clear(this->transaction->transactionId);
        this->database_handler->transaction_delete(this->transaction->transactionId);
    } catch (const ocpp::common::DatabaseException& e) {
        EVLOG_error << "Could not clear transaction meter values: " << e.what();
    }
    this->transaction = nullptr;

    this->reset_pricing_triggers();
}

std::unique_ptr<EnhancedTransaction>& Evse::get_transaction() {
    return this->transaction;
}

void Evse::submit_event(const int32_t connector_id, ConnectorEvent event) {
    return this->id_connector_map.at(connector_id)->submit_event(event);
}

void Evse::on_meter_value(const MeterValue& meter_value) {
    std::lock_guard<std::recursive_mutex> lk(this->meter_value_mutex);
    this->meter_value = meter_value;
    this->aligned_data_updated.set_values(meter_value);
    this->aligned_data_tx_end.set_values(meter_value);
    this->check_max_energy_on_invalid_id();
    this->send_meter_value_on_pricing_trigger(meter_value);
}

MeterValue Evse::get_meter_value() {
    std::lock_guard<std::recursive_mutex> lk(this->meter_value_mutex);
    return this->meter_value;
}

MeterValue Evse::get_idle_meter_value() {
    return this->aligned_data_updated.retrieve_processed_values();
}

void Evse::clear_idle_meter_values() {
    this->aligned_data_updated.clear_values();
}

std::optional<float> Evse::get_active_import_register_meter_value() {
    std::lock_guard<std::recursive_mutex> lk(this->meter_value_mutex);
    auto it = std::find_if(
        this->meter_value.sampledValue.begin(), this->meter_value.sampledValue.end(), [](const SampledValue& value) {
            return value.measurand == MeasurandEnum::Energy_Active_Import_Register and !value.phase.has_value();
        });
    if (it != this->meter_value.sampledValue.end()) {
        return get_normalized_energy_value(*it);
    }
    return std::nullopt;
}

void Evse::check_max_energy_on_invalid_id() {
    // Handle E05.02
    auto max_energy_on_invalid_id =
        this->device_model.get_optional_value<int32_t>(ControllerComponentVariables::MaxEnergyOnInvalidId);
    auto& transaction = this->transaction;
    if (transaction != nullptr and max_energy_on_invalid_id.has_value() and
        transaction->check_max_active_import_energy) {
        const auto opt_energy_value = this->get_active_import_register_meter_value();
        auto active_energy_import_start_value = transaction->active_energy_import_start_value;
        if (opt_energy_value.has_value() and active_energy_import_start_value.has_value()) {
            auto charged_energy = opt_energy_value.value() - active_energy_import_start_value.value();

            if (std::lround(charged_energy) >= max_energy_on_invalid_id.value()) {
                this->pause_charging_callback(this->evse_id);
                transaction->check_max_active_import_energy = false; // No need to check anymore
            }
        }
    }
}

void Evse::start_metering_timers(const DateTime& timestamp) {

    this->aligned_data_updated.clear_values();
    this->aligned_data_tx_end.clear_values();

    const auto sampled_data_tx_updated_interval = std::chrono::seconds(
        this->device_model.get_value<int>(ControllerComponentVariables::SampledDataTxUpdatedInterval));
    const auto sampled_data_tx_ended_interval = std::chrono::seconds(
        this->device_model.get_value<int>(ControllerComponentVariables::SampledDataTxEndedInterval));
    const auto aligned_data_tx_updated_interval =
        std::chrono::seconds(this->device_model.get_value<int>(ControllerComponentVariables::AlignedDataInterval));
    const auto aligned_data_tx_ended_interval = std::chrono::seconds(
        this->device_model.get_value<int>(ControllerComponentVariables::AlignedDataTxEndedInterval));

    if (sampled_data_tx_updated_interval > 0s) {
        this->transaction->sampled_tx_updated_meter_values_timer.interval_starting_from(
            [this] { this->transaction_meter_value_req(this->get_meter_value(), *this->transaction); },
            sampled_data_tx_updated_interval, date::utc_clock::to_sys(timestamp.to_time_point()));
    }

    if (sampled_data_tx_ended_interval > 0s) {
        this->transaction->sampled_tx_ended_meter_values_timer.interval_starting_from(
            [this] {
                try {
                    this->database_handler->transaction_metervalues_insert(this->transaction->transactionId.get(),
                                                                           this->get_meter_value());
                } catch (const QueryExecutionException& e) {
                    EVLOG_warning << "Could not insert transaction meter values of transaction: "
                                  << this->transaction->transactionId.get() << " into database: " << e.what();
                } catch (const std::invalid_argument& e) {
                    EVLOG_warning << "Could not insert transaction meter values of transaction: "
                                  << this->transaction->transactionId.get() << " into database: " << e.what();
                }
            },
            sampled_data_tx_ended_interval, date::utc_clock::to_sys(timestamp.to_time_point()));
    }

    if (aligned_data_tx_updated_interval > 0s) {
        this->transaction->aligned_tx_updated_meter_values_timer.interval_starting_from(
            [this, aligned_data_tx_updated_interval] {
                if (this->device_model.get_optional_value<bool>(ControllerComponentVariables::AlignedDataSendDuringIdle)
                        .value_or(false)) {
                    return;
                }
                auto meter_value = this->aligned_data_updated.retrieve_processed_values();

                // If empty fallback on last updated metervalue
                if (meter_value.sampledValue.empty()) {
                    meter_value = this->get_meter_value();
                }

                for (auto& item : meter_value.sampledValue) {
                    item.context = ReadingContextEnum::Sample_Clock;
                }
                if (this->device_model
                        .get_optional_value<bool>(ControllerComponentVariables::RoundClockAlignedTimestamps)
                        .value_or(false)) {
                    meter_value.timestamp = utils::align_timestamp(DateTime{}, aligned_data_tx_updated_interval);
                }
                this->transaction_meter_value_req(meter_value, *this->transaction);
                this->aligned_data_updated.clear_values();
            },
            aligned_data_tx_updated_interval,
            std::chrono::floor<date::days>(date::utc_clock::to_sys(date::utc_clock::now())));
    }

    if (aligned_data_tx_ended_interval > 0s) {
        auto store_aligned_metervalue = [this, aligned_data_tx_ended_interval] {
            auto meter_value = this->aligned_data_tx_end.retrieve_processed_values();

            // If empty fallback on last updated metervalue
            if (meter_value.sampledValue.empty()) {
                meter_value = this->get_meter_value();
            }

            for (auto& item : meter_value.sampledValue) {
                item.context = ReadingContextEnum::Sample_Clock;
            }
            if (this->device_model.get_optional_value<bool>(ControllerComponentVariables::RoundClockAlignedTimestamps)
                    .value_or(false)) {
                meter_value.timestamp = utils::align_timestamp(DateTime{}, aligned_data_tx_ended_interval);
            }
            try {
                this->database_handler->transaction_metervalues_insert(this->transaction->transactionId.get(),
                                                                       meter_value);
            } catch (const QueryExecutionException& e) {
                EVLOG_warning << "Could not insert transaction meter values of transaction: "
                              << this->transaction->transactionId.get() << " into database: " << e.what();
            } catch (const std::invalid_argument& e) {
                EVLOG_warning << "Could not insert transaction meter values of transaction: "
                              << this->transaction->transactionId.get() << " into database: " << e.what();
            }
            this->aligned_data_tx_end.clear_values();
        };

        auto next_interval = transaction->aligned_tx_ended_meter_values_timer.interval_starting_from(
            store_aligned_metervalue, aligned_data_tx_ended_interval,
            std::chrono::floor<date::days>(date::utc_clock::to_sys(date::utc_clock::now())));

        // Store an extra aligned metervalue to fix the edge case where a transaction is started just before an
        // interval but this code is processed just after the interval. For example, aligned interval = 1 min,
        // transaction started at 11:59:59.500 and we get here on 12:00:00.100. There is still the expectation for
        // us to add a metervalue at timepoint 12:00:00.000 which we do with this.
        if (date::utc_clock::to_sys(timestamp.to_time_point()) <= (next_interval - aligned_data_tx_ended_interval)) {
            store_aligned_metervalue();
        }
    }
}

void Evse::set_meter_value_pricing_triggers(
    std::optional<double> trigger_metervalue_on_power_kw, std::optional<double> trigger_metervalue_on_energy_kwh,
    std::optional<DateTime> trigger_metervalue_at_time,
    std::function<void(const std::vector<MeterValue>& meter_values)> send_metervalue_function,
    boost::asio::io_service& io_service) {

    EVLOG_debug << "Set metervalue pricing triggers: "
                << (trigger_metervalue_at_time.has_value()
                        ? "at time: " + trigger_metervalue_at_time.value().to_rfc3339()
                        : "no time pricing trigger")
                << (trigger_metervalue_on_energy_kwh.has_value()
                        ? ", on energy kWh: " + std::to_string(trigger_metervalue_on_energy_kwh.value())
                        : ", No energy kWh trigger, ")
                << (trigger_metervalue_on_power_kw.has_value()
                        ? ", on power kW: " + std::to_string(trigger_metervalue_on_power_kw.value())
                        : ", No power kW trigger");

    this->send_metervalue_function = send_metervalue_function;
    this->trigger_metervalue_on_power_kw = trigger_metervalue_on_power_kw;
    this->trigger_metervalue_on_energy_kwh = trigger_metervalue_on_energy_kwh;
    if (this->trigger_metervalue_at_time_timer != nullptr and trigger_metervalue_at_time.has_value()) {
        this->trigger_metervalue_at_time_timer->stop();
        this->trigger_metervalue_at_time_timer = nullptr;
    }

    std::chrono::time_point<date::utc_clock> trigger_timepoint = trigger_metervalue_at_time.value().to_time_point();
    const std::chrono::time_point<date::utc_clock> now = date::utc_clock::now();

    if (trigger_timepoint < now) {
        EVLOG_error << "Could not set trigger metervalue because trigger time is in the past.";
        return;
    }

    // Start a timer for the trigger 'atTime'.
    this->trigger_metervalue_at_time_timer = std::make_unique<Everest::SystemTimer>(&io_service, [this]() {
        EVLOG_error << "Sending metervalue in timer";

        const MeterValue meter_value = utils::get_meter_value_with_measurands_applied(
            this->get_meter_value(), {MeasurandEnum::Energy_Active_Import_Register});
        if (meter_value.sampledValue.empty()) {
            EVLOG_error << "Send latest meter value because of chargepoint time trigger failed";
        } else {
            const MeterValue mv = utils::set_meter_value_reading_context(meter_value, ReadingContextEnum::Other);
            this->send_metervalue_function({mv});
        }
    });
    EVLOG_error << "Set trigger metervalue at time " << trigger_timepoint;

    this->trigger_metervalue_at_time_timer->at(trigger_timepoint);
}

void Evse::reset_pricing_triggers() {
    this->last_triggered_metervalue_power_kw = std::nullopt;
    this->trigger_metervalue_on_power_kw = std::nullopt;
    this->trigger_metervalue_on_energy_kwh = std::nullopt;
    this->send_metervalue_function = nullptr;

    if (this->trigger_metervalue_at_time_timer != nullptr) {
        this->trigger_metervalue_at_time_timer->stop();
        this->trigger_metervalue_at_time_timer = nullptr;
    }
}

void Evse::send_meter_value_on_pricing_trigger(const MeterValue& meter_value) {
    bool meter_value_sent = false;
    // Check if there is a kwh trigger and if the value is exceeded.
    if (this->trigger_metervalue_on_energy_kwh.has_value()) {
        const double trigger_energy_kwh = this->trigger_metervalue_on_energy_kwh.value();
        if (this->send_metervalue_function == nullptr) {
            EVLOG_error << "Cost and price metervalue kwh trigger: Can not send metervalue because the send metervalue "
                           "function is not set.";
            this->trigger_metervalue_on_energy_kwh.reset();
        } else {
            const std::optional<float> active_import_register_meter_value_wh = get_active_import_register_meter_value();
            if (active_import_register_meter_value_wh.has_value() and
                static_cast<double>(active_import_register_meter_value_wh.value()) >= trigger_energy_kwh * 1000) {
                const MeterValue active_import_meter_value = utils::get_meter_value_with_measurands_applied(
                    meter_value, {MeasurandEnum::Energy_Active_Import_Register, MeasurandEnum::Power_Active_Import});
                if (active_import_meter_value.sampledValue.empty()) {
                    EVLOG_error
                        << "No current active import register metervalue found. Can not send trigger metervalue.";
                } else {
                    const MeterValue to_send =
                        utils::set_meter_value_reading_context(active_import_meter_value, ReadingContextEnum::Other);
                    this->send_metervalue_function({to_send});
                    this->trigger_metervalue_on_energy_kwh.reset();
                    meter_value_sent = true;
                }
            }
        }
    }

    // Check if there is a power kw trigger and if that is triggered. For the power kw trigger, we added hysterisis
    // to prevent constant triggering.
    const std::optional<float> active_power_meter_value = utils::get_total_power_active_import(meter_value);

    if (!this->trigger_metervalue_on_power_kw.has_value() or !active_power_meter_value.has_value()) {
        return;
    }

    const double trigger_power_kw = this->trigger_metervalue_on_power_kw.value();
    if (this->send_metervalue_function == nullptr) {
        EVLOG_error << "Cost and price metervalue wh trigger: Can not send metervalue because the send metervalue "
                       "function is not set.";
        // Remove trigger because next time function is not set as well (this is probably a bug because it should be
        // set in the `set_meter_value_pricing_triggers` function together with the trigger values).
        this->trigger_metervalue_on_energy_kwh.reset();
        return;
    }

    if (this->last_triggered_metervalue_power_kw.has_value()) {
        // Hysteresis of 5% to avoid repetitive triggers when the power fluctuates around the trigger level.
        const double hysterisis_kw = trigger_power_kw * 0.05;
        const double triggered_power_kw = this->last_triggered_metervalue_power_kw.value();
        const double current_metervalue_w = static_cast<double>(active_power_meter_value.value());
        const double current_metervalue_kw = current_metervalue_w / 1000;

        if ( // Check if trigger value is crossed in upward direction.
            (triggered_power_kw < trigger_power_kw and current_metervalue_kw >= (trigger_power_kw + hysterisis_kw)) or
            // Check if trigger value is crossed in downward direction.
            (triggered_power_kw > trigger_power_kw and current_metervalue_kw <= (trigger_power_kw - hysterisis_kw))) {

            // Power threshold is crossed, send metervalues.
            if (!meter_value_sent) {
                // Only send metervalue if it is not sent yet, otherwise only the last triggered metervalue is set.
                const MeterValue mv = utils::set_meter_value_reading_context(meter_value, ReadingContextEnum::Other);
                this->send_metervalue_function({mv});
            }

            // Also when metervalue is sent, we want to set the last triggered metervalue.
            this->last_triggered_metervalue_power_kw = current_metervalue_kw;
        }
    } else {
        // Send metervalue anyway since we have no previous metervalue stored and don't know if we should send any
        if (!meter_value_sent) {
            // Only send metervalue if it is not sent yet, otherwise only the last triggered metervalue is set.
            const MeterValue mv = utils::set_meter_value_reading_context(meter_value, ReadingContextEnum::Other);
            this->send_metervalue_function({mv});
        }
        this->last_triggered_metervalue_power_kw = active_power_meter_value.value() / 1000;
    }
}

void Evse::set_evse_operative_status(OperationalStatusEnum new_status, bool persist) {
    this->component_state_manager->set_evse_individual_operational_status(this->evse_id, new_status, persist);
}

void Evse::set_connector_operative_status(int32_t connector_id, OperationalStatusEnum new_status, bool persist) {
    this->id_connector_map.at(connector_id)->set_connector_operative_status(new_status, persist);
}

void Evse::restore_connector_operative_status(int32_t connector_id) {
    this->id_connector_map.at(connector_id)->restore_connector_operative_status();
}

OperationalStatusEnum Evse::get_effective_operational_status() {
    return this->component_state_manager->get_evse_effective_operational_status(this->evse_id);
}

Connector* Evse::get_connector(int32_t connector_id) const {
    if (connector_id <= 0 or connector_id > this->get_number_of_connectors()) {
        std::stringstream err_msg;
        err_msg << "ConnectorID " << connector_id << " out of bounds for EVSE " << this->evse_id;
        throw std::logic_error(err_msg.str());
    }
    return this->id_connector_map.at(connector_id).get();
}

CurrentPhaseType Evse::get_current_phase_type() {
    ComponentVariable evse_variable =
        EvseComponentVariables::get_component_variable(this->evse_id, EvseComponentVariables::SupplyPhases);
    auto supply_phases = this->device_model.get_optional_value<int32_t>(evse_variable);
    if (supply_phases == std::nullopt) {
        return CurrentPhaseType::Unknown;
    } else if (*supply_phases == 1 or *supply_phases == 3) {
        return CurrentPhaseType::AC;
    } else if (*supply_phases == 0) {
        return CurrentPhaseType::DC;
    }

    // NOTE: SupplyPhases should never be a value that isn't NULL, 1, 3, or 0.
    return CurrentPhaseType::Unknown;
}

} // namespace v201
} // namespace ocpp<|MERGE_RESOLUTION|>--- conflicted
+++ resolved
@@ -86,11 +86,7 @@
     return static_cast<uint32_t>(this->id_connector_map.size());
 }
 
-<<<<<<< HEAD
-bool Evse::does_connector_exist(const CiString<20> connector_type) {
-=======
-bool Evse::does_connector_exist(const ConnectorEnum connector_type) const {
->>>>>>> 00137ba7
+bool Evse::does_connector_exist(const CiString<20> connector_type) const {
     const uint32_t number_of_connectors = this->get_number_of_connectors();
     if (number_of_connectors == 0) {
         return false;
@@ -114,13 +110,8 @@
             continue;
         }
 
-<<<<<<< HEAD
-        CiString<20> type = this->get_evse_connector_type(i).value_or(ConnectorEnumStringType::Unknown);
+        const CiString<20> type = this->get_evse_connector_type(i).value_or(ConnectorEnumStringType::Unknown);
         if (type == ConnectorEnumStringType::Unknown || type == connector_type) {
-=======
-        const ConnectorEnum type = this->get_evse_connector_type(i).value_or(ConnectorEnum::Unknown);
-        if (type == ConnectorEnum::Unknown || type == connector_type) {
->>>>>>> 00137ba7
             return true;
         }
     }
@@ -215,11 +206,7 @@
     }
 }
 
-<<<<<<< HEAD
-std::optional<CiString<20>> Evse::get_evse_connector_type(const uint32_t connector_id) {
-=======
-std::optional<ConnectorEnum> Evse::get_evse_connector_type(const uint32_t connector_id) const {
->>>>>>> 00137ba7
+std::optional<CiString<20>> Evse::get_evse_connector_type(const uint32_t connector_id) const {
 
     auto connector = this->get_connector(static_cast<int32_t>(connector_id));
     if (connector == nullptr) {
