--- conflicted
+++ resolved
@@ -1,13 +1,7 @@
-<<<<<<< HEAD
 /build*/
 .vscode/
 
 # clang cache
-=======
-/build
-!.gitignore
-*vscode
->>>>>>> 844e3515
 .cache/
 
 workspace.yaml
