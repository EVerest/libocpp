// SPDX-License-Identifier: Apache-2.0
// Copyright Pionix GmbH and Contributors to EVerest

#pragma once

#include <future>
#include <memory>
#include <set>

#include <ocpp/common/message_dispatcher.hpp>

#include <ocpp/common/charging_station_base.hpp>

#include <ocpp/v201/average_meter_values.hpp>
#include <ocpp/v201/charge_point_callbacks.hpp>
#include <ocpp/v201/ctrlr_component_variables.hpp>
#include <ocpp/v201/database_handler.hpp>
#include <ocpp/v201/device_model.hpp>
#include <ocpp/v201/device_model_storage_interface.hpp>
#include <ocpp/v201/evse_manager.hpp>
#include <ocpp/v201/monitoring_updater.hpp>
#include <ocpp/v201/ocpp_enums.hpp>
#include <ocpp/v201/ocpp_types.hpp>
#include <ocpp/v201/ocsp_updater.hpp>
#include <ocpp/v201/smart_charging.hpp>
#include <ocpp/v201/types.hpp>
#include <ocpp/v201/utils.hpp>

#include "ocpp/v201/messages/Get15118EVCertificate.hpp"
#include <ocpp/v201/messages/Authorize.hpp>
#include <ocpp/v201/messages/BootNotification.hpp>
#include <ocpp/v201/messages/CancelReservation.hpp>
#include <ocpp/v201/messages/CertificateSigned.hpp>
#include <ocpp/v201/messages/ChangeAvailability.hpp>
#include <ocpp/v201/messages/ClearCache.hpp>
#include <ocpp/v201/messages/ClearChargingProfile.hpp>
#include <ocpp/v201/messages/ClearDisplayMessage.hpp>
#include <ocpp/v201/messages/ClearVariableMonitoring.hpp>
#include <ocpp/v201/messages/CostUpdated.hpp>
#include <ocpp/v201/messages/CustomerInformation.hpp>
#include <ocpp/v201/messages/DataTransfer.hpp>
#include <ocpp/v201/messages/DeleteCertificate.hpp>
#include <ocpp/v201/messages/GetBaseReport.hpp>
#include <ocpp/v201/messages/GetChargingProfiles.hpp>
#include <ocpp/v201/messages/GetCompositeSchedule.hpp>
#include <ocpp/v201/messages/GetDisplayMessages.hpp>
#include <ocpp/v201/messages/GetInstalledCertificateIds.hpp>
#include <ocpp/v201/messages/GetLocalListVersion.hpp>
#include <ocpp/v201/messages/GetLog.hpp>
#include <ocpp/v201/messages/GetMonitoringReport.hpp>
#include <ocpp/v201/messages/GetReport.hpp>
#include <ocpp/v201/messages/GetTransactionStatus.hpp>
#include <ocpp/v201/messages/GetVariables.hpp>
#include <ocpp/v201/messages/Heartbeat.hpp>
#include <ocpp/v201/messages/InstallCertificate.hpp>
#include <ocpp/v201/messages/MeterValues.hpp>
#include <ocpp/v201/messages/NotifyCustomerInformation.hpp>
#include <ocpp/v201/messages/NotifyEvent.hpp>
#include <ocpp/v201/messages/NotifyMonitoringReport.hpp>
#include <ocpp/v201/messages/NotifyReport.hpp>
#include <ocpp/v201/messages/ReportChargingProfiles.hpp>
#include <ocpp/v201/messages/RequestStartTransaction.hpp>
#include <ocpp/v201/messages/RequestStopTransaction.hpp>
#include <ocpp/v201/messages/ReserveNow.hpp>
#include <ocpp/v201/messages/Reset.hpp>
#include <ocpp/v201/messages/SecurityEventNotification.hpp>
#include <ocpp/v201/messages/SendLocalList.hpp>
#include <ocpp/v201/messages/SetChargingProfile.hpp>
#include <ocpp/v201/messages/SetDisplayMessage.hpp>
#include <ocpp/v201/messages/SetMonitoringBase.hpp>
#include <ocpp/v201/messages/SetMonitoringLevel.hpp>
#include <ocpp/v201/messages/SetNetworkProfile.hpp>
#include <ocpp/v201/messages/SetVariableMonitoring.hpp>
#include <ocpp/v201/messages/SetVariables.hpp>
#include <ocpp/v201/messages/SignCertificate.hpp>
#include <ocpp/v201/messages/StatusNotification.hpp>
#include <ocpp/v201/messages/TransactionEvent.hpp>
#include <ocpp/v201/messages/TriggerMessage.hpp>
#include <ocpp/v201/messages/UnlockConnector.hpp>
#include <ocpp/v201/messages/UpdateFirmware.hpp>

#include "component_state_manager.hpp"

namespace ocpp {
namespace v201 {

class UnexpectedMessageTypeFromCSMS : public std::runtime_error {
    using std::runtime_error::runtime_error;
};

/// \brief Combines ChangeAvailabilityRequest with persist flag for scheduled Availability changes
struct AvailabilityChange {
    ChangeAvailabilityRequest request;
    bool persist;
};

/// \brief Interface class for OCPP2.0.1 Charging Station
class ChargePointInterface {
public:
    virtual ~ChargePointInterface() = default;

    /// \brief Starts the ChargePoint, initializes and connects to the Websocket endpoint
    /// \param bootreason   Optional bootreason (default: PowerUp).
    virtual void start(BootReasonEnum bootreason = BootReasonEnum::PowerUp) = 0;

    /// \brief Stops the ChargePoint. Disconnects the websocket connection and stops MessageQueue and all timers
    virtual void stop() = 0;

    /// \brief Initializes the websocket and connects to CSMS if it is not yet connected
    virtual void connect_websocket() = 0;

    /// \brief Disconnects the the websocket connection to the CSMS if it is connected
    virtual void disconnect_websocket() = 0;

    /// \addtogroup ocpp201_handlers OCPP 2.0.1 handlers
    /// Handlers that can be called from the implementing class
    /// @{

    /// @name Handlers
    /// The handlers
    /// @{

    ///
    /// \brief Can be called when a network is disconnected, for example when an ethernet cable is removed.
    ///
    /// This is introduced because the websocket can take several minutes to timeout when a network interface becomes
    /// unavailable, whereas the system can detect this sooner.
    ///
    /// \param configuration_slot   The slot of the network connection profile that is disconnected.
    ///
    virtual void on_network_disconnected(int32_t configuration_slot) = 0;

    ///
    /// \brief Can be called when a network is disconnected, for example when an ethernet cable is removed.
    ///
    /// This is introduced because the websocket can take several minutes to timeout when a network interface becomes
    /// unavailable, whereas the system can detect this sooner.
    ///
    /// \param ocpp_interface       The interface that is disconnected.
    ///
    virtual void on_network_disconnected(OCPPInterfaceEnum ocpp_interface) = 0;

    /// \brief Switch to a specific network connection profile given the configuration slot.
    ///
    /// Switch will only be done when the configuration slot has a higher priority.
    ///
    /// \param configuration_slot Slot in which the configuration is stored
    /// \return true if the switch is possible.
    virtual bool on_try_switch_network_connection_profile(const int32_t configuration_slot) = 0;

    /// \brief Chargepoint notifies about new firmware update status firmware_update_status. This function should be
    ///        called during a Firmware Update to indicate the current firmware_update_status.
    /// \param request_id   The request_id. When it is -1, it will not be included in the request.
    /// \param firmware_update_status The firmware_update_status
    virtual void on_firmware_update_status_notification(int32_t request_id,
                                                        const FirmwareStatusEnum& firmware_update_status) = 0;

    /// \brief Event handler that should be called when a session has started
    /// \param evse_id
    /// \param connector_id
    virtual void on_session_started(const int32_t evse_id, const int32_t connector_id) = 0;

    /// \brief Event handler that should be called when the EV sends a certificate request (for update or installation)
    /// \param request
    virtual Get15118EVCertificateResponse
    on_get_15118_ev_certificate_request(const Get15118EVCertificateRequest& request) = 0;

    /// \brief Event handler that should be called when a transaction has started
    /// \param evse_id
    /// \param connector_id
    /// \param session_id
    /// \param timestamp
    /// \param trigger_reason
    /// \param meter_start
    /// \param id_token
    /// \param group_id_token   Optional group id token
    /// \param reservation_id
    /// \param remote_start_id
    /// \param charging_state   The new charging state
    virtual void
    on_transaction_started(const int32_t evse_id, const int32_t connector_id, const std::string& session_id,
                           const DateTime& timestamp, const ocpp::v201::TriggerReasonEnum trigger_reason,
                           const MeterValue& meter_start, const std::optional<IdToken>& id_token,
                           const std::optional<IdToken>& group_id_token, const std::optional<int32_t>& reservation_id,
                           const std::optional<int32_t>& remote_start_id, const ChargingStateEnum charging_state) = 0;

    /// \brief Event handler that should be called when a transaction has finished
    /// \param evse_id
    /// \param timestamp
    /// \param meter_stop
    /// \param reason
    /// \param id_token
    /// \param signed_meter_value
    /// \param charging_state
    virtual void on_transaction_finished(const int32_t evse_id, const DateTime& timestamp, const MeterValue& meter_stop,
                                         const ReasonEnum reason, const TriggerReasonEnum trigger_reason,
                                         const std::optional<IdToken>& id_token,
                                         const std::optional<std::string>& signed_meter_value,
                                         const ChargingStateEnum charging_state) = 0;

    /// \brief Event handler that should be called when a session has finished
    /// \param evse_id
    /// \param connector_id
    virtual void on_session_finished(const int32_t evse_id, const int32_t connector_id) = 0;

    /// \brief Event handler that should be called when the given \p id_token is authorized
    virtual void on_authorized(const int32_t evse_id, const int32_t connector_id, const IdToken& id_token) = 0;

    /// \brief Event handler that should be called when a new meter value is present
    /// \param evse_id
    /// \param meter_value
    virtual void on_meter_value(const int32_t evse_id, const MeterValue& meter_value) = 0;

    /// \brief Event handler that should be called when the connector on the given \p evse_id and \p connector_id
    /// becomes unavailable
    virtual void on_unavailable(const int32_t evse_id, const int32_t connector_id) = 0;

    /// \brief Event handler that should be called when the connector returns from unavailable on the given \p evse_id
    /// and \p connector_id .
    virtual void on_enabled(const int32_t evse_id, const int32_t connector_id) = 0;

    /// \brief Event handler that should be called when the connector on the given evse_id and connector_id is faulted.
    /// \param evse_id          Faulted EVSE id
    /// \param connector_id     Faulted connector id
    virtual void on_faulted(const int32_t evse_id, const int32_t connector_id) = 0;

    /// \brief Event handler that should be called when the fault on the connector on the given evse_id is cleared.
    /// \param evse_id          EVSE id where fault was cleared
    /// \param connector_id     Connector id where fault was cleared
    virtual void on_fault_cleared(const int32_t evse_id, const int32_t connector_id) = 0;

    /// \brief Event handler that should be called when the connector on the given evse_id and connector_id is reserved.
    /// \param evse_id          Reserved EVSE id
    /// \param connector_id     Reserved connector id
    virtual void on_reserved(const int32_t evse_id, const int32_t connector_id) = 0;

    /// \brief Event handler that should be called when the reservation of the connector is cleared.
    /// \param evse_id          Cleared EVSE id
    /// \param connector_id     Cleared connector id.
    virtual void on_reservation_cleared(const int32_t evse_id, const int32_t connector_id) = 0;

    /// \brief Event handler that will update the charging state internally when it has been changed.
    /// \param evse_id          The evse id of which the charging state has changed.
    /// \param charging_state   The new charging state.
    /// \param trigger_reason   The trigger reason of the event. Defaults to ChargingStateChanged
    /// \return True on success. False if evse id does not exist.
    virtual bool
    on_charging_state_changed(const uint32_t evse_id, const ChargingStateEnum charging_state,
                              const TriggerReasonEnum trigger_reason = TriggerReasonEnum::ChargingStateChanged) = 0;

    /// \brief Event handler that can be called to trigger a NotifyEvent.req with the given \p events
    /// \param events
    virtual void on_event(const std::vector<EventData>& events) = 0;

    ///
    /// \brief Event handler that can be called to notify about the log status.
    ///
    /// This function should be called curing a Diagnostics / Log upload to indicate the current log status.
    ///
    /// \param status       Log status.
    /// \param requestId    Request id that was provided in GetLogRequest.
    ///
    virtual void on_log_status_notification(UploadLogStatusEnum status, int32_t requestId) = 0;

    // \brief Notifies chargepoint that a SecurityEvent has occured. This will send a SecurityEventNotification.req to
    // the
    /// CSMS
    /// \param type type of the security event
    /// \param tech_info additional info of the security event
    /// \param critical if set this overwrites the default criticality recommended in the OCPP 2.0.1 appendix. A
    /// critical security event is transmitted as a message to the CSMS, a non-critical one is just written to the
    /// security log
    /// \param timestamp when this security event occured, if absent the current datetime is assumed
    virtual void on_security_event(const CiString<50>& event_type, const std::optional<CiString<255>>& tech_info,
                                   const std::optional<bool>& critical = std::nullopt,
                                   const std::optional<DateTime>& timestamp = std::nullopt) = 0;

    /// \brief Event handler that will update the variable internally when it has been changed on the fly.
    /// \param set_variable_data contains data of the variable to set
    ///
    virtual void on_variable_changed(const SetVariableData& set_variable_data) = 0;

<<<<<<< HEAD
    /// \brief Event handler that will send a ReservationStatusUpdate request.
    /// \param reservation_id   The reservation id.
    /// \param status           The status.
    virtual void on_reservation_status(const int32_t reservation_id, const ReservationUpdateStatusEnum status) = 0;
=======
    /// @}  // End handlers group

    /// @}

    /// \brief Gets the transaction id for a certain \p evse_id if there is an active transaction
    /// \param evse_id The evse to tet the transaction for
    /// \return The transaction id if a transaction is active, otherwise nullopt
    virtual std::optional<std::string> get_evse_transaction_id(int32_t evse_id) = 0;

    /// \brief Validates provided \p id_token \p certificate and \p ocsp_request_data using CSMS, AuthCache or AuthList
    /// \param id_token
    /// \param certificate
    /// \param ocsp_request_data
    /// \return AuthorizeResponse containing the result of the validation
    virtual AuthorizeResponse validate_token(const IdToken id_token, const std::optional<CiString<5500>>& certificate,
                                             const std::optional<std::vector<OCSPRequestData>>& ocsp_request_data) = 0;
>>>>>>> 0fbecf48

    /// \brief Data transfer mechanism initiated by charger
    /// \param vendorId
    /// \param messageId
    /// \param data
    /// \return DataTransferResponse containing the result from CSMS
    virtual std::optional<DataTransferResponse> data_transfer_req(const CiString<255>& vendorId,
                                                                  const std::optional<CiString<50>>& messageId,
                                                                  const std::optional<json>& data) = 0;

    /// \brief Data transfer mechanism initiated by charger
    /// \param request
    /// \return DataTransferResponse containing the result from CSMS. In case no response is received from the CSMS
    /// because the message timed out or the charging station is offline, std::nullopt is returned
    virtual std::optional<DataTransferResponse> data_transfer_req(const DataTransferRequest& request) = 0;

    /// \brief Switches the operative status of the CS
    /// \param new_status: The new operative status to switch to
    /// \param persist: True if the updated state should be persisted in the database
    virtual void set_cs_operative_status(OperationalStatusEnum new_status, bool persist) = 0;

    /// \brief Switches the operative status of an EVSE
    /// \param evse_id: The ID of the EVSE, empty if the CS is addressed
    /// \param new_status: The new operative status to switch to
    /// \param persist: True if the updated state should be persisted in the database
    virtual void set_evse_operative_status(int32_t evse_id, OperationalStatusEnum new_status, bool persist) = 0;

    /// \brief Switches the operative status of the CS, an EVSE, or a connector, and recomputes effective statuses
    /// \param evse_id: The ID of the EVSE, empty if the CS is addressed
    /// \param connector_id: The ID of the connector, empty if an EVSE or the CS is addressed
    /// \param new_status: The new operative status to switch to
    /// \param persist: True if the updated state should be persisted in the database
    virtual void set_connector_operative_status(int32_t evse_id, int32_t connector_id, OperationalStatusEnum new_status,
                                                bool persist) = 0;

    /// \brief Delay draining the message queue after reconnecting, so the CSMS can perform post-reconnect checks first
    /// \param delay The delay period (seconds)
    virtual void set_message_queue_resume_delay(std::chrono::seconds delay) = 0;

    /// \brief Gets variables specified within \p get_variable_data_vector from the device model and returns the result.
    /// This function is used internally in order to handle GetVariables.req messages and it can be used to get
    /// variables externally.
    /// \param get_variable_data_vector contains data of the variables to get
    /// \return Vector containing a result for each requested variable
    virtual std::vector<GetVariableResult>
    get_variables(const std::vector<GetVariableData>& get_variable_data_vector) = 0;

    /// \brief Sets variables specified within \p set_variable_data_vector in the device model and returns the result.
    /// \param set_variable_data_vector contains data of the variables to set
    /// \return Map containing the SetVariableData as a key and the  SetVariableResult as a value for each requested
    /// change
    virtual std::map<SetVariableData, SetVariableResult>
    set_variables(const std::vector<SetVariableData>& set_variable_data_vector, const std::string& source) = 0;

    /// \brief Gets a composite schedule based on the given \p request
    /// \param request specifies different options for the request
    /// \return GetCompositeScheduleResponse containing the status of the operation and the composite schedule if the
    /// operation was successful
    virtual GetCompositeScheduleResponse get_composite_schedule(const GetCompositeScheduleRequest& request) = 0;

    /// \brief Gets composite schedules for all evse_ids (including 0) for the given \p duration and \p unit . If no
    /// valid profiles are given for an evse for the specified period, the composite schedule will be empty for this
    /// evse.
    /// \param duration of the request from. Composite schedules will be retrieved from now to (now + duration)
    /// \param unit of the period entries of the composite schedules
    /// \return vector of composite schedules, one for each evse_id including 0.
    virtual std::vector<CompositeSchedule> get_all_composite_schedules(const int32_t duration,
                                                                       const ChargingRateUnitEnum& unit) = 0;

    /// \brief Gets the configured NetworkConnectionProfile based on the given \p configuration_slot . The
    /// central system uri of the connection options will not contain ws:// or wss:// because this method removes it if
    /// present. This returns the value from the cached network connection profiles. \param
    /// network_configuration_priority \return
    virtual std::optional<NetworkConnectionProfile>
    get_network_connection_profile(const int32_t configuration_slot) = 0;

    /// \brief Get the priority of the given configuration slot.
    /// \param configuration_slot   The configuration slot to get the priority from.
    /// \return The priority if the configuration slot exists.
    ///
    virtual std::optional<int> get_configuration_slot_priority(const int configuration_slot) = 0;

    /// @brief Get the network connection priorities.
    /// Each item in the vector contains the configured configuration slots, where the slot with index 0 has the highest
    /// priority.
    /// @return The network connection priorities
    ///
    virtual const std::vector<int>& get_network_connection_priorities() const = 0;
};

/// \brief Class implements OCPP2.0.1 Charging Station
class ChargePoint : public ChargePointInterface, private ocpp::ChargingStationBase {

private:
    std::shared_ptr<DeviceModel> device_model;
    std::unique_ptr<EvseManager> evse_manager;
    std::unique_ptr<ConnectivityManager> connectivity_manager;

    std::unique_ptr<MessageDispatcherInterface<MessageType>> message_dispatcher;

    // utility
    std::shared_ptr<MessageQueue<v201::MessageType>> message_queue;
    std::shared_ptr<DatabaseHandler> database_handler;

    std::map<int32_t, AvailabilityChange> scheduled_change_availability_requests;

    std::map<int32_t, std::pair<IdToken, int32_t>> remote_start_id_per_evse;

    // timers
    Everest::SteadyTimer heartbeat_timer;
    Everest::SteadyTimer boot_notification_timer;
    Everest::SteadyTimer client_certificate_expiration_check_timer;
    Everest::SteadyTimer v2g_certificate_expiration_check_timer;
    ClockAlignedTimer aligned_meter_values_timer;

    // time keeping
    std::chrono::time_point<std::chrono::steady_clock> heartbeat_request_time;

    Everest::SteadyTimer certificate_signed_timer;

    // threads and synchronization
    bool auth_cache_cleanup_required;
    std::condition_variable auth_cache_cleanup_cv;
    std::mutex auth_cache_cleanup_mutex;
    std::thread auth_cache_cleanup_thread;
    std::atomic_bool stop_auth_cache_cleanup_handler;

    // states
    std::atomic<RegistrationStatusEnum> registration_status;
    FirmwareStatusEnum firmware_status;
    // The request ID in the last firmware update status received
    std::optional<int32_t> firmware_status_id;
    // The last firmware status which will be posted before the firmware is installed.
    FirmwareStatusEnum firmware_status_before_installing = FirmwareStatusEnum::SignatureVerified;
    UploadLogStatusEnum upload_log_status;
    int32_t upload_log_status_id;
    BootReasonEnum bootreason;
    bool skip_invalid_csms_certificate_notifications;

    /// \brief Component responsible for maintaining and persisting the operational status of CS, EVSEs, and connectors.
    std::shared_ptr<ComponentStateManagerInterface> component_state_manager;

    // store the connector status
    struct EvseConnectorPair {
        int32_t evse_id;
        int32_t connector_id;

        // Define a comparison operator for the struct
        bool operator<(const EvseConnectorPair& other) const {
            // Compare based on name, then age
            if (evse_id != other.evse_id) {
                return evse_id < other.evse_id;
            }
            return connector_id < other.connector_id;
        }
    };

    std::chrono::time_point<std::chrono::steady_clock> time_disconnected;
    AverageMeterValues aligned_data_evse0; // represents evseId = 0 meter value

    /// \brief Used when an 'OnIdle' reset is requested, to perform the reset after the charging has stopped.
    bool reset_scheduled;
    /// \brief If `reset_scheduled` is true and the reset is for a specific evse id, it will be stored in this member.
    std::set<int32_t> reset_scheduled_evseids;

    int csr_attempt;
    std::optional<ocpp::CertificateSigningUseEnum> awaited_certificate_signing_use_enum;

    // callback struct
    Callbacks callbacks;

    /// \brief Handler for automatic or explicit OCSP cache updates
    OcspUpdater ocsp_updater;

    /// \brief Updater for triggered monitors
    MonitoringUpdater monitoring_updater;

    /// \brief optional delay to resumption of message queue after reconnecting to the CSMS
    std::chrono::seconds message_queue_resume_delay = std::chrono::seconds(0);

    // internal helper functions
    void initialize(const std::map<int32_t, int32_t>& evse_connector_structure, const std::string& message_log_path);
    void init_certificate_expiration_check_timers();
    void scheduled_check_client_certificate_expiration();
    void scheduled_check_v2g_certificate_expiration();
    void websocket_connected_callback(const int configuration_slot,
                                      const NetworkConnectionProfile& network_connection_profile);
    void websocket_disconnected_callback(const int configuration_slot,
                                         const NetworkConnectionProfile& network_connection_profile);
    void websocket_connection_failed(ConnectionFailedReason reason);
    void update_dm_availability_state(const int32_t evse_id, const int32_t connector_id,
                                      const ConnectorStatusEnum status);
    void update_dm_evse_power(const int32_t evse_id, const MeterValue& meter_value);

    void trigger_authorization_cache_cleanup();
    void cache_cleanup_handler();
    GetCompositeScheduleResponse
    get_composite_schedule_internal(const GetCompositeScheduleRequest& request,
                                    const std::set<ChargingProfilePurposeEnum>& profiles_to_ignore = {});

    /// \brief Removes all network connection profiles below the actual security profile and stores the new list in the
    /// device model
    void remove_network_connection_profiles_below_actual_security_profile();

    void message_callback(const std::string& message);
    void update_aligned_data_interval();

    /// \brief Helper function to determine if there is any active transaction for the given \p evse
    /// \param evse if optional is not set, this function will check if there is any transaction active f or the whole
    /// charging station
    /// \return
    bool any_transaction_active(const std::optional<EVSE>& evse);

    /// \brief Helper function to determine if the requested change results in a state that the Connector(s) is/are
    /// already in \param request \return
    bool is_already_in_state(const ChangeAvailabilityRequest& request);
    bool is_valid_evse(const EVSE& evse);
    void handle_scheduled_change_availability_requests(const int32_t evse_id);
    void handle_variable_changed(const SetVariableData& set_variable_data);
    void handle_variables_changed(const std::map<SetVariableData, SetVariableResult>& set_variable_results);
    bool validate_set_variable(const SetVariableData& set_variable_data);

    /// \brief Sets variables specified within \p set_variable_data_vector in the device model and returns the result.
    /// \param set_variable_data_vector contains data of the variables to set
    /// \param source   value source (who sets the value, for example 'csms' or 'libocpp')
    /// \param allow_read_only if true, setting VariableAttribute values with mutability ReadOnly is allowed
    /// \return Map containing the SetVariableData as a key and the  SetVariableResult as a value for each requested
    /// change
    std::map<SetVariableData, SetVariableResult>
    set_variables_internal(const std::vector<SetVariableData>& set_variable_data_vector, const std::string& source,
                           const bool allow_read_only);

    MeterValue get_latest_meter_value_filtered(const MeterValue& meter_value, ReadingContextEnum context,
                                               const RequiredComponentVariable& component_variable);

    /// \brief Changes all unoccupied connectors to unavailable. If a transaction is running schedule an availabilty
    /// change
    /// If all connectors are unavailable signal to the firmware updater that installation of the firmware update can
    /// proceed
    void change_all_connectors_to_unavailable_for_firmware_update();

    /// \brief Restores all connectors to their persisted state
    void restore_all_connector_states();

    ///\brief Calculate and update the authorization cache size in the device model
    ///
    void update_authorization_cache_size();

    ///\brief Apply a local list request to the database if allowed
    ///
    ///\param request The local list request to apply
    ///\retval Accepted if applied, otherwise will return either Failed or VersionMismatch
    SendLocalListStatusEnum apply_local_authorization_list(const SendLocalListRequest& request);

    ///
    /// \brief Get evseid for the given transaction id.
    /// \param transaction_id   The transactionid
    /// \return The evse id belonging the the transaction id. std::nullopt if there is no transaction with the given
    ///         transaction id.
    ///
    std::optional<int32_t> get_transaction_evseid(const CiString<36>& transaction_id);

    ///
    /// \brief Check if EVSE connector is reserved for another than the given id token and / or group id token.
    /// \param evse             The evse id that must be checked. Reservation will be checked for all connectors.
    /// \param id_token         The id token to check if it is reserved for that token.
    /// \param group_id_token   The group id token to check if it is reserved for that group id.
    /// \return True when one of the EVSE connectors is reserved for another id token or group id token than the given
    ///         tokens.
    ///         If id_token is different than reserved id_token, but group_id_token is equal to reserved group_id_token,
    ///         returns true.
    ///         If both are different, returns true.
    ///         If id_token is equal to reserved id_token or group_id_token is equal, return false.
    ///         If there is no reservation, return false.
    ///
    bool is_evse_reserved_for_other(EvseInterface& evse, const IdToken& id_token,
                                    const std::optional<IdToken>& group_id_token) const;

    ///
    /// \brief Check if one of the connectors of the evse is available (both connectors faulted or unavailable or on of
    ///        the connectors occupied).
    /// \param evse Evse to check.
    /// \return True if at least one connector is not faulted or unavailable.
    ///
    bool is_evse_connector_available(EvseInterface& evse) const;

    ///
    /// \brief Set all connectors of a given evse to unavailable.
    /// \param evse The evse.
    /// \param persist  True if unavailability should persist. If it is set to false, there will be a check per
    ///                 connector if it was already set to true and if that is the case, it will be persisted anyway.
    ///
    void set_evse_connectors_unavailable(EvseInterface& evse, bool persist);

    ///
    /// \brief Check if there is a connector available with the given connector type.
    /// \param evse_id          The evse to check for.
    /// \param connector_type   The connector type.
    /// \return True when a connector is available and the evse id exists.
    ///
    bool is_connector_available(const uint32_t evse_id, std::optional<ConnectorEnum> connector_type);

    ///
    /// \brief Check if the connector exists on the given evse id.
    /// \param evse_id          The evse id to check for.
    /// \param connector_type   The connector type.
    /// \return False if evse id does not exist or evse does not have the given connector type.
    ///
    bool does_connector_exist(const uint32_t evse_id, std::optional<ConnectorEnum> connector_type);

    /// \brief Get the value optional offline flag
    /// \return true if the charge point is offline. std::nullopt if it is online;
    bool is_offline();

    /// \brief Returns customer information based on the given arguments. This function also executes the
    /// get_customer_information_callback in case it is present
    /// \param customer_certificate Certificate of the customer this request refers to
    /// \param id_token IdToken of the customer this request refers to
    /// \param customer_identifier A (e.g. vendor specific) identifier of the customer this request refers to. This
    /// field contains a custom identifier other than IdToken and Certificate
    /// \return customer information
    std::string get_customer_information(const std::optional<CertificateHashDataType> customer_certificate,
                                         const std::optional<IdToken> id_token,
                                         const std::optional<CiString<64>> customer_identifier);

    /// \brief Clears customer information based on the given arguments. This function also executes the
    /// clear_customer_information_callback in case it is present
    /// \param customer_certificate Certificate of the customer this request refers to
    /// \param id_token IdToken of the customer this request refers to
    /// \param customer_identifier A (e.g. vendor specific) identifier of the customer this request refers to. This
    /// field contains a custom identifier other than IdToken and Certificate
    void clear_customer_information(const std::optional<CertificateHashDataType> customer_certificate,
                                    const std::optional<IdToken> id_token,
                                    const std::optional<CiString<64>> customer_identifier);

    /// @brief Configure the message logging callback with device model parameters
    /// @param message_log_path path to file logging
    void configure_message_logging_format(const std::string& message_log_path);

    ///
    /// \brief Create cost and / or tariff message and call the callbacks to send it, if tariff and / or cost is
    /// enabled.
    /// \param response             The TransactionEventResponse where the tariff and cost information is added to.
    /// \param original_message     The original TransactionEventRequest, which contains some information we need as
    ///                             well.
    /// \param original_transaction_event_response  The original json from the response.
    ///
    void handle_cost_and_tariff(const TransactionEventResponse& response,
                                const TransactionEventRequest& original_message,
                                const json& original_transaction_event_response);

    ///
    /// \brief Check if multilanguage setting (variable) is enabled.
    /// \return True if enabled.
    ///
    bool is_multilanguage_enabled() const;

    ///
    /// \brief Check if tariff setting (variable) is enabled.
    /// \return True if enabled.
    ///
    bool is_tariff_enabled() const;

    ///
    /// \brief Check if cost setting (variable) is enabled.
    /// \return True if enabled.
    ///
    bool is_cost_enabled() const;

    /* OCPP message requests */

    // Functional Block A: Security
    void security_event_notification_req(const CiString<50>& event_type, const std::optional<CiString<255>>& tech_info,
                                         const bool triggered_internally, const bool critical,
                                         const std::optional<DateTime>& timestamp = std::nullopt);
    void sign_certificate_req(const ocpp::CertificateSigningUseEnum& certificate_signing_use,
                              const bool initiated_by_trigger_message = false);

    // Functional Block B: Provisioning
    void boot_notification_req(const BootReasonEnum& reason, const bool initiated_by_trigger_message = false);
    void notify_report_req(const int request_id, const std::vector<ReportData>& report_data);

    // Functional Block C: Authorization
    AuthorizeResponse authorize_req(const IdToken id_token, const std::optional<CiString<5500>>& certificate,
                                    const std::optional<std::vector<OCSPRequestData>>& ocsp_request_data);

    // Functional Block G: Availability
    void status_notification_req(const int32_t evse_id, const int32_t connector_id, const ConnectorStatusEnum status,
                                 const bool initiated_by_trigger_message = false);
    void heartbeat_req(const bool initiated_by_trigger_message = false);

    // Functional Block E: Transactions
    void transaction_event_req(const TransactionEventEnum& event_type, const DateTime& timestamp,
                               const ocpp::v201::Transaction& transaction,
                               const ocpp::v201::TriggerReasonEnum& trigger_reason, const int32_t seq_no,
                               const std::optional<int32_t>& cable_max_current,
                               const std::optional<ocpp::v201::EVSE>& evse,
                               const std::optional<ocpp::v201::IdToken>& id_token,
                               const std::optional<std::vector<ocpp::v201::MeterValue>>& meter_value,
                               const std::optional<int32_t>& number_of_phases_used, const bool offline,
                               const std::optional<int32_t>& reservation_id,
                               const bool initiated_by_trigger_message = false);

    // Functional Block J: MeterValues
    void meter_values_req(const int32_t evse_id, const std::vector<MeterValue>& meter_values,
                          const bool initiated_by_trigger_message = false);

    // Functional Block K: Smart Charging
    void report_charging_profile_req(const int32_t request_id, const int32_t evse_id,
                                     const ChargingLimitSourceEnum source, const std::vector<ChargingProfile>& profiles,
                                     const bool tbc);
    void report_charging_profile_req(const ReportChargingProfilesRequest& req);

    // Functional Block N: Diagnostics
    void notify_event_req(const std::vector<EventData>& events);
    void notify_customer_information_req(const std::string& data, const int32_t request_id);
    void notify_monitoring_report_req(const int request_id, const std::vector<MonitoringData>& montoring_data);

    /* OCPP message handlers */

    // Functional Block A: Security
    void handle_certificate_signed_req(Call<CertificateSignedRequest> call);
    void handle_sign_certificate_response(CallResult<SignCertificateResponse> call_result);

    // Functional Block B: Provisioning
    void handle_boot_notification_response(CallResult<BootNotificationResponse> call_result);
    void handle_set_variables_req(Call<SetVariablesRequest> call);
    void handle_get_variables_req(const EnhancedMessage<v201::MessageType>& message);
    void handle_get_base_report_req(Call<GetBaseReportRequest> call);
    void handle_get_report_req(const EnhancedMessage<v201::MessageType>& message);
    void handle_set_network_profile_req(Call<SetNetworkProfileRequest> call);
    void handle_reset_req(Call<ResetRequest> call);

    // Functional Block C: Authorization
    void handle_clear_cache_req(Call<ClearCacheRequest> call);

    // Functional Block D: Local authorization list management
    void handle_send_local_authorization_list_req(Call<SendLocalListRequest> call);
    void handle_get_local_authorization_list_version_req(Call<GetLocalListVersionRequest> call);

    // Functional Block E: Transaction
    void handle_transaction_event_response(const EnhancedMessage<v201::MessageType>& message);
    void handle_get_transaction_status(const Call<GetTransactionStatusRequest> call);

    // Function Block F: Remote transaction control
    void handle_unlock_connector(Call<UnlockConnectorRequest> call);
    void handle_remote_start_transaction_request(Call<RequestStartTransactionRequest> call);
    void handle_remote_stop_transaction_request(Call<RequestStopTransactionRequest> call);
    void handle_trigger_message(Call<TriggerMessageRequest> call);

    // Functional Block G: Availability
    void handle_change_availability_req(Call<ChangeAvailabilityRequest> call);
    void handle_heartbeat_response(CallResult<HeartbeatResponse> call);

    // Function Block H: Reservations
    void handle_reserve_now_request(Call<ReserveNowRequest> call);
    void handle_cancel_reservation_callback(Call<CancelReservationRequest> call);
    void send_reserve_now_rejected_response(const MessageId& unique_id, const std::string& status_info);

    // Functional Block I: TariffAndCost
    void handle_costupdated_req(const Call<CostUpdatedRequest> call);

    // Functional Block K: Smart Charging
    void handle_set_charging_profile_req(Call<SetChargingProfileRequest> call);
    void handle_clear_charging_profile_req(Call<ClearChargingProfileRequest> call);
    void handle_get_charging_profiles_req(Call<GetChargingProfilesRequest> call);
    void handle_get_composite_schedule_req(Call<GetCompositeScheduleRequest> call);

    // Functional Block L: Firmware management
    void handle_firmware_update_req(Call<UpdateFirmwareRequest> call);

    // Functional Block M: ISO 15118 Certificate Management
    void handle_get_installed_certificate_ids_req(Call<GetInstalledCertificateIdsRequest> call);
    void handle_install_certificate_req(Call<InstallCertificateRequest> call);
    void handle_delete_certificate_req(Call<DeleteCertificateRequest> call);

    // Functional Block N: Diagnostics
    void handle_get_log_req(Call<GetLogRequest> call);
    void handle_customer_information_req(Call<CustomerInformationRequest> call);

    void handle_set_monitoring_base_req(Call<SetMonitoringBaseRequest> call);
    void handle_set_monitoring_level_req(Call<SetMonitoringLevelRequest> call);
    void handle_set_variable_monitoring_req(const EnhancedMessage<v201::MessageType>& message);
    void handle_get_monitoring_report_req(Call<GetMonitoringReportRequest> call);
    void handle_clear_variable_monitoring_req(Call<ClearVariableMonitoringRequest> call);

    // Functional Block O: DisplayMessage
    void handle_get_display_message(Call<GetDisplayMessagesRequest> call);
    void handle_set_display_message(Call<SetDisplayMessageRequest> call);
    void handle_clear_display_message(Call<ClearDisplayMessageRequest> call);

    // Functional Block P: DataTransfer
    void handle_data_transfer_req(Call<DataTransferRequest> call);

    // Generates async sending callbacks
    template <class RequestType, class ResponseType>
    std::function<ResponseType(RequestType)> send_callback(MessageType expected_response_message_type) {
        return [this, expected_response_message_type](auto request) {
            MessageId message_id = MessageId(to_string(this->uuid_generator()));
            const auto enhanced_response =
                this->message_dispatcher->dispatch_call_async(ocpp::Call<RequestType>(request, message_id)).get();
            if (enhanced_response.messageType != expected_response_message_type) {
                throw UnexpectedMessageTypeFromCSMS(
                    std::string("Got unexpected message type from CSMS, expected: ") +
                    conversions::messagetype_to_string(expected_response_message_type) +
                    ", got: " + conversions::messagetype_to_string(enhanced_response.messageType));
            }
            ocpp::CallResult<ResponseType> call_result = enhanced_response.message;
            return call_result.msg;
        };
    }

    /// \brief Checks if all connectors are effectively inoperative.
    /// If this is the case, calls the all_connectors_unavailable_callback
    /// This is used e.g. to allow firmware updates once all transactions have finished
    bool are_all_connectors_effectively_inoperative();

    /// \brief Immediately execute the given \param request to change the operational state of a component
    /// If \param persist is set to true, the change will be persisted across a reboot
    void execute_change_availability_request(ChangeAvailabilityRequest request, bool persist);

    /// \brief Helper function to determine if a certificate installation should be allowed
    /// \param cert_type is the certificate type to be checked
    /// \return true if it should be allowed
    bool should_allow_certificate_install(InstallCertificateUseEnum cert_type) const;

protected:
    std::shared_ptr<SmartChargingHandlerInterface> smart_charging_handler;

    void handle_message(const EnhancedMessage<v201::MessageType>& message);
    void clear_invalid_charging_profiles();

public:
    /// \addtogroup chargepoint_constructors
    /// @{

    /// @name Constructors for 2.0.1
    /// @{

    /// \brief Construct a new ChargePoint object
    /// \param evse_connector_structure Map that defines the structure of EVSE and connectors of the chargepoint. The
    /// key represents the id of the EVSE and the value represents the number of connectors for this EVSE. The ids of
    /// the EVSEs have to increment starting with 1.
    /// \param device_model device model instance
    /// \param database_handler database handler instance
    /// \param message_queue message queue instance
    /// \param message_log_path Path to where logfiles are written to
    /// \param evse_security Pointer to evse_security that manages security related operations
    /// \param callbacks Callbacks that will be registered for ChargePoint
    ChargePoint(const std::map<int32_t, int32_t>& evse_connector_structure, std::shared_ptr<DeviceModel> device_model,
                std::shared_ptr<DatabaseHandler> database_handler,
                std::shared_ptr<MessageQueue<v201::MessageType>> message_queue, const std::string& message_log_path,
                const std::shared_ptr<EvseSecurity> evse_security, const Callbacks& callbacks);

    /// \brief Construct a new ChargePoint object
    /// \param evse_connector_structure Map that defines the structure of EVSE and connectors of the chargepoint. The
    /// key represents the id of the EVSE and the value represents the number of connectors for this EVSE. The ids of
    /// the EVSEs have to increment starting with 1.
    /// \param device_model_storage_interface device model interface instance
    /// \param ocpp_main_path Path where utility files for OCPP are read and written to
    /// \param core_database_path Path to directory where core database is located
    /// \param message_log_path Path to where logfiles are written to
    /// \param evse_security Pointer to evse_security that manages security related operations
    /// \param callbacks Callbacks that will be registered for ChargePoint
    ChargePoint(const std::map<int32_t, int32_t>& evse_connector_structure,
                std::unique_ptr<DeviceModelStorageInterface> device_model_storage_interface,
                const std::string& ocpp_main_path, const std::string& core_database_path,
                const std::string& sql_init_path, const std::string& message_log_path,
                const std::shared_ptr<EvseSecurity> evse_security, const Callbacks& callbacks);

    /// \brief Construct a new ChargePoint object
    /// \param evse_connector_structure Map that defines the structure of EVSE and connectors of the chargepoint. The
    /// key represents the id of the EVSE and the value represents the number of connectors for this EVSE. The ids of
    /// the EVSEs have to increment starting with 1.
    /// \param device_model_storage_address address to device model storage (e.g. location of SQLite database)
    /// \param initialize_device_model  Set to true to initialize the device model database
    /// \param device_model_migration_path  Path to the device model database migration files
    /// \param device_model_config_path    Path to the device model config
    /// \param ocpp_main_path Path where utility files for OCPP are read and written to
    /// \param core_database_path Path to directory where core database is located
    /// \param message_log_path Path to where logfiles are written to
    /// \param evse_security Pointer to evse_security that manages security related operations; if nullptr
    /// security_configuration must be set
    /// \param callbacks Callbacks that will be registered for ChargePoint
    ChargePoint(const std::map<int32_t, int32_t>& evse_connector_structure,
                const std::string& device_model_storage_address, const bool initialize_device_model,
                const std::string& device_model_migration_path, const std::string& device_model_config_path,
                const std::string& ocpp_main_path, const std::string& core_database_path,
                const std::string& sql_init_path, const std::string& message_log_path,
                const std::shared_ptr<EvseSecurity> evse_security, const Callbacks& callbacks);

    /// @}  // End chargepoint 2.0.1 member group

    /// @}  // End chargepoint 2.0.1 topic

    ~ChargePoint();

    void start(BootReasonEnum bootreason = BootReasonEnum::PowerUp) override;

    void stop() override;

    virtual void connect_websocket() override;
    virtual void disconnect_websocket() override;

    void on_network_disconnected(int32_t configuration_slot) override;

    void on_network_disconnected(OCPPInterfaceEnum ocpp_interface) override;

    bool on_try_switch_network_connection_profile(const int32_t configuration_slot) override;

    void on_firmware_update_status_notification(int32_t request_id,
                                                const FirmwareStatusEnum& firmware_update_status) override;

    void on_session_started(const int32_t evse_id, const int32_t connector_id) override;

    Get15118EVCertificateResponse
    on_get_15118_ev_certificate_request(const Get15118EVCertificateRequest& request) override;

    void on_transaction_started(const int32_t evse_id, const int32_t connector_id, const std::string& session_id,
                                const DateTime& timestamp, const ocpp::v201::TriggerReasonEnum trigger_reason,
                                const MeterValue& meter_start, const std::optional<IdToken>& id_token,
                                const std::optional<IdToken>& group_id_token,
                                const std::optional<int32_t>& reservation_id,
                                const std::optional<int32_t>& remote_start_id,
                                const ChargingStateEnum charging_state) override;

    void on_transaction_finished(const int32_t evse_id, const DateTime& timestamp, const MeterValue& meter_stop,
                                 const ReasonEnum reason, const TriggerReasonEnum trigger_reason,
                                 const std::optional<IdToken>& id_token,
                                 const std::optional<std::string>& signed_meter_value,
                                 const ChargingStateEnum charging_state) override;

    void on_session_finished(const int32_t evse_id, const int32_t connector_id) override;

    void on_authorized(const int32_t evse_id, const int32_t connector_id, const IdToken& id_token) override;

    void on_meter_value(const int32_t evse_id, const MeterValue& meter_value) override;

    void on_unavailable(const int32_t evse_id, const int32_t connector_id) override;

    void on_enabled(const int32_t evse_id, const int32_t connector_id) override;

    void on_faulted(const int32_t evse_id, const int32_t connector_id) override;

    void on_fault_cleared(const int32_t evse_id, const int32_t connector_id) override;

    void on_reserved(const int32_t evse_id, const int32_t connector_id) override;

    void on_reservation_cleared(const int32_t evse_id, const int32_t connector_id) override;

    bool on_charging_state_changed(
        const uint32_t evse_id, const ChargingStateEnum charging_state,
        const TriggerReasonEnum trigger_reason = TriggerReasonEnum::ChargingStateChanged) override;

    std::optional<std::string> get_evse_transaction_id(int32_t evse_id) override;

    AuthorizeResponse validate_token(const IdToken id_token, const std::optional<CiString<5500>>& certificate,
                                     const std::optional<std::vector<OCSPRequestData>>& ocsp_request_data) override;

    void on_event(const std::vector<EventData>& events) override;

    void on_log_status_notification(UploadLogStatusEnum status, int32_t requestId) override;

    void on_security_event(const CiString<50>& event_type, const std::optional<CiString<255>>& tech_info,
                           const std::optional<bool>& critical = std::nullopt,
                           const std::optional<DateTime>& timestamp = std::nullopt) override;

    void on_variable_changed(const SetVariableData& set_variable_data) override;

    void on_reservation_status(const int32_t reservation_id, const ReservationUpdateStatusEnum status) override;

    std::optional<DataTransferResponse> data_transfer_req(const CiString<255>& vendorId,
                                                          const std::optional<CiString<50>>& messageId,
                                                          const std::optional<json>& data) override;

    std::optional<DataTransferResponse> data_transfer_req(const DataTransferRequest& request) override;

    void set_cs_operative_status(OperationalStatusEnum new_status, bool persist) override;

    void set_evse_operative_status(int32_t evse_id, OperationalStatusEnum new_status, bool persist) override;

    void set_connector_operative_status(int32_t evse_id, int32_t connector_id, OperationalStatusEnum new_status,
                                        bool persist) override;

    void set_message_queue_resume_delay(std::chrono::seconds delay) override {
        this->message_queue_resume_delay = delay;
    }

    std::vector<GetVariableResult> get_variables(const std::vector<GetVariableData>& get_variable_data_vector) override;

    std::map<SetVariableData, SetVariableResult>
    set_variables(const std::vector<SetVariableData>& set_variable_data_vector, const std::string& source) override;

    GetCompositeScheduleResponse get_composite_schedule(const GetCompositeScheduleRequest& request) override;

    std::vector<CompositeSchedule> get_all_composite_schedules(const int32_t duration,
                                                               const ChargingRateUnitEnum& unit) override;

    std::optional<NetworkConnectionProfile> get_network_connection_profile(const int32_t configuration_slot) override;

    std::optional<int> get_configuration_slot_priority(const int configuration_slot) override;

    const std::vector<int>& get_network_connection_priorities() const override;

    /// \brief Requests a value of a VariableAttribute specified by combination of \p component_id and \p variable_id
    /// from the device model
    /// \tparam T datatype of the value that is requested
    /// \param component_id
    /// \param variable_id
    /// \param attribute_enum
    /// \return Response to request that contains status of the request and the requested value as std::optional<T> .
    /// The value is present if the status is GetVariableStatusEnum::Accepted
    template <typename T>
    RequestDeviceModelResponse<T> request_value(const Component& component_id, const Variable& variable_id,
                                                const AttributeEnum& attribute_enum) {
        return this->device_model->request_value<T>(component_id, variable_id, attribute_enum);
    }
};

} // namespace v201
} // namespace ocpp<|MERGE_RESOLUTION|>--- conflicted
+++ resolved
@@ -280,12 +280,11 @@
     ///
     virtual void on_variable_changed(const SetVariableData& set_variable_data) = 0;
 
-<<<<<<< HEAD
     /// \brief Event handler that will send a ReservationStatusUpdate request.
     /// \param reservation_id   The reservation id.
     /// \param status           The status.
     virtual void on_reservation_status(const int32_t reservation_id, const ReservationUpdateStatusEnum status) = 0;
-=======
+
     /// @}  // End handlers group
 
     /// @}
@@ -302,7 +301,6 @@
     /// \return AuthorizeResponse containing the result of the validation
     virtual AuthorizeResponse validate_token(const IdToken id_token, const std::optional<CiString<5500>>& certificate,
                                              const std::optional<std::vector<OCSPRequestData>>& ocsp_request_data) = 0;
->>>>>>> 0fbecf48
 
     /// \brief Data transfer mechanism initiated by charger
     /// \param vendorId
