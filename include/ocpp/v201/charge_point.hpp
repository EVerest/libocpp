--- conflicted
+++ resolved
@@ -806,30 +806,7 @@
     /// \param evse_connector_structure Map that defines the structure of EVSE and connectors of the chargepoint. The
     /// key represents the id of the EVSE and the value represents the number of connectors for this EVSE. The ids of
     /// the EVSEs have to increment starting with 1.
-<<<<<<< HEAD
-    /// \param device_model_storage_address address to device model storage (e.g. location of SQLite database)
-    /// \param ocpp_main_path Path where utility files for OCPP are read and written to
-    /// \param core_database_path Path to directory where core database is located
-    /// \param message_log_path Path to where logfiles are written to
-    /// \param evse_security Pointer to evse_security that manages security related operations; if nullptr
-    /// security_configuration must be set
-    /// \param callbacks Callbacks that will be registered for ChargePoint
-    /// \param security_configuration specifies the file paths that are required to set up the internal evse_security
-    /// implementation
-    ChargePoint(const std::map<int32_t, int32_t>& evse_connector_structure,
-                const std::string& device_model_storage_address, const std::string& ocpp_main_path,
-                const std::string& core_database_path, const std::string& sql_init_path,
-                const std::string& message_log_path, const std::shared_ptr<EvseSecurity> evse_security,
-                const Callbacks& callbacks);
-
-    /// \brief Construct a new ChargePoint object
-    /// \param evse_connector_structure Map that defines the structure of EVSE and connectors of the chargepoint. The
-    /// key represents the id of the EVSE and the value represents the number of connectors for this EVSE. The ids of
-    /// the EVSEs have to increment starting with 1.
     /// \param device_model_interface device model interface instance
-=======
-    /// \param device_model_storage device model storage instance
->>>>>>> abdf54c9
     /// \param ocpp_main_path Path where utility files for OCPP are read and written to
     /// \param core_database_path Path to directory where core database is located
     /// \param message_log_path Path to where logfiles are written to
@@ -845,18 +822,12 @@
     /// \param evse_connector_structure Map that defines the structure of EVSE and connectors of the chargepoint. The
     /// key represents the id of the EVSE and the value represents the number of connectors for this EVSE. The ids of
     /// the EVSEs have to increment starting with 1.
-<<<<<<< HEAD
-    /// \param device_model device model instance
-    /// \param database_handler database handler instance
-    /// \param message_queue message queue instance
-=======
     /// \param device_model_storage_address address to device model storage (e.g. location of SQLite database)
     /// \param initialize_device_model  Set to true to initialize the device model database
     /// \param device_model_migration_path  Path to the device model database migration files
     /// \param device_model_config_path    Path to the device model config
     /// \param ocpp_main_path Path where utility files for OCPP are read and written to
     /// \param core_database_path Path to directory where core database is located
->>>>>>> abdf54c9
     /// \param message_log_path Path to where logfiles are written to
     /// \param evse_security Pointer to evse_security that manages security related operations; if nullptr
     /// security_configuration must be set
