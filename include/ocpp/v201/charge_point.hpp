--- conflicted
+++ resolved
@@ -633,13 +633,6 @@
     void boot_notification_req(const BootReasonEnum& reason, const bool initiated_by_trigger_message = false);
     void notify_report_req(const int request_id, const std::vector<ReportData>& report_data);
 
-<<<<<<< HEAD
-    // Functional Block C: Authorization
-    AuthorizeResponse authorize_req(const IdToken id_token, const std::optional<CiString<10000>>& certificate,
-                                    const std::optional<std::vector<OCSPRequestData>>& ocsp_request_data);
-
-=======
->>>>>>> 5b24f57f
     // Functional Block G: Availability
     void status_notification_req(const int32_t evse_id, const int32_t connector_id, const ConnectorStatusEnum status,
                                  const bool initiated_by_trigger_message = false);
