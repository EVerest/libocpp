--- conflicted
+++ resolved
@@ -520,17 +520,6 @@
     void handle_remote_stop_transaction_request(Call<RequestStopTransactionRequest> call);
     void handle_trigger_message(Call<TriggerMessageRequest> call);
 
-<<<<<<< HEAD
-    // Functional Block K: Smart Charging
-    void handle_set_charging_profile_req(Call<SetChargingProfileRequest> call);
-    void handle_clear_charging_profile_req(Call<ClearChargingProfileRequest> call);
-    void handle_get_charging_profiles_req(Call<GetChargingProfilesRequest> call);
-    void handle_get_composite_schedule_req(Call<GetCompositeScheduleRequest> call);
-=======
-    // Functional Block L: Firmware management
-    void handle_firmware_update_req(Call<UpdateFirmwareRequest> call);
->>>>>>> fc107f30
-
     // Generates async sending callbacks
     template <class RequestType, class ResponseType>
     std::function<ResponseType(RequestType)> send_callback(MessageType expected_response_message_type) {
