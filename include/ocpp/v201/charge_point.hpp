--- conflicted
+++ resolved
@@ -643,19 +643,14 @@
     /// \param messageId
     /// \param data
     /// \return DataTransferResponse contaning the result from CSMS
-<<<<<<< HEAD
-    DataTransferResponse data_transfer_req(const CiString<255>& vendorId, const CiString<50>& messageId,
-                                           const std::string& data);
+    DataTransferResponse data_transfer_req(const CiString<255>& vendorId, const std::optional<CiString<50>>& messageId,
+                                           const std::optional<std::string>& data);
 
     /// \brief Delay draining the message queue after reconnecting, e.g. so the CSMS can perform post-reconnect checks
     /// first \param delay        The delay period (seconds)
     void set_message_queue_resume_delay(std::chrono::seconds delay) {
         this->message_queue_resume_delay = delay;
     }
-=======
-    DataTransferResponse data_transfer_req(const CiString<255>& vendorId, const std::optional<CiString<50>>& messageId,
-                                           const std::optional<std::string>& data);
->>>>>>> bb11e09e
 };
 
 } // namespace v201
