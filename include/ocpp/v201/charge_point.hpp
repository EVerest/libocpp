--- conflicted
+++ resolved
@@ -87,136 +87,6 @@
     using std::runtime_error::runtime_error;
 };
 
-<<<<<<< HEAD
-struct Callbacks {
-    ///\brief Function to check if the callback struct is completely filled. All std::functions should hold a function,
-    ///       all std::optional<std::functions> should either be empty or hold a function.
-    ///
-    ///\retval false if any of the normal callbacks are nullptr or any of the optional ones are filled with a nullptr
-    ///        true otherwise
-    bool all_callbacks_valid() const;
-
-    ///
-    /// \brief Callback if reset is allowed. If evse_id has a value, reset only applies to the given evse id. If it has
-    ///        no value, applies to complete charging station.
-    ///
-    std::function<bool(const std::optional<const int32_t> evse_id, const ResetEnum& reset_type)>
-        is_reset_allowed_callback;
-    std::function<void(const std::optional<const int32_t> evse_id, const ResetEnum& reset_type)> reset_callback;
-    std::function<void(const int32_t evse_id, const ReasonEnum& stop_reason)> stop_transaction_callback;
-    std::function<void(const int32_t evse_id)> pause_charging_callback;
-
-    /// \brief Used to notify the user of libocpp that the Operative/Inoperative state of the charging station changed
-    /// If as a result the state of EVSEs or connectors changed as well, libocpp will additionally call the
-    /// evse_effective_operative_status_changed_callback once for each EVSE whose status changed, and
-    /// connector_effective_operative_status_changed_callback once for each connector whose status changed.
-    /// If left empty, the callback is ignored.
-    /// \param new_status The operational status the CS switched to
-    std::optional<std::function<void(const OperationalStatusEnum new_status)>>
-        cs_effective_operative_status_changed_callback;
-
-    /// \brief Used to notify the user of libocpp that the Operative/Inoperative state of an EVSE changed
-    /// If as a result the state of connectors changed as well, libocpp will additionally call the
-    /// connector_effective_operative_status_changed_callback once for each connector whose status changed.
-    /// If left empty, the callback is ignored.
-    /// \param evse_id The id of the EVSE
-    /// \param new_status The operational status the EVSE switched to
-    std::optional<std::function<void(const int32_t evse_id, const OperationalStatusEnum new_status)>>
-        evse_effective_operative_status_changed_callback;
-
-    /// \brief Used to notify the user of libocpp that the Operative/Inoperative state of a connector changed.
-    /// \param evse_id The id of the EVSE
-    /// \param connector_id The ID of the connector within the EVSE
-    /// \param new_status The operational status the connector switched to
-    std::function<void(const int32_t evse_id, const int32_t connector_id, const OperationalStatusEnum new_status)>
-        connector_effective_operative_status_changed_callback;
-
-    std::function<GetLogResponse(const GetLogRequest& request)> get_log_request_callback;
-    std::function<UnlockConnectorResponse(const int32_t evse_id, const int32_t connecor_id)> unlock_connector_callback;
-    // callback to be called when the request can be accepted. authorize_remote_start indicates if Authorize.req needs
-    // to follow or not
-    std::function<void(const RequestStartTransactionRequest& request, const bool authorize_remote_start)>
-        remote_start_transaction_callback;
-    ///
-    /// \brief Check if the current reservation for the given evse id is made for the id token / group id token.
-    /// \return True if evse is reserved for the given id token / group id token, false if it is reserved for another
-    ///         one.
-    ///
-    std::function<bool(const int32_t evse_id, const CiString<36> idToken,
-                       const std::optional<CiString<36>> groupIdToken)>
-        is_reservation_for_token_callback;
-    std::function<UpdateFirmwareResponse(const UpdateFirmwareRequest& request)> update_firmware_request_callback;
-    // callback to be called when a variable has been changed by the CSMS
-    std::optional<std::function<void(const SetVariableData& set_variable_data)>> variable_changed_callback;
-    // callback is called when receiving a SetNetworkProfile.req from the CSMS
-    std::optional<std::function<SetNetworkProfileStatusEnum(
-        const int32_t configuration_slot, const NetworkConnectionProfile& network_connection_profile)>>
-        validate_network_profile_callback;
-    std::optional<std::function<bool(const NetworkConnectionProfile& network_connection_profile)>>
-        configure_network_connection_profile_callback;
-    std::optional<std::function<void(const ocpp::DateTime& currentTime)>> time_sync_callback;
-
-    /// \brief callback to be called to congfigure ocpp message logging
-    std::optional<std::function<void(const std::string& message, MessageDirection direction)>> ocpp_messages_callback;
-
-    ///
-    /// \brief callback function that can be used to react to a security event callback. This callback is
-    /// called only if the SecurityEvent occured internally within libocpp
-    /// Typically this callback is used to log security events in the security log
-    ///
-    std::function<void(const CiString<50>& event_type, const std::optional<CiString<255>>& tech_info)>
-        security_event_callback;
-
-    /// \brief Callback for indicating when a charging profile is received and was accepted.
-    std::function<void()> set_charging_profiles_callback;
-
-    /// \brief  Callback for when a bootnotification response is received
-    std::optional<std::function<void(const ocpp::v201::BootNotificationResponse& boot_notification_response)>>
-        boot_notification_callback;
-
-    /// \brief Callback function that can be used to get (human readable) customer information based on the given
-    /// arguments
-    std::optional<std::function<std::string(const std::optional<CertificateHashDataType> customer_certificate,
-                                            const std::optional<IdToken> id_token,
-                                            const std::optional<CiString<64>> customer_identifier)>>
-        get_customer_information_callback;
-
-    /// \brief Callback function that can be called to clear customer information based on the given arguments
-    std::optional<std::function<void(const std::optional<CertificateHashDataType> customer_certificate,
-                                     const std::optional<IdToken> id_token,
-                                     const std::optional<CiString<64>> customer_identifier)>>
-        clear_customer_information_callback;
-
-    /// \brief Callback function that can be called when all connectors are unavailable
-    std::optional<std::function<void()>> all_connectors_unavailable_callback;
-
-    /// \brief Callback function that can be used to handle arbitrary data transfers for all vendorId and
-    /// messageId
-    std::optional<std::function<DataTransferResponse(const DataTransferRequest& request)>> data_transfer_callback;
-
-    /// \brief Callback function that is called when a transaction_event was sent to the CSMS
-    std::optional<std::function<void(const TransactionEventRequest& transaction_event)>> transaction_event_callback;
-
-    /// \brief Callback function that is called when a transaction_event_response was received from the CSMS
-    std::optional<std::function<void(const TransactionEventRequest& transaction_event,
-                                     const TransactionEventResponse& transaction_event_response)>>
-        transaction_event_response_callback;
-
-    /// \brief Callback function is called when the websocket connection status changes
-    std::optional<std::function<void(const bool is_connected)>> connection_state_changed_callback;
-
-    /// \brief Callback function is called when a reservation request is received from the CSMS
-    std::optional<std::function<ReserveNowStatusEnum(
-        const int32_t id, const ocpp::DateTime& expiry_date_time, const IdToken& id_token,
-        const std::optional<ConnectorEnum> connector_type, const std::optional<uint32_t> evse_id,
-        const std::optional<IdToken>& group_id_token)>>
-        reserve_now_callback;
-    /// \brief Callback function is called when a cancel reservation request is received from the CSMS
-    std::optional<std::function<bool(const int32_t reservationId)>> cancel_reservation_callback;
-};
-
-=======
->>>>>>> af2fcc43
 /// \brief Combines ChangeAvailabilityRequest with persist flag for scheduled Availability changes
 struct AvailabilityChange {
     ChangeAvailabilityRequest request;
@@ -815,14 +685,12 @@
     void handle_change_availability_req(Call<ChangeAvailabilityRequest> call);
     void handle_heartbeat_response(CallResult<HeartbeatResponse> call);
 
-<<<<<<< HEAD
     // Function Block H: Reservations
     void handle_reserve_now_request(Call<ReserveNowRequest> call);
     void handle_cancel_reservation_callback(Call<CancelReservationRequest> call);
-=======
+
     // Functional Block I: TariffAndCost
     void handle_costupdated_req(const Call<CostUpdatedRequest> call);
->>>>>>> af2fcc43
 
     // Functional Block K: Smart Charging
     void handle_set_charging_profile_req(Call<SetChargingProfileRequest> call);
