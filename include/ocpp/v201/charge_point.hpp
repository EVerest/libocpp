--- conflicted
+++ resolved
@@ -514,23 +514,6 @@
                                const std::optional<int32_t>& reservation_id,
                                const bool initiated_by_trigger_message = false);
 
-<<<<<<< HEAD
-    // Functional Block J: MeterValues
-    void meter_values_req(const int32_t evse_id, const std::vector<MeterValue>& meter_values,
-                          const bool initiated_by_trigger_message = false);
-
-    // Functional Block K: Smart Charging
-    void report_charging_profile_req(const int32_t request_id, const int32_t evse_id, const CiString<20> source,
-                                     const std::vector<ChargingProfile>& profiles, const bool tbc);
-    void report_charging_profile_req(const ReportChargingProfilesRequest& req);
-
-    // Functional Block N: Diagnostics
-    void notify_event_req(const std::vector<EventData>& events);
-    void notify_customer_information_req(const std::string& data, const int32_t request_id);
-    void notify_monitoring_report_req(const int request_id, const std::vector<MonitoringData>& montoring_data);
-
-=======
->>>>>>> ba076c84
     /* OCPP message handlers */
 
     // Functional Block B: Provisioning
