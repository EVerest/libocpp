#pragma once

#include <cstdint>
#include <memory>

#include <ocpp/v201/connectivity_manager.hpp>
#include <ocpp/v201/device_model.hpp>

#include <ocpp/v201/messages/BootNotification.hpp>
#include <ocpp/v201/messages/ClearDisplayMessage.hpp>
#include <ocpp/v201/messages/DataTransfer.hpp>
#include <ocpp/v201/messages/GetDisplayMessages.hpp>
#include <ocpp/v201/messages/GetLog.hpp>
#include <ocpp/v201/messages/RequestStartTransaction.hpp>
#include <ocpp/v201/messages/ReserveNow.hpp>
#include <ocpp/v201/messages/SetDisplayMessage.hpp>
#include <ocpp/v201/messages/TransactionEvent.hpp>
#include <ocpp/v201/messages/UnlockConnector.hpp>
#include <ocpp/v201/messages/UpdateFirmware.hpp>

namespace ocpp::v201 {
struct Callbacks {
    /// @addtogroup ocpp201_callbacks OCPP 2.0.1 callbacks
    /// Callbacks will call be called when necessary and must be implemented by the calling class.
    /// @{

    /// @name Callbacks
    /// Callbacks
    /// @{

    /// \brief Function to check if the callback struct is completely filled. All std::functions should hold a function,
    ///       all std::optional<std::functions> should either be empty or hold a function.
    /// \param device_model The device model, to check if certain modules are enabled / available.
    ///
    /// \retval false if any of the normal callbacks are nullptr or any of the optional ones are filled with a nullptr
    ///        true otherwise
    bool all_callbacks_valid(std::shared_ptr<DeviceModel> device_model) const;

    ///
    /// \brief Callback if reset is allowed. If evse_id has a value, reset only applies to the given evse id. If it has
    ///        no value, applies to complete charging station.
    ///
    std::function<bool(const std::optional<const int32_t> evse_id, const ResetEnum& reset_type)>
        is_reset_allowed_callback;
    std::function<void(const std::optional<const int32_t> evse_id, const ResetEnum& reset_type)> reset_callback;
    std::function<RequestStartStopStatusEnum(const int32_t evse_id, const ReasonEnum& stop_reason)>
        stop_transaction_callback;
    std::function<void(const int32_t evse_id)> pause_charging_callback;

    /// \brief Used to notify the user of libocpp that the Operative/Inoperative state of the charging station changed
    /// If as a result the state of EVSEs or connectors changed as well, libocpp will additionally call the
    /// evse_effective_operative_status_changed_callback once for each EVSE whose status changed, and
    /// connector_effective_operative_status_changed_callback once for each connector whose status changed.
    /// If left empty, the callback is ignored.
    /// \param new_status The operational status the CS switched to
    std::optional<std::function<void(const OperationalStatusEnum new_status)>>
        cs_effective_operative_status_changed_callback;

    /// \brief Used to notify the user of libocpp that the Operative/Inoperative state of an EVSE changed
    /// If as a result the state of connectors changed as well, libocpp will additionally call the
    /// connector_effective_operative_status_changed_callback once for each connector whose status changed.
    /// If left empty, the callback is ignored.
    /// \param evse_id The id of the EVSE
    /// \param new_status The operational status the EVSE switched to
    std::optional<std::function<void(const int32_t evse_id, const OperationalStatusEnum new_status)>>
        evse_effective_operative_status_changed_callback;

    /// \brief Used to notify the user of libocpp that the Operative/Inoperative state of a connector changed.
    /// \param evse_id The id of the EVSE
    /// \param connector_id The ID of the connector within the EVSE
    /// \param new_status The operational status the connector switched to
    std::function<void(const int32_t evse_id, const int32_t connector_id, const OperationalStatusEnum new_status)>
        connector_effective_operative_status_changed_callback;

    std::function<GetLogResponse(const GetLogRequest& request)> get_log_request_callback;
    std::function<UnlockConnectorResponse(const int32_t evse_id, const int32_t connecor_id)> unlock_connector_callback;
    // callback to be called when the request can be accepted. authorize_remote_start indicates if Authorize.req needs
    // to follow or not
    std::function<RequestStartStopStatusEnum(const RequestStartTransactionRequest& request,
                                             const bool authorize_remote_start)>
        remote_start_transaction_callback;
    ///
    /// \brief Check if the current reservation for the given evse id is made for the id token / group id token.
    /// \return True if evse is reserved for the given id token / group id token, false if it is reserved for another
    ///         one.
    ///
    std::function<bool(const int32_t evse_id, const CiString<36> idToken,
                       const std::optional<CiString<36>> groupIdToken)>
        is_reservation_for_token_callback;
    std::function<UpdateFirmwareResponse(const UpdateFirmwareRequest& request)> update_firmware_request_callback;
    // callback to be called when a variable has been changed by the CSMS
    std::optional<std::function<void(const SetVariableData& set_variable_data)>> variable_changed_callback;
    // callback is called when receiving a SetNetworkProfile.req from the CSMS
    std::optional<std::function<SetNetworkProfileStatusEnum(
        const int32_t configuration_slot, const NetworkConnectionProfile& network_connection_profile)>>
        validate_network_profile_callback;
    std::optional<ConfigureNetworkConnectionProfileCallback> configure_network_connection_profile_callback;
    std::optional<std::function<void(const ocpp::DateTime& currentTime)>> time_sync_callback;

    /// \brief callback to be called to congfigure ocpp message logging
    std::optional<std::function<void(const std::string& message, MessageDirection direction)>> ocpp_messages_callback;

    ///
    /// \brief callback function that can be used to react to a security event callback. This callback is
    /// called only if the SecurityEvent occured internally within libocpp
    /// Typically this callback is used to log security events in the security log
    ///
    std::function<void(const CiString<50>& event_type, const std::optional<CiString<255>>& tech_info)>
        security_event_callback;

    /// \brief Callback for indicating when a charging profile is received and was accepted.
    std::function<void()> set_charging_profiles_callback;

    /// \brief  Callback for when a bootnotification response is received
    std::optional<std::function<void(const ocpp::v201::BootNotificationResponse& boot_notification_response)>>
        boot_notification_callback;

    /// \brief Callback function that can be used to get (human readable) customer information based on the given
    /// arguments
    std::optional<std::function<std::string(const std::optional<CertificateHashDataType> customer_certificate,
                                            const std::optional<IdToken> id_token,
                                            const std::optional<CiString<64>> customer_identifier)>>
        get_customer_information_callback;

    /// \brief Callback function that can be called to clear customer information based on the given arguments
    std::optional<std::function<void(const std::optional<CertificateHashDataType> customer_certificate,
                                     const std::optional<IdToken> id_token,
                                     const std::optional<CiString<64>> customer_identifier)>>
        clear_customer_information_callback;

    /// \brief Callback function that can be called when all connectors are unavailable
    std::optional<std::function<void()>> all_connectors_unavailable_callback;

    /// \brief Callback function that can be used to handle arbitrary data transfers for all vendorId and
    /// messageId
    std::optional<std::function<DataTransferResponse(const DataTransferRequest& request)>> data_transfer_callback;

    /// \brief Callback function that is called when a transaction_event was sent to the CSMS
    std::optional<std::function<void(const TransactionEventRequest& transaction_event)>> transaction_event_callback;

    /// \brief Callback function that is called when a transaction_event_response was received from the CSMS
    std::optional<std::function<void(const TransactionEventRequest& transaction_event,
                                     const TransactionEventResponse& transaction_event_response)>>
        transaction_event_response_callback;

    /// \brief Callback function is called when the websocket connection status changes
    std::optional<std::function<void(const bool is_connected, const int configuration_slot,
                                     const NetworkConnectionProfile& network_connection_profile)>>
        connection_state_changed_callback;

    /// \brief Callback functions called for get / set / clear display messages
    std::optional<std::function<std::vector<DisplayMessage>(const GetDisplayMessagesRequest& request)>>
        get_display_message_callback;
    std::optional<std::function<SetDisplayMessageResponse(const std::vector<DisplayMessage>& display_messages)>>
        set_display_message_callback;
    std::optional<std::function<ClearDisplayMessageResponse(const ClearDisplayMessageRequest& request)>>
        clear_display_message_callback;

    /// \brief Callback function is called when running cost is set.
    std::optional<std::function<void(const RunningCost& running_cost, const uint32_t number_of_decimals,
                                     std::optional<std::string> currency_code)>>
        set_running_cost_callback;

<<<<<<< HEAD
    /// \brief Callback function is called when a reservation request is received from the CSMS
    std::optional<std::function<ReserveNowStatusEnum(const ReserveNowRequest& request)>> reserve_now_callback;
    /// \brief Callback function is called when a cancel reservation request is received from the CSMS
    std::optional<std::function<bool(const int32_t reservationId)>> cancel_reservation_callback;
=======
    /// @} // End ocpp 201 callbacks group / topic

    /// @} // End group
>>>>>>> 0fbecf48
};
} // namespace ocpp::v201<|MERGE_RESOLUTION|>--- conflicted
+++ resolved
@@ -161,15 +161,13 @@
                                      std::optional<std::string> currency_code)>>
         set_running_cost_callback;
 
-<<<<<<< HEAD
     /// \brief Callback function is called when a reservation request is received from the CSMS
     std::optional<std::function<ReserveNowStatusEnum(const ReserveNowRequest& request)>> reserve_now_callback;
     /// \brief Callback function is called when a cancel reservation request is received from the CSMS
     std::optional<std::function<bool(const int32_t reservationId)>> cancel_reservation_callback;
-=======
+
     /// @} // End ocpp 201 callbacks group / topic
 
     /// @} // End group
->>>>>>> 0fbecf48
 };
 } // namespace ocpp::v201