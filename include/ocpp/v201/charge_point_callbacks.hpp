--- conflicted
+++ resolved
@@ -84,13 +84,8 @@
     /// \brief Check if the current reservation for the given evse id is made for the id token / group id token.
     /// \return The reservation check status of this evse / id token.
     ///
-<<<<<<< HEAD
-    std::function<bool(const int32_t evse_id, const CiString<255> idToken,
-                       const std::optional<CiString<255>> groupIdToken)>
-=======
-    std::function<ocpp::ReservationCheckStatus(const int32_t evse_id, const CiString<36> idToken,
-                                               const std::optional<CiString<36>> groupIdToken)>
->>>>>>> b8c81b68
+    std::function<ocpp::ReservationCheckStatus(const int32_t evse_id, const CiString<255> idToken,
+                                               const std::optional<CiString<255>> groupIdToken)>
         is_reservation_for_token_callback;
     std::function<UpdateFirmwareResponse(const UpdateFirmwareRequest& request)> update_firmware_request_callback;
     // callback to be called when a variable has been changed by the CSMS
