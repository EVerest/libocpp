// SPDX-License-Identifier: Apache-2.0
// Copyright 2020 - 2023 Pionix GmbH and Contributors to EVerest

#ifndef OCPP_V201_SMART_CHARGING_HPP
#define OCPP_V201_SMART_CHARGING_HPP

#include "ocpp/v201/enums.hpp"
#include <limits>

#include <ocpp/v201/database_handler.hpp>
#include <ocpp/v201/evse.hpp>
#include <ocpp/v201/ocpp_types.hpp>
#include <ocpp/v201/transaction.hpp>

namespace ocpp::v201 {

enum class ProfileValidationResultEnum {
    Valid,
    InvalidProfileType,
    EvseDoesNotExist,
    TxProfileMissingTransactionId,
    TxProfileEvseIdNotGreaterThanZero,
    TxProfileTransactionNotOnEvse,
    TxProfileEvseHasNoActiveTransaction,
    TxProfileConflictingStackLevel,
    ChargingProfileNoChargingSchedulePeriods,
    ChargingProfileFirstStartScheduleIsNotZero,
    ChargingProfileMissingRequiredStartSchedule,
    ChargingProfileExtraneousStartSchedule,
    ChargingSchedulePeriodsOutOfOrder,
    ChargingSchedulePeriodInvalidPhaseToUse,
<<<<<<< HEAD
    ChargingStationMaxProfileCannotBeRelative,
    ChargingStationMaxProfileEvseIdGreaterThanZero,
=======
    DuplicateTxDefaultProfileFound
>>>>>>> d47fd2dc
};

/// \brief This class handles and maintains incoming ChargingProfiles and contains the logic
/// to calculate the composite schedules
class SmartChargingHandler {
private:
    std::map<int32_t, std::unique_ptr<EvseInterface>>& evses;

    std::shared_ptr<ocpp::v201::DatabaseHandler> database_handler;
    // cppcheck-suppress unusedStructMember
    std::map<int32_t, std::vector<ChargingProfile>> charging_profiles;
    std::vector<ChargingProfile> station_wide_charging_profiles;

public:
    explicit SmartChargingHandler(std::map<int32_t, std::unique_ptr<EvseInterface>>& evses);

    ///
    /// \brief validates the existence of the given \p evse_id according to the specification
    ///
    ProfileValidationResultEnum validate_evse_exists(int32_t evse_id) const;

    ///
<<<<<<< HEAD
    /// \brief validates requirements that apply only to the ChargingStationMaxProfile \p profile
    /// according to the specification
    ///
    ProfileValidationResultEnum validate_charge_point_max_profile(const ChargingProfile& profile,
                                                                  EvseInterface& evse) const;
=======
    /// \brief validates the given \p profile and associated \p evse_id according to the specification
    ///
    ProfileValidationResultEnum validate_tx_default_profile(const ChargingProfile& profile, int32_t evse_id) const;
>>>>>>> d47fd2dc

    ///
    /// \brief validates the given \p profile according to the specification
    ///
    ProfileValidationResultEnum validate_tx_profile(const ChargingProfile& profile, EvseInterface& evse) const;

    /// \brief validates that the given \p profile has valid charging schedules
    ProfileValidationResultEnum validate_profile_schedules(const ChargingProfile& profile) const;

    ///
    /// \brief Adds a given \p profile and associated \p evse_id to our stored list of profiles
    ///
    void add_profile(int32_t evse_id, ChargingProfile& profile);

private:
    std::vector<ChargingProfile> get_evse_specific_tx_default_profiles() const;
    std::vector<ChargingProfile> get_station_wide_tx_default_profiles() const;
};

} // namespace ocpp::v201

#endif // OCPP_V201_SMART_CHARGING_HPP<|MERGE_RESOLUTION|>--- conflicted
+++ resolved
@@ -29,12 +29,9 @@
     ChargingProfileExtraneousStartSchedule,
     ChargingSchedulePeriodsOutOfOrder,
     ChargingSchedulePeriodInvalidPhaseToUse,
-<<<<<<< HEAD
     ChargingStationMaxProfileCannotBeRelative,
     ChargingStationMaxProfileEvseIdGreaterThanZero,
-=======
     DuplicateTxDefaultProfileFound
->>>>>>> d47fd2dc
 };
 
 /// \brief This class handles and maintains incoming ChargingProfiles and contains the logic
@@ -57,17 +54,15 @@
     ProfileValidationResultEnum validate_evse_exists(int32_t evse_id) const;
 
     ///
-<<<<<<< HEAD
     /// \brief validates requirements that apply only to the ChargingStationMaxProfile \p profile
     /// according to the specification
     ///
     ProfileValidationResultEnum validate_charge_point_max_profile(const ChargingProfile& profile,
                                                                   EvseInterface& evse) const;
-=======
+  
     /// \brief validates the given \p profile and associated \p evse_id according to the specification
     ///
     ProfileValidationResultEnum validate_tx_default_profile(const ChargingProfile& profile, int32_t evse_id) const;
->>>>>>> d47fd2dc
 
     ///
     /// \brief validates the given \p profile according to the specification
