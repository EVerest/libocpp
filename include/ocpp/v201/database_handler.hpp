// SPDX-License-Identifier: Apache-2.0
// Copyright 2020 - 2023 Pionix GmbH and Contributors to EVerest
#ifndef OCPP_V201_DATABASE_HANDLER_HPP
#define OCPP_V201_DATABASE_HANDLER_HPP

#include "ocpp/v201/types.hpp"
#include "sqlite3.h"
#include <memory>
#include <ocpp/common/support_older_cpp_versions.hpp>

#include <ocpp/common/database/database_connection.hpp>
#include <ocpp/common/database/database_handler_common.hpp>
#include <ocpp/v201/ocpp_types.hpp>
#include <ocpp/v201/transaction.hpp>

#include <everest/logging.hpp>

namespace ocpp {
namespace v201 {

/// \brief Helper class for retrieving authorization cache entries from the database
struct AuthorizationCacheEntry {
    IdTokenInfo id_token_info;
    DateTime last_used;
};

class DatabaseHandlerInterface {
public:
    virtual ~DatabaseHandlerInterface() = default;

    // Authorization cache management

    /// \brief Inserts cache entry
    /// \param id_token_hash
    /// \param id_token_info
    virtual void authorization_cache_insert_entry(const std::string& id_token_hash,
                                                  const IdTokenInfo& id_token_info) = 0;

    /// \brief Updates the last_used field in the entry
    ///
    /// \param id_token_hash
    /// \retval true if entry was updated
    virtual void authorization_cache_update_last_used(const std::string& id_token_hash) = 0;

    /// \brief Gets cache entry for given \p id_token_hash if present
    /// \param id_token_hash
    /// \return
    virtual std::optional<AuthorizationCacheEntry> authorization_cache_get_entry(const std::string& id_token_hash) = 0;

    /// \brief Deletes the cache entry for the given \p id_token_hash
    /// \param id_token_hash
    virtual void authorization_cache_delete_entry(const std::string& id_token_hash) = 0;

    /// \brief Removes up to \p nr_to_remove items from the cache starting from the least recently used
    ///
    /// \param nr_to_remove Number of items to remove from the database
    /// \retval True if succeeded
    virtual void authorization_cache_delete_nr_of_oldest_entries(size_t nr_to_remove) = 0;

    /// \brief Removes all entries from the cache that have passed their expiry date or auth cache lifetime
    ///
    /// \param auth_cache_lifetime The maximum time tokens can stay in the cache without being used
    /// \retval True if succeeded
    virtual void
    authorization_cache_delete_expired_entries(std::optional<std::chrono::seconds> auth_cache_lifetime) = 0;

    /// \brief Deletes all entries of the AUTH_CACHE table. Returns true if the operation was successful, else false
    virtual void authorization_cache_clear() = 0;

    /// \brief Get the binary size of the authorization cache table
    ///
    /// \retval The size of the authorization cache table in bytes
    virtual size_t authorization_cache_get_binary_size() = 0;

    // Availability

    /// \brief Persist operational settings for the charging station
    virtual void insert_cs_availability(OperationalStatusEnum operational_status, bool replace) = 0;
    /// \brief Retrieve persisted operational settings for the charging station
    virtual OperationalStatusEnum get_cs_availability() = 0;

    /// \brief Persist operational settings for an EVSE
    virtual void insert_evse_availability(int32_t evse_id, OperationalStatusEnum operational_status, bool replace) = 0;
    /// \brief Retrieve persisted operational settings for an EVSE
    virtual OperationalStatusEnum get_evse_availability(int32_t evse_id) = 0;

    /// \brief Persist operational settings for a connector
    virtual void insert_connector_availability(int32_t evse_id, int32_t connector_id,
                                               OperationalStatusEnum operational_status, bool replace) = 0;
    /// \brief Retrieve persisted operational settings for a connector
    virtual OperationalStatusEnum get_connector_availability(int32_t evse_id, int32_t connector_id) = 0;

    // Local authorization list management

    /// \brief Inserts or updates the given \p version in the AUTH_LIST_VERSION table.
    virtual void insert_or_update_local_authorization_list_version(int32_t version) = 0;

    /// \brief Returns the version in the AUTH_LIST_VERSION table.
    virtual int32_t get_local_authorization_list_version() = 0;

    /// \brief Inserts or updates a local authorization list entry to the AUTH_LIST table.
    virtual void insert_or_update_local_authorization_list_entry(const IdToken& id_token,
                                                                 const IdTokenInfo& id_token_info) = 0;

    /// \brief Inserts or updates a local authorization list entries \p local_authorization_list to the AUTH_LIST table.
    virtual void
    insert_or_update_local_authorization_list(const std::vector<v201::AuthorizationData>& local_authorization_list) = 0;

    /// \brief Deletes the authorization list entry with the given \p id_tag
    virtual void delete_local_authorization_list_entry(const IdToken& id_token) = 0;

    /// \brief Returns the IdTagInfo of the given \p id_tag if it exists in the AUTH_LIST table, else std::nullopt.
    virtual std::optional<v201::IdTokenInfo> get_local_authorization_list_entry(const IdToken& id_token) = 0;

    /// \brief Deletes all entries of the AUTH_LIST table.
    virtual void clear_local_authorization_list() = 0;

    /// \brief Get the number of entries currently in the authorization list
    virtual int32_t get_local_authorization_list_number_of_entries() = 0;

    // Transaction metervalues

    /// \brief Inserts a \p meter_value to the database linked to transaction with id \p transaction_id
    virtual void transaction_metervalues_insert(const std::string& transaction_id, const MeterValue& meter_value) = 0;

    /// \brief Get all metervalues linked to transaction with id \p transaction_id
    virtual std::vector<MeterValue> transaction_metervalues_get_all(const std::string& transaction_id) = 0;

    /// \brief Remove all metervalue entries linked to transaction with id \p transaction_id
    virtual void transaction_metervalues_clear(const std::string& transaction_id) = 0;

    // transactions

    /// \brief Inserts a transaction with the given parameters to the TRANSACTIONS table
    /// \param transaction
    /// \param evse_id
    virtual void transaction_insert(const EnhancedTransaction& transaction, int32_t evse_id) = 0;

    /// \brief Gets a transaction from the database if one can be found using \p evse_id
    /// \param evse_id The evse id to get the transaction for
    /// \return nullptr if not found, otherwise an enhanced transaction object.
    virtual std::unique_ptr<EnhancedTransaction> transaction_get(const int32_t evse_id) = 0;

    /// \brief Update the sequence number of the given transaction id in the database.
    /// \param transaction_id
    /// \param seq_no
    virtual void transaction_update_seq_no(const std::string& transaction_id, int32_t seq_no) = 0;

    /// \brief Update the charging state of the given transaction id in the database.
    /// \param transaction_id
    /// \param charging_state
    virtual void transaction_update_charging_state(const std::string& transaction_id,
                                                   const ChargingStateEnum charging_state) = 0;

    /// \brief Update the id_token_sent of the given transaction id in the database.
    /// \param transaction_id
    /// \param id_token_sent
    virtual void transaction_update_id_token_sent(const std::string& transaction_id, bool id_token_sent) = 0;

    /// \brief Clear all the transactions from the TRANSACTIONS table.
    /// \param transaction_id transaction id of the transaction to clear from.
    /// \return true if succeeded
    virtual void transaction_delete(const std::string& transaction_id) = 0;

    /// charging profiles

    /// \brief Inserts or updates the given \p profile to CHARGING_PROFILES table
    virtual void insert_or_update_charging_profile(
        const int evse_id, const v201::ChargingProfile& profile,
<<<<<<< HEAD
        const CiString<20> charging_limit_source = ChargingLimitSourceEnumStringType::CSO);
=======
        const ChargingLimitSourceEnum charging_limit_source = ChargingLimitSourceEnum::CSO) = 0;
>>>>>>> 5b24f57f

    /// \brief Deletes the profile with the given \p profile_id
    virtual bool delete_charging_profile(const int profile_id) = 0;

    /// \brief Deletes the profiles with the given \p transaction_id
    virtual void delete_charging_profile_by_transaction_id(const std::string& transaction_id) = 0;

    /// \brief Deletes all profiles from table CHARGING_PROFILES
    virtual bool clear_charging_profiles() = 0;

    /// \brief Deletes all profiles from table CHARGING_PROFILES matching \p profile_id or \p criteria
    virtual bool clear_charging_profiles_matching_criteria(const std::optional<int32_t> profile_id,
                                                           const std::optional<ClearChargingProfile>& criteria) = 0;

    /// \brief Get all profiles from table CHARGING_PROFILES matching \p profile_id or \p criteria
    virtual std::vector<ReportedChargingProfile>
    get_charging_profiles_matching_criteria(const std::optional<int32_t> evse_id,
                                            const ChargingProfileCriterion& criteria) = 0;

    /// \brief Retrieves the charging profiles stored on \p evse_id
    virtual std::vector<v201::ChargingProfile> get_charging_profiles_for_evse(const int evse_id) = 0;

    /// \brief Retrieves all ChargingProfiles
    virtual std::vector<v201::ChargingProfile> get_all_charging_profiles() = 0;

    /// \brief Retrieves all ChargingProfiles grouped by EVSE ID
    virtual std::map<int32_t, std::vector<v201::ChargingProfile>> get_all_charging_profiles_group_by_evse() = 0;

    virtual ChargingLimitSourceEnum get_charging_limit_source_for_profile(const int profile_id) = 0;

    virtual std::unique_ptr<common::SQLiteStatementInterface> new_statement(const std::string& sql) = 0;
};

<<<<<<< HEAD
    CiString<20> get_charging_limit_source_for_profile(const int profile_id);
=======
class DatabaseHandler : public DatabaseHandlerInterface, public common::DatabaseHandlerCommon {
private:
    void init_sql() override;

    void inintialize_enum_tables();
    void init_enum_table_inner(const std::string& table_name, const int begin, const int end,
                               std::function<std::string(int)> conversion);
    template <typename T>
    void init_enum_table(const std::string& table_name, T begin, T end, std::function<std::string(T)> conversion);

    // Availability management (internal helpers)
    // Setting evse_id to 0 addresses the whole CS, setting evse_id > 0 and connector_id=0 addresses a whole EVSE
    void insert_availability(int32_t evse_id, int32_t connector_id, OperationalStatusEnum operational_status,
                             bool replace);
    OperationalStatusEnum get_availability(int32_t evse_id, int32_t connector_id);

public:
    DatabaseHandler(std::unique_ptr<common::DatabaseConnectionInterface> database,
                    const fs::path& sql_migration_files_path);

    // Authorization cache management
    void authorization_cache_insert_entry(const std::string& id_token_hash, const IdTokenInfo& id_token_info) override;
    void authorization_cache_update_last_used(const std::string& id_token_hash) override;
    std::optional<AuthorizationCacheEntry> authorization_cache_get_entry(const std::string& id_token_hash) override;
    void authorization_cache_delete_entry(const std::string& id_token_hash) override;
    void authorization_cache_delete_nr_of_oldest_entries(size_t nr_to_remove) override;
    void authorization_cache_delete_expired_entries(std::optional<std::chrono::seconds> auth_cache_lifetime) override;
    void authorization_cache_clear() override;
    size_t authorization_cache_get_binary_size() override;

    // Availability
    virtual void insert_cs_availability(OperationalStatusEnum operational_status, bool replace) override;
    virtual OperationalStatusEnum get_cs_availability() override;
    virtual void insert_evse_availability(int32_t evse_id, OperationalStatusEnum operational_status,
                                          bool replace) override;
    virtual OperationalStatusEnum get_evse_availability(int32_t evse_id) override;
    virtual void insert_connector_availability(int32_t evse_id, int32_t connector_id,
                                               OperationalStatusEnum operational_status, bool replace) override;
    virtual OperationalStatusEnum get_connector_availability(int32_t evse_id, int32_t connector_id) override;

    // Local authorization list management
    void insert_or_update_local_authorization_list_version(int32_t version) override;
    int32_t get_local_authorization_list_version() override;
    void insert_or_update_local_authorization_list_entry(const IdToken& id_token,
                                                         const IdTokenInfo& id_token_info) override;
    void insert_or_update_local_authorization_list(
        const std::vector<v201::AuthorizationData>& local_authorization_list) override;
    void delete_local_authorization_list_entry(const IdToken& id_token) override;
    std::optional<v201::IdTokenInfo> get_local_authorization_list_entry(const IdToken& id_token) override;
    void clear_local_authorization_list() override;
    int32_t get_local_authorization_list_number_of_entries() override;

    // Transaction metervalues
    void transaction_metervalues_insert(const std::string& transaction_id, const MeterValue& meter_value) override;
    std::vector<MeterValue> transaction_metervalues_get_all(const std::string& transaction_id) override;
    void transaction_metervalues_clear(const std::string& transaction_id) override;

    // transactions
    void transaction_insert(const EnhancedTransaction& transaction, int32_t evse_id) override;
    std::unique_ptr<EnhancedTransaction> transaction_get(const int32_t evse_id) override;
    void transaction_update_seq_no(const std::string& transaction_id, int32_t seq_no) override;
    void transaction_update_charging_state(const std::string& transaction_id,
                                           const ChargingStateEnum charging_state) override;
    void transaction_update_id_token_sent(const std::string& transaction_id, bool id_token_sent) override;
    void transaction_delete(const std::string& transaction_id) override;

    /// charging profiles
    void insert_or_update_charging_profile(
        const int evse_id, const v201::ChargingProfile& profile,
        const ChargingLimitSourceEnum charging_limit_source = ChargingLimitSourceEnum::CSO) override;
    bool delete_charging_profile(const int profile_id) override;
    void delete_charging_profile_by_transaction_id(const std::string& transaction_id) override;
    bool clear_charging_profiles() override;
    bool clear_charging_profiles_matching_criteria(const std::optional<int32_t> profile_id,
                                                   const std::optional<ClearChargingProfile>& criteria) override;
    std::vector<ReportedChargingProfile>
    get_charging_profiles_matching_criteria(const std::optional<int32_t> evse_id,
                                            const ChargingProfileCriterion& criteria) override;
    std::vector<v201::ChargingProfile> get_charging_profiles_for_evse(const int evse_id) override;
    std::vector<v201::ChargingProfile> get_all_charging_profiles() override;
    virtual std::map<int32_t, std::vector<v201::ChargingProfile>> get_all_charging_profiles_group_by_evse() override;
    ChargingLimitSourceEnum get_charging_limit_source_for_profile(const int profile_id) override;
>>>>>>> 5b24f57f

    std::unique_ptr<common::SQLiteStatementInterface> new_statement(const std::string& sql) override;
};

} // namespace v201
} // namespace ocpp

#endif<|MERGE_RESOLUTION|>--- conflicted
+++ resolved
@@ -167,11 +167,7 @@
     /// \brief Inserts or updates the given \p profile to CHARGING_PROFILES table
     virtual void insert_or_update_charging_profile(
         const int evse_id, const v201::ChargingProfile& profile,
-<<<<<<< HEAD
-        const CiString<20> charging_limit_source = ChargingLimitSourceEnumStringType::CSO);
-=======
-        const ChargingLimitSourceEnum charging_limit_source = ChargingLimitSourceEnum::CSO) = 0;
->>>>>>> 5b24f57f
+        const CiString<20> charging_limit_source = ChargingLimitSourceEnumStringType::CSO) = 0;
 
     /// \brief Deletes the profile with the given \p profile_id
     virtual bool delete_charging_profile(const int profile_id) = 0;
@@ -200,14 +196,11 @@
     /// \brief Retrieves all ChargingProfiles grouped by EVSE ID
     virtual std::map<int32_t, std::vector<v201::ChargingProfile>> get_all_charging_profiles_group_by_evse() = 0;
 
-    virtual ChargingLimitSourceEnum get_charging_limit_source_for_profile(const int profile_id) = 0;
+    virtual CiString<20> get_charging_limit_source_for_profile(const int profile_id) = 0;
 
     virtual std::unique_ptr<common::SQLiteStatementInterface> new_statement(const std::string& sql) = 0;
 };
 
-<<<<<<< HEAD
-    CiString<20> get_charging_limit_source_for_profile(const int profile_id);
-=======
 class DatabaseHandler : public DatabaseHandlerInterface, public common::DatabaseHandlerCommon {
 private:
     void init_sql() override;
@@ -277,7 +270,7 @@
     /// charging profiles
     void insert_or_update_charging_profile(
         const int evse_id, const v201::ChargingProfile& profile,
-        const ChargingLimitSourceEnum charging_limit_source = ChargingLimitSourceEnum::CSO) override;
+        const CiString<20> charging_limit_source = ChargingLimitSourceEnumStringType::CSO) override;
     bool delete_charging_profile(const int profile_id) override;
     void delete_charging_profile_by_transaction_id(const std::string& transaction_id) override;
     bool clear_charging_profiles() override;
@@ -289,8 +282,7 @@
     std::vector<v201::ChargingProfile> get_charging_profiles_for_evse(const int evse_id) override;
     std::vector<v201::ChargingProfile> get_all_charging_profiles() override;
     virtual std::map<int32_t, std::vector<v201::ChargingProfile>> get_all_charging_profiles_group_by_evse() override;
-    ChargingLimitSourceEnum get_charging_limit_source_for_profile(const int profile_id) override;
->>>>>>> 5b24f57f
+    CiString<20> get_charging_limit_source_for_profile(const int profile_id) override;
 
     std::unique_ptr<common::SQLiteStatementInterface> new_statement(const std::string& sql) override;
 };
