// SPDX-License-Identifier: Apache-2.0
// Copyright 2020 - 2023 Pionix GmbH and Contributors to EVerest

#include <filesystem>
#include <gtest/gtest.h>
#include <iostream>
#include <ocpp/v16/database_handler.hpp>
#include <optional>
#include <thread>

namespace ocpp {
namespace v16 {
#define SQL_INIT_FILE _SQL_INIT_FILE

ChargingProfile get_sample_charging_profile() {
    ChargingSchedulePeriod period1;
    period1.startPeriod = 0;
    period1.limit = 10;
    period1.numberPhases.emplace(3);

    ChargingSchedulePeriod period2;
    period2.startPeriod = 30;
    period2.limit = 16;
    period2.numberPhases.emplace(3);

    std::vector<ChargingSchedulePeriod> periods;
    periods.push_back(period1);
    periods.push_back(period2);

    ChargingSchedule schedule;
    schedule.chargingRateUnit = ChargingRateUnit::A;
    schedule.chargingSchedulePeriod = periods;
    schedule.duration = 100;
    schedule.startSchedule.emplace(DateTime(date::utc_clock::now()));
    schedule.minChargingRate.emplace(6.4);

    DateTime valid_from = DateTime(date::utc_clock::now());
    DateTime valid_to = DateTime(valid_from.to_time_point() + std::chrono::hours(3600));

    ChargingProfile profile;
    profile.chargingProfileId = 1;
    profile.stackLevel = 2;
    profile.chargingProfilePurpose = ChargingProfilePurposeType::TxProfile;
    profile.chargingProfileKind = ChargingProfileKindType::Recurring;
    profile.recurrencyKind.emplace(RecurrencyKindType::Daily);
    profile.validFrom.emplace(valid_from);
    profile.validTo.emplace(valid_to);
    profile.chargingSchedule = schedule;

    return profile;
}

class DatabaseTest : public ::testing::Test {
protected:
    void SetUp() override {
<<<<<<< HEAD
        this->db_handler =
            std::make_unique<DatabaseHandler>(CP_ID, std::filesystem::path("/tmp"),
                                              std::filesystem::path("../../dist/share/everest/modules/OCPP/init.sql"));
=======
        std::cout << SQL_INIT_FILE <<std::endl;
        this->db_handler = std::make_unique<DatabaseHandler>(CP_ID,std::filesystem::path("/tmp"), 
                                                             std::filesystem::path(SQL_INIT_FILE));
>>>>>>> 844e3515
        this->db_handler->open_db_connection(2);
    }

    void TearDown() override {
        std::filesystem::remove("/tmp/" + CP_ID + ".db");
    }

    std::unique_ptr<DatabaseHandler> db_handler;
    const std::string CP_ID = "cp001";
};

TEST_F(DatabaseTest, test_init_connector_table) {
    auto availability_type = this->db_handler->get_connector_availability(1);
    ASSERT_EQ(AvailabilityType::Operative, availability_type);

    auto availability_map = this->db_handler->get_connector_availability();
    ASSERT_EQ(AvailabilityType::Operative, availability_map.at(1));
    ASSERT_EQ(AvailabilityType::Operative, availability_map.at(2));
}

TEST_F(DatabaseTest, test_list_version) {
    int32_t exp_list_version = 42;
    this->db_handler->insert_or_update_local_list_version(exp_list_version);
    int32_t list_version = this->db_handler->get_local_list_version();
    ASSERT_EQ(exp_list_version, list_version);

    exp_list_version = 17;
    this->db_handler->insert_or_update_local_list_version(exp_list_version);
    list_version = this->db_handler->get_local_list_version();
    ASSERT_EQ(exp_list_version, list_version);
}

TEST_F(DatabaseTest, test_local_authorization_list_entry_1) {

    const auto id_tag = CiString<20>("DEADBEEF");
    const auto unknown_id_tag = CiString<20>("BEEFBEEF");

    IdTagInfo exp_id_tag_info;
    exp_id_tag_info.status = AuthorizationStatus::Accepted;

    this->db_handler->insert_or_update_local_authorization_list_entry(id_tag, exp_id_tag_info);
    auto id_tag_info = this->db_handler->get_local_authorization_list_entry(id_tag);
    ASSERT_EQ(exp_id_tag_info.status, id_tag_info.value().status);

    id_tag_info = this->db_handler->get_local_authorization_list_entry(unknown_id_tag);
    ASSERT_EQ(std::nullopt, id_tag_info);
}

TEST_F(DatabaseTest, test_local_authorization_list_entry_2) {

    const auto id_tag = CiString<20>("DEADBEEF");
    const auto unknown_id_tag = CiString<20>("BEEFBEEF");
    const auto parent_id_tag = CiString<20>("PARENT");

    IdTagInfo exp_id_tag_info;
    exp_id_tag_info.status = AuthorizationStatus::Accepted;
    exp_id_tag_info.expiryDate.emplace(DateTime());
    exp_id_tag_info.parentIdTag = parent_id_tag;

    this->db_handler->insert_or_update_local_authorization_list_entry(id_tag, exp_id_tag_info);
    auto id_tag_info = this->db_handler->get_local_authorization_list_entry(id_tag);
    // expired because expiry date was set to now
    ASSERT_EQ(AuthorizationStatus::Expired, id_tag_info.value().status);
    ASSERT_EQ(exp_id_tag_info.parentIdTag.value().get(), parent_id_tag.get());
}

TEST_F(DatabaseTest, test_local_authorization_list) {

    std::vector<LocalAuthorizationList> local_authorization_list;

    const auto id_tag_1 = CiString<20>("DEADBEEF");
    const auto id_tag_2 = CiString<20>("BEEFBEEF");

    IdTagInfo id_tag_info;
    id_tag_info.status = AuthorizationStatus::Accepted;
    id_tag_info.expiryDate = DateTime(DateTime().to_time_point() + std::chrono::hours(24));

    // inserting id_tag_2 manually with id_tag_info
    this->db_handler->insert_or_update_local_authorization_list_entry(id_tag_2, id_tag_info);
    auto received_id_tag_info = this->db_handler->get_local_authorization_list_entry(id_tag_2);
    ASSERT_EQ(id_tag_info.status, received_id_tag_info.value().status);

    LocalAuthorizationList entry_1;
    entry_1.idTag = id_tag_1;
    entry_1.idTagInfo = id_tag_info;

    // idTagInfo of entry_2 is not set
    LocalAuthorizationList entry_2;
    entry_2.idTag = id_tag_2;

    local_authorization_list.push_back(entry_1);
    local_authorization_list.push_back(entry_2);

    this->db_handler->insert_or_update_local_authorization_list(local_authorization_list);

    received_id_tag_info = this->db_handler->get_local_authorization_list_entry(id_tag_1);
    ASSERT_EQ(id_tag_info.status, received_id_tag_info.value().status);

    // entry_2 had no idTagInfo so it is not set so it is deleted from the list
    received_id_tag_info = this->db_handler->get_local_authorization_list_entry(id_tag_2);
    ASSERT_EQ(std::nullopt, received_id_tag_info);
}

TEST_F(DatabaseTest, test_clear_authorization_list) {

    const auto id_tag = CiString<20>("DEADBEEF");
    const auto parent_id_tag = CiString<20>("PARENT");

    IdTagInfo exp_id_tag_info;
    exp_id_tag_info.status = AuthorizationStatus::Accepted;
    exp_id_tag_info.expiryDate.emplace(DateTime(DateTime().to_time_point() + std::chrono::hours(24)));
    exp_id_tag_info.parentIdTag = parent_id_tag;

    this->db_handler->insert_or_update_local_authorization_list_entry(id_tag, exp_id_tag_info);
    auto id_tag_info = this->db_handler->get_local_authorization_list_entry(id_tag);

    ASSERT_EQ(exp_id_tag_info.status, id_tag_info.value().status);
    ASSERT_EQ(exp_id_tag_info.parentIdTag.value().get(), parent_id_tag.get());

    this->db_handler->clear_local_authorization_list();

    id_tag_info = this->db_handler->get_local_authorization_list_entry(id_tag);
    ASSERT_EQ(std::nullopt, id_tag_info);
}

TEST_F(DatabaseTest, test_authorization_cache_entry) {

    const auto id_tag = CiString<20>("DEADBEEF");
    const auto unknown_id_tag = CiString<20>("BEEFBEEF");

    IdTagInfo exp_id_tag_info;
    exp_id_tag_info.status = AuthorizationStatus::Accepted;

    this->db_handler->insert_or_update_authorization_cache_entry(id_tag, exp_id_tag_info);
    auto id_tag_info = this->db_handler->get_authorization_cache_entry(id_tag);
    ASSERT_EQ(exp_id_tag_info.status, id_tag_info.value().status);

    id_tag_info = this->db_handler->get_authorization_cache_entry(unknown_id_tag);
    ASSERT_EQ(std::nullopt, id_tag_info);
}

TEST_F(DatabaseTest, test_authorization_cache_entry_2) {

    const auto id_tag = CiString<20>("DEADBEEF");
    const auto unknown_id_tag = CiString<20>("BEEFBEEF");
    const auto parent_id_tag = CiString<20>("PARENT");

    IdTagInfo exp_id_tag_info;
    exp_id_tag_info.status = AuthorizationStatus::Accepted;
    exp_id_tag_info.expiryDate.emplace(DateTime());
    exp_id_tag_info.parentIdTag = parent_id_tag;

    this->db_handler->insert_or_update_authorization_cache_entry(id_tag, exp_id_tag_info);
    auto id_tag_info = this->db_handler->get_authorization_cache_entry(id_tag);
    // expired because expiry date was set to now
    ASSERT_EQ(AuthorizationStatus::Expired, id_tag_info.value().status);
    ASSERT_EQ(exp_id_tag_info.parentIdTag.value().get(), parent_id_tag.get());
}

TEST_F(DatabaseTest, test_clear_authorization_cache) {

    const auto id_tag = CiString<20>("DEADBEEF");
    const auto parent_id_tag = CiString<20>("PARENT");

    IdTagInfo exp_id_tag_info;
    exp_id_tag_info.status = AuthorizationStatus::Accepted;
    exp_id_tag_info.expiryDate.emplace(DateTime(DateTime().to_time_point() + std::chrono::hours(24)));
    exp_id_tag_info.parentIdTag = parent_id_tag;

    this->db_handler->insert_or_update_authorization_cache_entry(id_tag, exp_id_tag_info);
    auto id_tag_info = this->db_handler->get_authorization_cache_entry(id_tag);

    ASSERT_EQ(exp_id_tag_info.status, id_tag_info.value().status);
    ASSERT_EQ(exp_id_tag_info.parentIdTag.value().get(), parent_id_tag.get());

    this->db_handler->clear_authorization_cache();

    id_tag_info = this->db_handler->get_authorization_cache_entry(id_tag);
    ASSERT_EQ(std::nullopt, id_tag_info);
}

TEST_F(DatabaseTest, test_connector_availability) {

    std::vector<int32_t> connectors;
    connectors.push_back(1);
    connectors.push_back(2);

    this->db_handler->insert_or_update_connector_availability(connectors, AvailabilityType::Inoperative);

    auto availability_type_1 = this->db_handler->get_connector_availability(1);
    auto availability_type_2 = this->db_handler->get_connector_availability(2);

    ASSERT_EQ(AvailabilityType::Inoperative, availability_type_1);
    ASSERT_EQ(AvailabilityType::Inoperative, availability_type_2);
}

TEST_F(DatabaseTest, test_insert_and_get_transaction) {

    std::optional<CiString<20>> id_tag;
    id_tag.emplace(CiString<20>("DEADBEEF"));

    this->db_handler->insert_transaction("id-42", -1, 1, "DEADBEEF", "2022-08-18T09:42:41", 42, false, 42);
    this->db_handler->update_transaction("id-42", 42);
    this->db_handler->update_transaction("id-42", 5000, "2022-08-18T10:42:41", id_tag, Reason::EVDisconnected);
    this->db_handler->update_transaction_csms_ack(42);

    this->db_handler->insert_transaction("id-43", -1, 1, "BEEFDEAD", "2022-08-18T09:42:41", 43, false, 43);

    auto incomplete_transactions = this->db_handler->get_transactions(true);

    ASSERT_EQ(incomplete_transactions.size(), 1);
    auto transaction = incomplete_transactions.at(0);

    ASSERT_EQ(transaction.session_id, "id-43");
    ASSERT_EQ(transaction.transaction_id, -1);

    auto all_transactions = this->db_handler->get_transactions();
    ASSERT_EQ(all_transactions.size(), 2);
    transaction = all_transactions.at(0);
    ASSERT_EQ(transaction.id_tag_end.value(), "DEADBEEF");
    ASSERT_EQ(transaction.connector, 1);
    ASSERT_EQ(transaction.id_tag_start, "DEADBEEF");
    ASSERT_EQ(transaction.meter_start, 42);
    ASSERT_EQ(transaction.meter_stop.value(), 5000);
    ASSERT_EQ(transaction.stop_reason.value(), "EVDisconnected");
}

TEST_F(DatabaseTest, test_insert_and_get_transaction_without_id_tag) {

    std::optional<CiString<20>> id_tag;
    this->db_handler->insert_transaction("id-42", -1, 1, "DEADBEEF", "2022-08-18T09:42:41", 42, false, 42);
    this->db_handler->update_transaction("id-42", 42);
    this->db_handler->update_transaction("id-42", 5000, "2022-08-18T10:42:41", id_tag, Reason::EVDisconnected);
    this->db_handler->update_transaction_csms_ack(42);

    this->db_handler->insert_transaction("id-43", -1, 1, "BEEFDEAD", "2022-08-18T09:42:41", 43, false, 43);

    auto incomplete_transactions = this->db_handler->get_transactions(true);

    ASSERT_EQ(incomplete_transactions.size(), 1);
    auto transaction = incomplete_transactions.at(0);

    ASSERT_EQ(transaction.session_id, "id-43");
    ASSERT_EQ(transaction.transaction_id, -1);

    auto all_transactions = this->db_handler->get_transactions();
    ASSERT_EQ(all_transactions.size(), 2);

    transaction = all_transactions.at(0);
    ASSERT_FALSE(transaction.id_tag_end);
}

TEST_F(DatabaseTest, test_insert_and_get_profiles) {

    const auto profile = get_sample_charging_profile();

    this->db_handler->insert_or_update_charging_profile(1, profile);

    const auto profiles = this->db_handler->get_charging_profiles();

    ASSERT_EQ(profiles.size(), 1);
    const auto db_profile = profiles.at(0);

    ASSERT_EQ(db_profile.chargingProfileId, profile.chargingProfileId);
    ASSERT_EQ(db_profile.stackLevel, profile.stackLevel);
    ASSERT_EQ(db_profile.chargingProfilePurpose, profile.chargingProfilePurpose);
    ASSERT_EQ(db_profile.chargingProfileKind, profile.chargingProfileKind);
    ASSERT_EQ(db_profile.recurrencyKind.value(), profile.recurrencyKind.value());
    ASSERT_EQ(db_profile.validFrom.value(), profile.validFrom.value());
    ASSERT_EQ(db_profile.validTo.value(), profile.validTo.value());

    ASSERT_EQ(db_profile.chargingSchedule.chargingRateUnit, ChargingRateUnit::A);
    ASSERT_EQ(db_profile.chargingSchedule.duration, profile.chargingSchedule.duration);
    ASSERT_EQ(db_profile.chargingSchedule.startSchedule.value(), profile.chargingSchedule.startSchedule.value());
    ASSERT_EQ(db_profile.chargingSchedule.minChargingRate.value(), profile.chargingSchedule.minChargingRate.value());

    for (size_t i = 0; i < profile.chargingSchedule.chargingSchedulePeriod.size(); i++) {
        ASSERT_EQ(db_profile.chargingSchedule.chargingSchedulePeriod.at(i).startPeriod,
                  profile.chargingSchedule.chargingSchedulePeriod.at(i).startPeriod);
        ASSERT_EQ(db_profile.chargingSchedule.chargingSchedulePeriod.at(i).limit,
                  profile.chargingSchedule.chargingSchedulePeriod.at(i).limit);
        ASSERT_EQ(db_profile.chargingSchedule.chargingSchedulePeriod.at(i).numberPhases.value(),
                  profile.chargingSchedule.chargingSchedulePeriod.at(i).numberPhases.value());
    }
}

TEST_F(DatabaseTest, test_update_profile_same_profile_id) {
    const auto profile1 = get_sample_charging_profile();
    const auto profile2 = get_sample_charging_profile();

    this->db_handler->insert_or_update_charging_profile(1, profile1);
    this->db_handler->insert_or_update_charging_profile(2, profile2);

    const auto profiles = this->db_handler->get_charging_profiles();

    ASSERT_EQ(profiles.size(), 1);
}

TEST_F(DatabaseTest, test_delete_profile) {
    const auto profile1 = get_sample_charging_profile();
    auto profile2 = get_sample_charging_profile();

    profile2.chargingProfileId = 2;

    this->db_handler->insert_or_update_charging_profile(1, profile1);
    this->db_handler->insert_or_update_charging_profile(2, profile2);

    auto profiles = this->db_handler->get_charging_profiles();
    ASSERT_EQ(profiles.size(), 2);

    this->db_handler->delete_charging_profile(1);

    profiles = this->db_handler->get_charging_profiles();
    ASSERT_EQ(profiles.size(), 1);

    this->db_handler->delete_charging_profiles();

    profiles = this->db_handler->get_charging_profiles();
    ASSERT_EQ(profiles.size(), 0);
}

} // namespace v16
} // namespace ocpp<|MERGE_RESOLUTION|>--- conflicted
+++ resolved
@@ -53,15 +53,9 @@
 class DatabaseTest : public ::testing::Test {
 protected:
     void SetUp() override {
-<<<<<<< HEAD
-        this->db_handler =
-            std::make_unique<DatabaseHandler>(CP_ID, std::filesystem::path("/tmp"),
-                                              std::filesystem::path("../../dist/share/everest/modules/OCPP/init.sql"));
-=======
-        std::cout << SQL_INIT_FILE <<std::endl;
-        this->db_handler = std::make_unique<DatabaseHandler>(CP_ID,std::filesystem::path("/tmp"), 
+        std::cout << SQL_INIT_FILE << std::endl;
+        this->db_handler = std::make_unique<DatabaseHandler>(CP_ID, std::filesystem::path("/tmp"),
                                                              std::filesystem::path(SQL_INIT_FILE));
->>>>>>> 844e3515
         this->db_handler->open_db_connection(2);
     }
 
