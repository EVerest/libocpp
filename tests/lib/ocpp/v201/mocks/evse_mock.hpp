--- conflicted
+++ resolved
@@ -12,14 +12,8 @@
 public:
     MOCK_METHOD(int32_t, get_id, (), (const));
     MOCK_METHOD(uint32_t, get_number_of_connectors, (), (const));
-<<<<<<< HEAD
-    MOCK_METHOD(bool, does_connector_exist, (CiString<20> connector_type));
+    MOCK_METHOD(bool, does_connector_exist, (CiString<20> connector_type), (const));
     MOCK_METHOD(std::optional<ConnectorStatusEnum>, get_connector_status, (std::optional<CiString<20>> connector_type));
-=======
-    MOCK_METHOD(bool, does_connector_exist, (ConnectorEnum connector_type), (const));
-    MOCK_METHOD(std::optional<ConnectorStatusEnum>, get_connector_status,
-                (std::optional<ConnectorEnum> connector_type));
->>>>>>> 00137ba7
     MOCK_METHOD(void, open_transaction,
                 (const std::string& transaction_id, const int32_t connector_id, const DateTime& timestamp,
                  const MeterValue& meter_start, const std::optional<IdToken>& id_token,
