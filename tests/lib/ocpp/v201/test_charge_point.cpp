#include "comparators.hpp"
#include "everest/logging.hpp"
#include "evse_security_mock.hpp"
#include "lib/ocpp/common/database_testing_utils.hpp"
#include "ocpp/common/call_types.hpp"
#include "ocpp/common/message_queue.hpp"
#include "ocpp/v201/charge_point.hpp"
#include "ocpp/v201/device_model_storage_sqlite.hpp"
#include "ocpp/v201/init_device_model_db.hpp"
#include "ocpp/v201/messages/SetChargingProfile.hpp"
#include "ocpp/v201/ocpp_enums.hpp"
#include "ocpp/v201/smart_charging.hpp"
#include "ocpp/v201/types.hpp"
#include "smart_charging_handler_mock.hpp"
#include "gmock/gmock.h"
#include <boost/uuid/uuid_generators.hpp>
#include <boost/uuid/uuid_io.hpp>
#include <gmock/gmock.h>
#include <gtest/gtest.h>
#include <memory>

static const int DEFAULT_EVSE_ID = 1;
static const int DEFAULT_PROFILE_ID = 1;
static const int DEFAULT_STACK_LEVEL = 1;
static const std::string TEMP_OUTPUT_PATH = "/tmp/ocpp201";
const static std::string MIGRATION_FILES_PATH = "./resources/v201/device_model_migration_files";
const static std::string SCHEMAS_PATH = "./resources/example_config/v201/component_config";
const static std::string DEVICE_MODEL_DB_IN_MEMORY_PATH = "file::memory:?cache=shared";
static const std::string DEFAULT_TX_ID = "10c75ff7-74f5-44f5-9d01-f649f3ac7b78";

namespace ocpp::v201 {

class TestChargePoint : public ChargePoint {
public:
    using ChargePoint::handle_message;
    using ChargePoint::smart_charging_handler;

    TestChargePoint(std::map<int32_t, int32_t>& evse_connector_structure,
                    std::unique_ptr<DeviceModelInterface> device_model_interface, const std::string& ocpp_main_path,
                    const std::string& core_database_path, const std::string& sql_init_path,
                    const std::string& message_log_path, const std::shared_ptr<EvseSecurity> evse_security,
                    const Callbacks& callbacks, std::shared_ptr<SmartChargingHandlerInterface> smart_charging_handler) :
        ChargePoint(evse_connector_structure, std::move(device_model_interface), ocpp_main_path, core_database_path,
                    sql_init_path, message_log_path, evse_security, callbacks) {
        this->smart_charging_handler = smart_charging_handler;
    }
};

class ChargePointFixture : public DatabaseTestingUtils {
public:
    ChargePointFixture() {
    }
    ~ChargePointFixture() {
    }

    void SetUp() override {
        charge_point->start();
    }

    void TearDown() override {
        charge_point->stop();
    }

    std::map<int32_t, int32_t> create_evse_connector_structure() {
        std::map<int32_t, int32_t> evse_connector_structure;
        evse_connector_structure.insert_or_assign(1, 1);
        evse_connector_structure.insert_or_assign(2, 1);
        return evse_connector_structure;
    }

    void create_device_model_db(const std::string& path) {
        InitDeviceModelDb db(path, MIGRATION_FILES_PATH);
        db.initialize_database(SCHEMAS_PATH, true);
    }

    std::shared_ptr<DeviceModel>
    create_device_model(const std::optional<std::string> ac_phase_switching_supported = "true") {
        create_device_model_db(DEVICE_MODEL_DB_IN_MEMORY_PATH);
        auto device_model_storage = std::make_unique<DeviceModelStorageSqlite>(DEVICE_MODEL_DB_IN_MEMORY_PATH);
        auto device_model = std::make_shared<DeviceModel>(std::move(device_model_storage));
        // Defaults
        const auto& charging_rate_unit_cv = ControllerComponentVariables::ChargingScheduleChargingRateUnit;
        device_model->set_value(charging_rate_unit_cv.component, charging_rate_unit_cv.variable.value(),
                                AttributeEnum::Actual, "A,W", "test", true);

        const auto& ac_phase_switching_cv = ControllerComponentVariables::ACPhaseSwitchingSupported;
        device_model->set_value(ac_phase_switching_cv.component, ac_phase_switching_cv.variable.value(),
                                AttributeEnum::Actual, ac_phase_switching_supported.value_or(""), "test", true);

        return device_model;
    }

    std::unique_ptr<TestChargePoint> create_charge_point() {
        std::map<int32_t, int32_t> evse_connector_structure = {{1, 1}, {2, 1}};
        std::unique_ptr<DeviceModelInterface> device_model_storage =
            std::make_unique<DeviceModelStorageSqlite>(DEVICE_MODEL_DB_IN_MEMORY_PATH);
        auto charge_point = std::make_unique<TestChargePoint>(evse_connector_structure, std::move(device_model_storage),
                                                              "", TEMP_OUTPUT_PATH, MIGRATION_FILES_LOCATION_V201,
                                                              TEMP_OUTPUT_PATH, std::make_shared<EvseSecurityMock>(),
                                                              create_callbacks_with_mocks(), smart_charging_handler);
        return charge_point;
    }

    std::vector<ChargingSchedulePeriod> create_charging_schedule_periods(std::vector<int32_t> start_periods) {
        auto charging_schedule_periods = std::vector<ChargingSchedulePeriod>();
        for (auto start_period : start_periods) {
            auto charging_schedule_period = ChargingSchedulePeriod{
                .startPeriod = start_period,
            };
            charging_schedule_periods.push_back(charging_schedule_period);
        }

        return charging_schedule_periods;
    }

    ChargingSchedule create_charge_schedule(ChargingRateUnitEnum charging_rate_unit,
                                            std::vector<ChargingSchedulePeriod> charging_schedule_period,
                                            std::optional<ocpp::DateTime> start_schedule = std::nullopt) {
        int32_t id;
        std::optional<CustomData> custom_data;
        std::optional<int32_t> duration;
        std::optional<float> min_charging_rate;
        std::optional<SalesTariff> sales_tariff;

        return ChargingSchedule{
            id,
            charging_rate_unit,
            charging_schedule_period,
            custom_data,
            start_schedule,
            duration,
            min_charging_rate,
            sales_tariff,
        };
    }

    ChargingProfile
    create_charging_profile(int32_t charging_profile_id, ChargingProfilePurposeEnum charging_profile_purpose,
                            ChargingSchedule charging_schedule, std::optional<std::string> transaction_id = {},
                            ChargingProfileKindEnum charging_profile_kind = ChargingProfileKindEnum::Absolute,
                            int stack_level = DEFAULT_STACK_LEVEL, std::optional<ocpp::DateTime> validFrom = {},
                            std::optional<ocpp::DateTime> validTo = {}) {
        auto recurrency_kind = RecurrencyKindEnum::Daily;
        std::vector<ChargingSchedule> charging_schedules = {charging_schedule};
        return ChargingProfile{.id = charging_profile_id,
                               .stackLevel = stack_level,
                               .chargingProfilePurpose = charging_profile_purpose,
                               .chargingProfileKind = charging_profile_kind,
                               .chargingSchedule = charging_schedules,
                               .customData = {},
                               .recurrencyKind = recurrency_kind,
                               .validFrom = validFrom,
                               .validTo = validTo,
                               .transactionId = transaction_id};
    }

    ocpp::v201::Callbacks create_callbacks_with_mocks() {
        ocpp::v201::Callbacks callbacks;

        callbacks.is_reset_allowed_callback = is_reset_allowed_callback_mock.AsStdFunction();
        callbacks.reset_callback = reset_callback_mock.AsStdFunction();
        callbacks.stop_transaction_callback = stop_transaction_callback_mock.AsStdFunction();
        callbacks.pause_charging_callback = pause_charging_callback_mock.AsStdFunction();
        callbacks.connector_effective_operative_status_changed_callback =
            connector_effective_operative_status_changed_callback_mock.AsStdFunction();
        callbacks.get_log_request_callback = get_log_request_callback_mock.AsStdFunction();
        callbacks.unlock_connector_callback = unlock_connector_callback_mock.AsStdFunction();
        callbacks.remote_start_transaction_callback = remote_start_transaction_callback_mock.AsStdFunction();
        callbacks.is_reservation_for_token_callback = is_reservation_for_token_callback_mock.AsStdFunction();
        callbacks.update_firmware_request_callback = update_firmware_request_callback_mock.AsStdFunction();
        callbacks.security_event_callback = security_event_callback_mock.AsStdFunction();
        callbacks.set_charging_profiles_callback = set_charging_profiles_callback_mock.AsStdFunction();

        return callbacks;
    }

    sqlite3* db_handle;
    std::shared_ptr<DeviceModel> device_model = create_device_model();
    std::shared_ptr<SmartChargingHandlerMock> smart_charging_handler = std::make_shared<SmartChargingHandlerMock>();
    std::unique_ptr<TestChargePoint> charge_point = create_charge_point();
    boost::uuids::random_generator uuid_generator = boost::uuids::random_generator();

    std::shared_ptr<DatabaseHandler> create_database_handler() {
        auto database_connection = std::make_unique<common::DatabaseConnection>(fs::path("/tmp/ocpp201") / "cp.db");
        return std::make_shared<DatabaseHandler>(std::move(database_connection), MIGRATION_FILES_LOCATION_V201);
    }

    std::shared_ptr<MessageQueue<v201::MessageType>>
    create_message_queue(std::shared_ptr<DatabaseHandler>& database_handler) {
        const auto DEFAULT_MESSAGE_QUEUE_SIZE_THRESHOLD = 2E5;
        return std::make_shared<ocpp::MessageQueue<v201::MessageType>>(
            [this](json message) -> bool { return false; },
            MessageQueueConfig{
                this->device_model->get_value<int>(ControllerComponentVariables::MessageAttempts),
                this->device_model->get_value<int>(ControllerComponentVariables::MessageAttemptInterval),
                this->device_model->get_optional_value<int>(ControllerComponentVariables::MessageQueueSizeThreshold)
                    .value_or(DEFAULT_MESSAGE_QUEUE_SIZE_THRESHOLD),
                this->device_model->get_optional_value<bool>(ControllerComponentVariables::QueueAllMessages)
                    .value_or(false),
                this->device_model->get_value<int>(ControllerComponentVariables::MessageTimeout)},
            database_handler);
    }

    void configure_callbacks_with_mocks() {
        callbacks.is_reset_allowed_callback = is_reset_allowed_callback_mock.AsStdFunction();
        callbacks.reset_callback = reset_callback_mock.AsStdFunction();
        callbacks.stop_transaction_callback = stop_transaction_callback_mock.AsStdFunction();
        callbacks.pause_charging_callback = pause_charging_callback_mock.AsStdFunction();
        callbacks.connector_effective_operative_status_changed_callback =
            connector_effective_operative_status_changed_callback_mock.AsStdFunction();
        callbacks.get_log_request_callback = get_log_request_callback_mock.AsStdFunction();
        callbacks.unlock_connector_callback = unlock_connector_callback_mock.AsStdFunction();
        callbacks.remote_start_transaction_callback = remote_start_transaction_callback_mock.AsStdFunction();
        callbacks.is_reservation_for_token_callback = is_reservation_for_token_callback_mock.AsStdFunction();
        callbacks.update_firmware_request_callback = update_firmware_request_callback_mock.AsStdFunction();
        callbacks.security_event_callback = security_event_callback_mock.AsStdFunction();
        callbacks.set_charging_profiles_callback = set_charging_profiles_callback_mock.AsStdFunction();
    }

    std::string uuid() {
        std::stringstream s;
        s << uuid_generator();
        return s.str();
    }

    template <class T> void call_to_json(json& j, const ocpp::Call<T>& call) {
        j = json::array();
        j.push_back(MessageTypeId::CALL);
        j.push_back(call.uniqueId.get());
        j.push_back(call.msg.get_type());
        j.push_back(json(call.msg));
    }

    template <class T, MessageType M> EnhancedMessage<MessageType> request_to_enhanced_message(const T& req) {
        auto message_id = uuid();
        ocpp::Call<T> call(req, message_id);
        EnhancedMessage<MessageType> enhanced_message{
            .uniqueId = message_id,
            .messageType = M,
            .messageTypeId = MessageTypeId::CALL,
        };

        call_to_json(enhanced_message.message, call);

        return enhanced_message;
    }

    testing::MockFunction<bool(const std::optional<const int32_t> evse_id, const ResetEnum& reset_type)>
        is_reset_allowed_callback_mock;
    testing::MockFunction<void(const std::optional<const int32_t> evse_id, const ResetEnum& reset_type)>
        reset_callback_mock;
    testing::MockFunction<void(const int32_t evse_id, const ReasonEnum& stop_reason)> stop_transaction_callback_mock;
    testing::MockFunction<void(const int32_t evse_id)> pause_charging_callback_mock;
    testing::MockFunction<void(const int32_t evse_id, const int32_t connector_id,
                               const OperationalStatusEnum new_status)>
        connector_effective_operative_status_changed_callback_mock;
    testing::MockFunction<GetLogResponse(const GetLogRequest& request)> get_log_request_callback_mock;
    testing::MockFunction<UnlockConnectorResponse(const int32_t evse_id, const int32_t connecor_id)>
        unlock_connector_callback_mock;
    testing::MockFunction<void(const RequestStartTransactionRequest& request, const bool authorize_remote_start)>
        remote_start_transaction_callback_mock;
    testing::MockFunction<bool(const int32_t evse_id, const CiString<36> idToken,
                               const std::optional<CiString<36>> groupIdToken)>
        is_reservation_for_token_callback_mock;
    testing::MockFunction<UpdateFirmwareResponse(const UpdateFirmwareRequest& request)>
        update_firmware_request_callback_mock;
    testing::MockFunction<void(const CiString<50>& event_type, const std::optional<CiString<255>>& tech_info)>
        security_event_callback_mock;
    testing::MockFunction<void()> set_charging_profiles_callback_mock;
    ocpp::v201::Callbacks callbacks;
};

TEST_F(ChargePointFixture, CreateChargePoint) {
    auto evse_connector_structure = create_evse_connector_structure();
    auto database_handler = create_database_handler();
    auto evse_security = std::make_shared<EvseSecurityMock>();
    configure_callbacks_with_mocks();
    auto message_queue = create_message_queue(database_handler);

    EXPECT_NO_THROW(ocpp::v201::ChargePoint(evse_connector_structure, device_model, database_handler, message_queue,
                                            "/tmp", evse_security, callbacks));
}

<<<<<<< HEAD
TEST_F(ChargePointFixture, CreateChargePoint_EVSEConnectorStructureDefinedBadly_ThrowsDeviceModelError) {
=======
TEST_F(ChargePointFixture, CreateChargePoint_InitializeInCorrectOrder) {
    auto evse_connector_structure = create_evse_connector_structure();
    auto database_handler = create_database_handler();
    database_handler->open_connection();
    auto evse_security = std::make_shared<EvseSecurityMock>();
    configure_callbacks_with_mocks();
    auto message_queue = create_message_queue(database_handler);

    const auto cv = ControllerComponentVariables::ResumeTransactionsOnBoot;
    this->device_model->set_value(cv.component, cv.variable.value(), AttributeEnum::Actual, "false", "TEST", true);

    auto profile = create_charging_profile(DEFAULT_PROFILE_ID, ChargingProfilePurposeEnum::TxProfile,
                                           create_charge_schedule(ChargingRateUnitEnum::A,
                                                                  create_charging_schedule_periods({0, 1, 2}),
                                                                  ocpp::DateTime("2024-01-17T17:00:00")),
                                           DEFAULT_TX_ID);
    database_handler->insert_or_update_charging_profile(DEFAULT_EVSE_ID, profile);

    ocpp::v201::ChargePoint charge_point(evse_connector_structure, device_model, database_handler, message_queue,
                                         "/tmp", evse_security, callbacks);

    EXPECT_NO_FATAL_FAILURE(charge_point.start(BootReasonEnum::PowerUp));

    charge_point.stop();
}

TEST_F(ChargePointFixture, CreateChargePoint_EVSEConnectorStructureDefinedBadly_ThrowsDeviceModelStorageError) {
>>>>>>> 0c5aac4d
    auto database_handler = create_database_handler();
    auto evse_security = std::make_shared<EvseSecurityMock>();
    configure_callbacks_with_mocks();
    auto message_queue = create_message_queue(database_handler);

    auto evse_connector_structure = std::map<int32_t, int32_t>();

    EXPECT_THROW(ocpp::v201::ChargePoint(evse_connector_structure, device_model, database_handler, message_queue,
                                         "/tmp", evse_security, callbacks),
                 DeviceModelError);
}

TEST_F(ChargePointFixture, CreateChargePoint_MissingDeviceModel_ThrowsInvalidArgument) {
    auto evse_connector_structure = create_evse_connector_structure();
    auto database_handler = create_database_handler();
    auto evse_security = std::make_shared<EvseSecurityMock>();
    configure_callbacks_with_mocks();
    auto message_queue = std::make_shared<ocpp::MessageQueue<v201::MessageType>>(
        [this](json message) -> bool { return false; }, MessageQueueConfig{}, database_handler);

    EXPECT_THROW(ocpp::v201::ChargePoint(evse_connector_structure, nullptr, database_handler, message_queue, "/tmp",
                                         evse_security, callbacks),
                 std::invalid_argument);
}

TEST_F(ChargePointFixture, CreateChargePoint_MissingDatabaseHandler_ThrowsInvalidArgument) {
    auto evse_connector_structure = create_evse_connector_structure();
    auto evse_security = std::make_shared<EvseSecurityMock>();
    configure_callbacks_with_mocks();
    auto message_queue = std::make_shared<ocpp::MessageQueue<v201::MessageType>>(
        [this](json message) -> bool { return false; }, MessageQueueConfig{}, nullptr);

    auto database_handler = nullptr;

    EXPECT_THROW(ocpp::v201::ChargePoint(evse_connector_structure, device_model, database_handler, message_queue,
                                         "/tmp", evse_security, callbacks),
                 std::invalid_argument);
}

TEST_F(ChargePointFixture, CreateChargePoint_CallbacksNotValid_ThrowsInvalidArgument) {
    auto evse_connector_structure = create_evse_connector_structure();
    auto database_handler = create_database_handler();
    auto evse_security = std::make_shared<EvseSecurityMock>();
    auto message_queue = create_message_queue(database_handler);

    EXPECT_THROW(ocpp::v201::ChargePoint(evse_connector_structure, device_model, database_handler, message_queue,
                                         "/tmp", evse_security, callbacks),
                 std::invalid_argument);
}

/*
 * K01.FR.02 states
 *
 *     "The CSMS MAY send a new charging profile for the EVSE that SHALL be used
 *      as a limit schedule for the EV."
 *
 * When using libocpp, a charging station is notified of a new charging profile
 * by means of the set_charging_profiles_callback. In order to ensure that a new
 * profile can be immediately "used as a limit schedule for the EV", a
 * valid set_charging_profiles_callback must be provided.
 *
 * As part of testing that K01.FR.02 is met, we provide the following tests that
 * confirm an OCPP 2.0.1 ChargePoint with smart charging enabled will only
 * consider its collection of callbacks valid if set_charging_profiles_callback
 * is provided.
 */

TEST_F(ChargePointFixture, K01FR02_CallbacksValidityChecksIfSetChargingProfilesCallbackExists) {
    configure_callbacks_with_mocks();
    callbacks.set_charging_profiles_callback = nullptr;

    EXPECT_FALSE(callbacks.all_callbacks_valid());
}

/*
 * For completeness, we also test that all other callbacks are checked by
 * all_callbacks_valid.
 */

TEST_F(ChargePointFixture, K01FR02_CallbacksAreInvalidWhenNotProvided) {
    EXPECT_FALSE(callbacks.all_callbacks_valid());
}

TEST_F(ChargePointFixture, K01FR02_CallbacksAreValidWhenAllRequiredCallbacksProvided) {
    configure_callbacks_with_mocks();
    EXPECT_TRUE(callbacks.all_callbacks_valid());
}

TEST_F(ChargePointFixture, K01FR02_CallbacksValidityChecksIfResetIsAllowedCallbackExists) {
    configure_callbacks_with_mocks();
    callbacks.is_reset_allowed_callback = nullptr;

    EXPECT_FALSE(callbacks.all_callbacks_valid());
}

TEST_F(ChargePointFixture, K01FR02_CallbacksValidityChecksIfResetCallbackExists) {
    configure_callbacks_with_mocks();
    callbacks.reset_callback = nullptr;

    EXPECT_FALSE(callbacks.all_callbacks_valid());
}

TEST_F(ChargePointFixture, K01FR02_CallbacksValidityChecksIfStopTransactionCallbackExists) {
    configure_callbacks_with_mocks();
    callbacks.stop_transaction_callback = nullptr;

    EXPECT_FALSE(callbacks.all_callbacks_valid());
}

TEST_F(ChargePointFixture, K01FR02_CallbacksValidityChecksIfPauseChargingCallbackExists) {
    configure_callbacks_with_mocks();
    callbacks.pause_charging_callback = nullptr;

    EXPECT_FALSE(callbacks.all_callbacks_valid());
}

TEST_F(ChargePointFixture, K01FR02_CallbacksValidityChecksIfConnectorEffectiveOperativeStatusChangedCallbackExists) {
    configure_callbacks_with_mocks();
    callbacks.connector_effective_operative_status_changed_callback = nullptr;

    EXPECT_FALSE(callbacks.all_callbacks_valid());
}

TEST_F(ChargePointFixture, K01FR02_CallbacksValidityChecksIfGetLogRequestCallbackExists) {
    configure_callbacks_with_mocks();
    callbacks.get_log_request_callback = nullptr;

    EXPECT_FALSE(callbacks.all_callbacks_valid());
}

TEST_F(ChargePointFixture, K01FR02_CallbacksValidityChecksIfUnlockConnectorCallbackExists) {
    configure_callbacks_with_mocks();
    callbacks.unlock_connector_callback = nullptr;

    EXPECT_FALSE(callbacks.all_callbacks_valid());
}

TEST_F(ChargePointFixture, K01FR02_CallbacksValidityChecksIfRemoteStartTransactionCallbackExists) {
    configure_callbacks_with_mocks();
    callbacks.remote_start_transaction_callback = nullptr;

    EXPECT_FALSE(callbacks.all_callbacks_valid());
}

TEST_F(ChargePointFixture, K01FR02_CallbacksValidityChecksIfIsReservationForTokenCallbackExists) {
    configure_callbacks_with_mocks();
    callbacks.is_reservation_for_token_callback = nullptr;

    EXPECT_FALSE(callbacks.all_callbacks_valid());
}

TEST_F(ChargePointFixture, K01FR02_CallbacksValidityChecksIfUpdateFirmwareRequestCallbackExists) {
    configure_callbacks_with_mocks();
    callbacks.update_firmware_request_callback = nullptr;

    EXPECT_FALSE(callbacks.all_callbacks_valid());
}

TEST_F(ChargePointFixture, K01FR02_CallbacksValidityChecksIfSecurityEventCallbackExists) {
    configure_callbacks_with_mocks();
    callbacks.security_event_callback = nullptr;

    EXPECT_FALSE(callbacks.all_callbacks_valid());
}

TEST_F(ChargePointFixture, K01FR02_CallbacksValidityChecksIfOptionalVariableChangedCallbackIsNotSetOrNotNull) {
    configure_callbacks_with_mocks();

    callbacks.variable_changed_callback = nullptr;
    EXPECT_FALSE(callbacks.all_callbacks_valid());

    testing::MockFunction<void(const SetVariableData& set_variable_data)> variable_changed_callback_mock;
    callbacks.variable_changed_callback = variable_changed_callback_mock.AsStdFunction();
    EXPECT_TRUE(callbacks.all_callbacks_valid());
}

TEST_F(ChargePointFixture, K01FR02_CallbacksValidityChecksIfOptionalVariableNetworkProfileCallbackIsNotSetOrNotNull) {
    configure_callbacks_with_mocks();

    callbacks.validate_network_profile_callback = nullptr;
    EXPECT_FALSE(callbacks.all_callbacks_valid());

    testing::MockFunction<SetNetworkProfileStatusEnum(const int32_t configuration_slot,
                                                      const NetworkConnectionProfile& network_connection_profile)>
        validate_network_profile_callback_mock;
    callbacks.validate_network_profile_callback = validate_network_profile_callback_mock.AsStdFunction();
    EXPECT_TRUE(callbacks.all_callbacks_valid());
}

TEST_F(ChargePointFixture,
       K01FR02_CallbacksValidityChecksIfOptionalConfigureNetworkConnectionProfileCallbackIsNotSetOrNotNull) {
    configure_callbacks_with_mocks();

    callbacks.configure_network_connection_profile_callback = nullptr;
    EXPECT_FALSE(callbacks.all_callbacks_valid());

    testing::MockFunction<bool(const NetworkConnectionProfile& network_connection_profile)>
        configure_network_connection_profile_callback_mock;
    callbacks.configure_network_connection_profile_callback =
        configure_network_connection_profile_callback_mock.AsStdFunction();
    EXPECT_TRUE(callbacks.all_callbacks_valid());
}

TEST_F(ChargePointFixture, K01FR02_CallbacksValidityChecksIfOptionalTimeSyncCallbackIsNotSetOrNotNull) {
    configure_callbacks_with_mocks();

    callbacks.time_sync_callback = nullptr;
    EXPECT_FALSE(callbacks.all_callbacks_valid());

    testing::MockFunction<void(const ocpp::DateTime& currentTime)> time_sync_callback_mock;
    callbacks.time_sync_callback = time_sync_callback_mock.AsStdFunction();
    EXPECT_TRUE(callbacks.all_callbacks_valid());
}

TEST_F(ChargePointFixture, K01FR02_CallbacksValidityChecksIfOptionalBootNotificationCallbackIsNotSetOrNotNull) {
    configure_callbacks_with_mocks();

    callbacks.boot_notification_callback = nullptr;
    EXPECT_FALSE(callbacks.all_callbacks_valid());

    testing::MockFunction<void(const ocpp::v201::BootNotificationResponse& response)> boot_notification_callback_mock;
    callbacks.boot_notification_callback = boot_notification_callback_mock.AsStdFunction();
    EXPECT_TRUE(callbacks.all_callbacks_valid());
}

TEST_F(ChargePointFixture, K01FR02_CallbacksValidityChecksIfOptionalOCPPMessagesCallbackIsNotSetOrNotNull) {
    configure_callbacks_with_mocks();

    callbacks.ocpp_messages_callback = nullptr;
    EXPECT_FALSE(callbacks.all_callbacks_valid());

    testing::MockFunction<void(const std::string& message, MessageDirection direction)> ocpp_messages_callback_mock;
    callbacks.ocpp_messages_callback = ocpp_messages_callback_mock.AsStdFunction();
    EXPECT_TRUE(callbacks.all_callbacks_valid());
}

TEST_F(ChargePointFixture,
       K01FR02_CallbacksValidityChecksIfOptionalCSEffectiveOperativeStatusChangedCallbackIsNotSetOrNotNull) {
    configure_callbacks_with_mocks();

    callbacks.cs_effective_operative_status_changed_callback = nullptr;
    EXPECT_FALSE(callbacks.all_callbacks_valid());

    testing::MockFunction<void(const OperationalStatusEnum new_status)>
        cs_effective_operative_status_changed_callback_mock;
    callbacks.cs_effective_operative_status_changed_callback =
        cs_effective_operative_status_changed_callback_mock.AsStdFunction();
    EXPECT_TRUE(callbacks.all_callbacks_valid());
}

TEST_F(ChargePointFixture,
       K01FR02_CallbacksValidityChecksIfOptionalEvseEffectiveOperativeStatusChangedCallbackIsNotSetOrNotNull) {
    configure_callbacks_with_mocks();

    callbacks.evse_effective_operative_status_changed_callback = nullptr;
    EXPECT_FALSE(callbacks.all_callbacks_valid());

    testing::MockFunction<void(const int32_t evse_id, const OperationalStatusEnum new_status)>
        evse_effective_operative_status_changed_callback_mock;
    callbacks.evse_effective_operative_status_changed_callback =
        evse_effective_operative_status_changed_callback_mock.AsStdFunction();
    EXPECT_TRUE(callbacks.all_callbacks_valid());
}

TEST_F(ChargePointFixture, K01FR02_CallbacksValidityChecksIfOptionalGetCustomerInformationCallbackIsNotSetOrNotNull) {
    configure_callbacks_with_mocks();

    callbacks.get_customer_information_callback = nullptr;
    EXPECT_FALSE(callbacks.all_callbacks_valid());

    testing::MockFunction<std::string(const std::optional<CertificateHashDataType> customer_certificate,
                                      const std::optional<IdToken> id_token,
                                      const std::optional<CiString<64>> customer_identifier)>
        get_customer_information_callback_mock;
    callbacks.get_customer_information_callback = get_customer_information_callback_mock.AsStdFunction();
    EXPECT_TRUE(callbacks.all_callbacks_valid());
}

TEST_F(ChargePointFixture, K01FR02_CallbacksValidityChecksIfOptionalClearCustomerInformationCallbackIsNotSetOrNotNull) {
    configure_callbacks_with_mocks();

    callbacks.clear_customer_information_callback = nullptr;
    EXPECT_FALSE(callbacks.all_callbacks_valid());

    testing::MockFunction<std::string(const std::optional<CertificateHashDataType> customer_certificate,
                                      const std::optional<IdToken> id_token,
                                      const std::optional<CiString<64>> customer_identifier)>
        clear_customer_information_callback_mock;
    callbacks.clear_customer_information_callback = clear_customer_information_callback_mock.AsStdFunction();
    EXPECT_TRUE(callbacks.all_callbacks_valid());
}

TEST_F(ChargePointFixture, K01FR02_CallbacksValidityChecksIfOptionalAllConnectorsUnavailableCallbackIsNotSetOrNotNull) {
    configure_callbacks_with_mocks();

    callbacks.all_connectors_unavailable_callback = nullptr;
    EXPECT_FALSE(callbacks.all_callbacks_valid());

    testing::MockFunction<void()> all_connectors_unavailable_callback_mock;
    callbacks.all_connectors_unavailable_callback = all_connectors_unavailable_callback_mock.AsStdFunction();
    EXPECT_TRUE(callbacks.all_callbacks_valid());
}

TEST_F(ChargePointFixture, K01FR02_CallbacksValidityChecksIfOptionalDataTransferCallbackIsNotSetOrNotNull) {
    configure_callbacks_with_mocks();

    callbacks.data_transfer_callback = nullptr;
    EXPECT_FALSE(callbacks.all_callbacks_valid());

    testing::MockFunction<DataTransferResponse(const DataTransferRequest& request)> data_transfer_callback_mock;
    callbacks.data_transfer_callback = data_transfer_callback_mock.AsStdFunction();
    EXPECT_TRUE(callbacks.all_callbacks_valid());
}

TEST_F(ChargePointFixture, K01FR02_CallbacksValidityChecksIfOptionalTransactionEventCallbackIsNotSetOrNotNull) {
    configure_callbacks_with_mocks();

    callbacks.transaction_event_callback = nullptr;
    EXPECT_FALSE(callbacks.all_callbacks_valid());

    testing::MockFunction<void(const TransactionEventRequest& transaction_event)> transaction_event_callback_mock;
    callbacks.transaction_event_callback = transaction_event_callback_mock.AsStdFunction();
    EXPECT_TRUE(callbacks.all_callbacks_valid());
}

TEST_F(ChargePointFixture, K01FR02_CallbacksValidityChecksIfOptionalTransactionEventResponseCallbackIsNotSetOrNotNull) {
    configure_callbacks_with_mocks();

    callbacks.transaction_event_response_callback = nullptr;
    EXPECT_FALSE(callbacks.all_callbacks_valid());

    testing::MockFunction<void(const TransactionEventRequest& transaction_event,
                               const TransactionEventResponse& transaction_event_response)>
        transaction_event_response_callback_mock;
    callbacks.transaction_event_response_callback = transaction_event_response_callback_mock.AsStdFunction();
    EXPECT_TRUE(callbacks.all_callbacks_valid());
}

TEST_F(ChargePointFixture, K01_SetChargingProfileRequest_ValidatesAndAddsProfile) {
    auto periods = create_charging_schedule_periods({0, 1, 2});

    auto profile = create_charging_profile(
        DEFAULT_PROFILE_ID, ChargingProfilePurposeEnum::TxProfile,
        create_charge_schedule(ChargingRateUnitEnum::A, periods, ocpp::DateTime("2024-01-17T17:00:00")), DEFAULT_TX_ID);

    SetChargingProfileRequest req;
    req.evseId = DEFAULT_EVSE_ID;
    req.chargingProfile = profile;

    auto set_charging_profile_req =
        request_to_enhanced_message<SetChargingProfileRequest, MessageType::SetChargingProfile>(req);

    EXPECT_CALL(*smart_charging_handler, validate_and_add_profile(profile, DEFAULT_EVSE_ID));

    charge_point->handle_message(set_charging_profile_req);
}

TEST_F(ChargePointFixture, K01FR07_SetChargingProfileRequest_TriggersCallbackWhenValid) {
    auto periods = create_charging_schedule_periods({0, 1, 2});

    auto profile = create_charging_profile(
        DEFAULT_PROFILE_ID, ChargingProfilePurposeEnum::TxProfile,
        create_charge_schedule(ChargingRateUnitEnum::A, periods, ocpp::DateTime("2024-01-17T17:00:00")), DEFAULT_TX_ID);

    SetChargingProfileRequest req;
    req.evseId = DEFAULT_EVSE_ID;
    req.chargingProfile = profile;

    auto set_charging_profile_req =
        request_to_enhanced_message<SetChargingProfileRequest, MessageType::SetChargingProfile>(req);

    SetChargingProfileResponse accept_response;
    accept_response.status = ChargingProfileStatusEnum::Accepted;

    ON_CALL(*smart_charging_handler, validate_and_add_profile).WillByDefault(testing::Return(accept_response));
    EXPECT_CALL(set_charging_profiles_callback_mock, Call);

    charge_point->handle_message(set_charging_profile_req);
}

TEST_F(ChargePointFixture, K01FR07_SetChargingProfileRequest_DoesNotTriggerCallbackWhenInvalid) {
    auto periods = create_charging_schedule_periods({0, 1, 2});

    auto profile = create_charging_profile(
        DEFAULT_PROFILE_ID, ChargingProfilePurposeEnum::TxProfile,
        create_charge_schedule(ChargingRateUnitEnum::A, periods, ocpp::DateTime("2024-01-17T17:00:00")), DEFAULT_TX_ID);

    SetChargingProfileRequest req;
    req.evseId = DEFAULT_EVSE_ID;
    req.chargingProfile = profile;

    auto set_charging_profile_req =
        request_to_enhanced_message<SetChargingProfileRequest, MessageType::SetChargingProfile>(req);

    SetChargingProfileResponse reject_response;
    reject_response.status = ChargingProfileStatusEnum::Rejected;
    reject_response.statusInfo = StatusInfo();
    reject_response.statusInfo->reasonCode = conversions::profile_validation_result_to_reason_code(
        ProfileValidationResultEnum::TxProfileEvseHasNoActiveTransaction);
    reject_response.statusInfo->additionalInfo = conversions::profile_validation_result_to_string(
        ProfileValidationResultEnum::TxProfileEvseHasNoActiveTransaction);

    ON_CALL(*smart_charging_handler, validate_and_add_profile).WillByDefault(testing::Return(reject_response));
    EXPECT_CALL(set_charging_profiles_callback_mock, Call).Times(0);

    charge_point->handle_message(set_charging_profile_req);
}

TEST_F(ChargePointFixture, K01FR22_SetChargingProfileRequest_RejectsChargingStationExternalConstraints) {
    auto periods = create_charging_schedule_periods({0, 1, 2});

    auto profile = create_charging_profile(
        DEFAULT_PROFILE_ID, ChargingProfilePurposeEnum::ChargingStationExternalConstraints,
        create_charge_schedule(ChargingRateUnitEnum::A, periods, ocpp::DateTime("2024-01-17T17:00:00")), DEFAULT_TX_ID);

    SetChargingProfileRequest req;
    req.evseId = DEFAULT_EVSE_ID;
    req.chargingProfile = profile;

    auto set_charging_profile_req =
        request_to_enhanced_message<SetChargingProfileRequest, MessageType::SetChargingProfile>(req);

    EXPECT_CALL(*smart_charging_handler, validate_and_add_profile).Times(0);
    EXPECT_CALL(set_charging_profiles_callback_mock, Call).Times(0);

    charge_point->handle_message(set_charging_profile_req);
}

TEST_F(ChargePointFixture, K01FR29_SmartChargingCtrlrAvailableIsFalse_RespondsCallError) {
    auto evse_connector_structure = create_evse_connector_structure();
    auto database_handler = create_database_handler();
    auto evse_security = std::make_shared<EvseSecurityMock>();
    configure_callbacks_with_mocks();

    const auto cv = ControllerComponentVariables::SmartChargingCtrlrAvailable;
    this->device_model->set_value(cv.component, cv.variable.value(), AttributeEnum::Actual, "false", "TEST", true);

    auto periods = create_charging_schedule_periods({0, 1, 2});
    auto profile = create_charging_profile(
        DEFAULT_PROFILE_ID, ChargingProfilePurposeEnum::TxProfile,
        create_charge_schedule(ChargingRateUnitEnum::A, periods, ocpp::DateTime("2024-01-17T17:00:00")), DEFAULT_TX_ID);

    SetChargingProfileRequest req;
    req.evseId = DEFAULT_EVSE_ID;
    req.chargingProfile = profile;

    auto set_charging_profile_req =
        request_to_enhanced_message<SetChargingProfileRequest, MessageType::SetChargingProfile>(req);

    EXPECT_CALL(*smart_charging_handler, validate_and_add_profile(testing::_, testing::_)).Times(0);

    charge_point->handle_message(set_charging_profile_req);
}

TEST_F(ChargePointFixture, K01FR29_SmartChargingCtrlrAvailableIsTrue_CallsValidateAndAddProfile) {
    auto evse_connector_structure = create_evse_connector_structure();
    auto database_handler = create_database_handler();
    auto evse_security = std::make_shared<EvseSecurityMock>();
    configure_callbacks_with_mocks();

    const auto cv = ControllerComponentVariables::SmartChargingCtrlrAvailable;
    this->device_model->set_value(cv.component, cv.variable.value(), AttributeEnum::Actual, "true", "TEST", true);

    auto periods = create_charging_schedule_periods({0, 1, 2});
    auto profile = create_charging_profile(
        DEFAULT_PROFILE_ID, ChargingProfilePurposeEnum::TxProfile,
        create_charge_schedule(ChargingRateUnitEnum::A, periods, ocpp::DateTime("2024-01-17T17:00:00")), DEFAULT_TX_ID);

    SetChargingProfileRequest req;
    req.evseId = DEFAULT_EVSE_ID;
    req.chargingProfile = profile;

    auto set_charging_profile_req =
        request_to_enhanced_message<SetChargingProfileRequest, MessageType::SetChargingProfile>(req);

    EXPECT_CALL(*smart_charging_handler, validate_and_add_profile(profile, DEFAULT_EVSE_ID));

    charge_point->handle_message(set_charging_profile_req);
}

} // namespace ocpp::v201<|MERGE_RESOLUTION|>--- conflicted
+++ resolved
@@ -281,9 +281,6 @@
                                             "/tmp", evse_security, callbacks));
 }
 
-<<<<<<< HEAD
-TEST_F(ChargePointFixture, CreateChargePoint_EVSEConnectorStructureDefinedBadly_ThrowsDeviceModelError) {
-=======
 TEST_F(ChargePointFixture, CreateChargePoint_InitializeInCorrectOrder) {
     auto evse_connector_structure = create_evse_connector_structure();
     auto database_handler = create_database_handler();
@@ -311,7 +308,7 @@
 }
 
 TEST_F(ChargePointFixture, CreateChargePoint_EVSEConnectorStructureDefinedBadly_ThrowsDeviceModelStorageError) {
->>>>>>> 0c5aac4d
+TEST_F(ChargePointFixture, CreateChargePoint_EVSEConnectorStructureDefinedBadly_ThrowsDeviceModelError) {
     auto database_handler = create_database_handler();
     auto evse_security = std::make_shared<EvseSecurityMock>();
     configure_callbacks_with_mocks();
