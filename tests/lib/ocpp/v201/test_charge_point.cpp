// SPDX-License-Identifier: Apache-2.0
// Copyright 2020 - 2024 Pionix GmbH and Contributors to EVerest

#include "comparators.hpp"
#include "everest/logging.hpp"
#include "evse_security_mock.hpp"
#include "lib/ocpp/common/database_testing_utils.hpp"
#include "ocpp/common/call_types.hpp"
#include "ocpp/common/message_queue.hpp"
#include "ocpp/v201/charge_point.hpp"
#include "ocpp/v201/ctrlr_component_variables.hpp"
#include "ocpp/v201/device_model_storage_sqlite.hpp"
#include "ocpp/v201/init_device_model_db.hpp"
#include "ocpp/v201/messages/GetCompositeSchedule.hpp"
#include "ocpp/v201/messages/SetChargingProfile.hpp"
#include "ocpp/v201/ocpp_enums.hpp"
#include "ocpp/v201/smart_charging.hpp"
#include "ocpp/v201/types.hpp"
#include "smart_charging_handler_mock.hpp"
#include "gmock/gmock.h"
#include <boost/uuid/uuid_generators.hpp>
#include <boost/uuid/uuid_io.hpp>
#include <gmock/gmock.h>
#include <gtest/gtest.h>
#include <memory>

static const int DEFAULT_EVSE_ID = 1;
static const int DEFAULT_PROFILE_ID = 1;
static const int DEFAULT_STACK_LEVEL = 1;
static const ocpp::v201::AddChargingProfileSource DEFAULT_REQUEST_TO_ADD_PROFILE_SOURCE =
    ocpp::v201::AddChargingProfileSource::SetChargingProfile;
static const std::string TEMP_OUTPUT_PATH = "/tmp/ocpp201";
const static std::string MIGRATION_FILES_PATH = "./resources/v201/device_model_migration_files";
const static std::string CONFIG_PATH = "./resources/example_config/v201/component_config";
const static std::string DEVICE_MODEL_DB_IN_MEMORY_PATH = "file::memory:?cache=shared";
static const std::string DEFAULT_TX_ID = "10c75ff7-74f5-44f5-9d01-f649f3ac7b78";

namespace ocpp::v201 {

class ChargePointCommonTestFixtureV201 : public DatabaseTestingUtils {
public:
    ChargePointCommonTestFixtureV201() : device_model(create_device_model()) {
    }
    ~ChargePointCommonTestFixtureV201() {
    }

    std::map<int32_t, int32_t> create_evse_connector_structure() {
        std::map<int32_t, int32_t> evse_connector_structure;
        evse_connector_structure.insert_or_assign(1, 1);
        evse_connector_structure.insert_or_assign(2, 1);
        return evse_connector_structure;
    }

    void create_device_model_db(const std::string& path) {
        InitDeviceModelDb db(path, MIGRATION_FILES_PATH);
        db.initialize_database(CONFIG_PATH, true);
    }

    std::shared_ptr<DeviceModel>
    create_device_model(const std::optional<std::string> ac_phase_switching_supported = "true") {
        create_device_model_db(DEVICE_MODEL_DB_IN_MEMORY_PATH);
        auto device_model_storage = std::make_unique<DeviceModelStorageSqlite>(DEVICE_MODEL_DB_IN_MEMORY_PATH);
        auto device_model = std::make_shared<DeviceModel>(std::move(device_model_storage));
        // Defaults
        const auto& charging_rate_unit_cv = ControllerComponentVariables::ChargingScheduleChargingRateUnit;
        device_model->set_value(charging_rate_unit_cv.component, charging_rate_unit_cv.variable.value(),
                                AttributeEnum::Actual, "A,W", "test", true);

        const auto& ac_phase_switching_cv = ControllerComponentVariables::ACPhaseSwitchingSupported;
        device_model->set_value(ac_phase_switching_cv.component, ac_phase_switching_cv.variable.value(),
                                AttributeEnum::Actual, ac_phase_switching_supported.value_or(""), "test", true);

        return device_model;
    }

    std::vector<ChargingSchedulePeriod> create_charging_schedule_periods(std::vector<int32_t> start_periods) {
        auto charging_schedule_periods = std::vector<ChargingSchedulePeriod>();
        for (auto start_period : start_periods) {
            ChargingSchedulePeriod charging_schedule_period;
            charging_schedule_period.startPeriod = start_period;
            charging_schedule_periods.push_back(charging_schedule_period);
        }

        return charging_schedule_periods;
    }

    ChargingSchedule create_charge_schedule(ChargingRateUnitEnum charging_rate_unit,
                                            std::vector<ChargingSchedulePeriod> charging_schedule_period,
                                            std::optional<ocpp::DateTime> start_schedule = std::nullopt) {
        int32_t id;
        std::optional<CustomData> custom_data;
        std::optional<int32_t> duration;
        std::optional<float> min_charging_rate;
        std::optional<SalesTariff> sales_tariff;

        return ChargingSchedule{
            id,
            charging_rate_unit,
            charging_schedule_period,
            custom_data,
            start_schedule,
            duration,
            min_charging_rate,
            std::nullopt,
            std::nullopt,
            sales_tariff,
        };
    }

    ChargingProfile
    create_charging_profile(int32_t charging_profile_id, ChargingProfilePurposeEnum charging_profile_purpose,
                            ChargingSchedule charging_schedule, std::optional<std::string> transaction_id = {},
                            ChargingProfileKindEnum charging_profile_kind = ChargingProfileKindEnum::Absolute,
                            int stack_level = DEFAULT_STACK_LEVEL, std::optional<ocpp::DateTime> validFrom = {},
                            std::optional<ocpp::DateTime> validTo = {}) {
        auto recurrency_kind = RecurrencyKindEnum::Daily;
        std::vector<ChargingSchedule> charging_schedules = {charging_schedule};
        ChargingProfile charging_profile;
        charging_profile.id = charging_profile_id;
        charging_profile.stackLevel = stack_level;
        charging_profile.chargingProfilePurpose = charging_profile_purpose;
        charging_profile.chargingProfileKind = charging_profile_kind;
        charging_profile.chargingSchedule = charging_schedules;
        charging_profile.customData = {};
        charging_profile.recurrencyKind = recurrency_kind;
        charging_profile.validFrom = validFrom;
        charging_profile.validTo = validTo;
        charging_profile.transactionId = transaction_id;
        return charging_profile;
    }

    std::shared_ptr<DatabaseHandler> create_database_handler() {
        auto database_connection = std::make_unique<common::DatabaseConnection>(fs::path("/tmp/ocpp201") / "cp.db");
        return std::make_shared<DatabaseHandler>(std::move(database_connection), MIGRATION_FILES_LOCATION_V201);
    }

    std::shared_ptr<MessageQueue<v201::MessageType>>
    create_message_queue(std::shared_ptr<DatabaseHandler>& database_handler) {
        const auto DEFAULT_MESSAGE_QUEUE_SIZE_THRESHOLD = 2E5;
        return std::make_shared<ocpp::MessageQueue<v201::MessageType>>(
            [this](json message) -> bool { return false; },
            MessageQueueConfig<v201::MessageType>{
                this->device_model->get_value<int>(ControllerComponentVariables::MessageAttempts),
                this->device_model->get_value<int>(ControllerComponentVariables::MessageAttemptInterval),
                this->device_model->get_optional_value<int>(ControllerComponentVariables::MessageQueueSizeThreshold)
                    .value_or(DEFAULT_MESSAGE_QUEUE_SIZE_THRESHOLD),
                this->device_model->get_optional_value<bool>(ControllerComponentVariables::QueueAllMessages)
                    .value_or(false),
                {},
                this->device_model->get_value<int>(ControllerComponentVariables::MessageTimeout)},
            database_handler);
    }

    void configure_callbacks_with_mocks() {
        callbacks.is_reset_allowed_callback = is_reset_allowed_callback_mock.AsStdFunction();
        callbacks.reset_callback = reset_callback_mock.AsStdFunction();
        callbacks.stop_transaction_callback = stop_transaction_callback_mock.AsStdFunction();
        callbacks.pause_charging_callback = pause_charging_callback_mock.AsStdFunction();
        callbacks.connector_effective_operative_status_changed_callback =
            connector_effective_operative_status_changed_callback_mock.AsStdFunction();
        callbacks.get_log_request_callback = get_log_request_callback_mock.AsStdFunction();
        callbacks.unlock_connector_callback = unlock_connector_callback_mock.AsStdFunction();
        callbacks.remote_start_transaction_callback = remote_start_transaction_callback_mock.AsStdFunction();
        callbacks.is_reservation_for_token_callback = is_reservation_for_token_callback_mock.AsStdFunction();
        callbacks.update_firmware_request_callback = update_firmware_request_callback_mock.AsStdFunction();
        callbacks.security_event_callback = security_event_callback_mock.AsStdFunction();
        callbacks.set_charging_profiles_callback = set_charging_profiles_callback_mock.AsStdFunction();
    }

    std::shared_ptr<DeviceModel> device_model;

    testing::MockFunction<bool(const std::optional<const int32_t> evse_id, const ResetEnum& reset_type)>
        is_reset_allowed_callback_mock;
    testing::MockFunction<void(const std::optional<const int32_t> evse_id, const ResetEnum& reset_type)>
        reset_callback_mock;
    testing::MockFunction<RequestStartStopStatusEnum(const int32_t evse_id, const ReasonEnum& stop_reason)>
        stop_transaction_callback_mock;
    testing::MockFunction<void(const int32_t evse_id)> pause_charging_callback_mock;
    testing::MockFunction<void(const int32_t evse_id, const int32_t connector_id,
                               const OperationalStatusEnum new_status)>
        connector_effective_operative_status_changed_callback_mock;
    testing::MockFunction<GetLogResponse(const GetLogRequest& request)> get_log_request_callback_mock;
    testing::MockFunction<UnlockConnectorResponse(const int32_t evse_id, const int32_t connecor_id)>
        unlock_connector_callback_mock;
    testing::MockFunction<RequestStartStopStatusEnum(const RequestStartTransactionRequest& request,
                                                     const bool authorize_remote_start)>
        remote_start_transaction_callback_mock;
    testing::MockFunction<bool(const int32_t evse_id, const CiString<255> idToken,
                               const std::optional<CiString<255>> groupIdToken)>
        is_reservation_for_token_callback_mock;
    testing::MockFunction<UpdateFirmwareResponse(const UpdateFirmwareRequest& request)>
        update_firmware_request_callback_mock;
    testing::MockFunction<void(const CiString<50>& event_type, const std::optional<CiString<255>>& tech_info)>
        security_event_callback_mock;
    testing::MockFunction<void()> set_charging_profiles_callback_mock;
    ocpp::v201::Callbacks callbacks;
};

/*
 * K01.FR.02 states
 *
 *     "The CSMS MAY send a new charging profile for the EVSE that SHALL be used
 *      as a limit schedule for the EV."
 *
 * When using libocpp, a charging station is notified of a new charging profile
 * by means of the set_charging_profiles_callback. In order to ensure that a new
 * profile can be immediately "used as a limit schedule for the EV", a
 * valid set_charging_profiles_callback must be provided.
 *
 * As part of testing that K01.FR.02 is met, we provide the following tests that
 * confirm an OCPP 2.0.1 ChargePoint with smart charging enabled will only
 * consider its collection of callbacks valid if set_charging_profiles_callback
 * is provided.
 */

TEST_F(ChargePointCommonTestFixtureV201, K01FR02_CallbacksValidityChecksIfSetChargingProfilesCallbackExists) {
    configure_callbacks_with_mocks();
    callbacks.set_charging_profiles_callback = nullptr;

    EXPECT_FALSE(callbacks.all_callbacks_valid(device_model));
}

/*
 * For completeness, we also test that all other callbacks are checked by
 * all_callbacks_valid.
 */

TEST_F(ChargePointCommonTestFixtureV201, K01FR02_CallbacksAreInvalidWhenNotProvided) {
    EXPECT_FALSE(callbacks.all_callbacks_valid(device_model));
}

TEST_F(ChargePointCommonTestFixtureV201, K01FR02_CallbacksAreValidWhenAllRequiredCallbacksProvided) {
    configure_callbacks_with_mocks();
    EXPECT_TRUE(callbacks.all_callbacks_valid(device_model));
}

TEST_F(ChargePointCommonTestFixtureV201, K01FR02_CallbacksValidityChecksIfResetIsAllowedCallbackExists) {
    configure_callbacks_with_mocks();
    callbacks.is_reset_allowed_callback = nullptr;

    EXPECT_FALSE(callbacks.all_callbacks_valid(device_model));
}

TEST_F(ChargePointCommonTestFixtureV201, K01FR02_CallbacksValidityChecksIfResetCallbackExists) {
    configure_callbacks_with_mocks();
    callbacks.reset_callback = nullptr;

    EXPECT_FALSE(callbacks.all_callbacks_valid(device_model));
}

TEST_F(ChargePointCommonTestFixtureV201, K01FR02_CallbacksValidityChecksIfStopTransactionCallbackExists) {
    configure_callbacks_with_mocks();
    callbacks.stop_transaction_callback = nullptr;

    EXPECT_FALSE(callbacks.all_callbacks_valid(device_model));
}

TEST_F(ChargePointCommonTestFixtureV201, K01FR02_CallbacksValidityChecksIfPauseChargingCallbackExists) {
    configure_callbacks_with_mocks();
    callbacks.pause_charging_callback = nullptr;

    EXPECT_FALSE(callbacks.all_callbacks_valid(device_model));
}

TEST_F(ChargePointCommonTestFixtureV201,
       K01FR02_CallbacksValidityChecksIfConnectorEffectiveOperativeStatusChangedCallbackExists) {
    configure_callbacks_with_mocks();
    callbacks.connector_effective_operative_status_changed_callback = nullptr;

    EXPECT_FALSE(callbacks.all_callbacks_valid(device_model));
}

TEST_F(ChargePointCommonTestFixtureV201, K01FR02_CallbacksValidityChecksIfGetLogRequestCallbackExists) {
    configure_callbacks_with_mocks();
    callbacks.get_log_request_callback = nullptr;

    EXPECT_FALSE(callbacks.all_callbacks_valid(device_model));
}

TEST_F(ChargePointCommonTestFixtureV201, K01FR02_CallbacksValidityChecksIfUnlockConnectorCallbackExists) {
    configure_callbacks_with_mocks();
    callbacks.unlock_connector_callback = nullptr;

    EXPECT_FALSE(callbacks.all_callbacks_valid(device_model));
}

TEST_F(ChargePointCommonTestFixtureV201, K01FR02_CallbacksValidityChecksIfRemoteStartTransactionCallbackExists) {
    configure_callbacks_with_mocks();
    callbacks.remote_start_transaction_callback = nullptr;

    EXPECT_FALSE(callbacks.all_callbacks_valid(device_model));
}

TEST_F(ChargePointCommonTestFixtureV201, K01FR02_CallbacksValidityChecksIfIsReservationForTokenCallbackExists) {
    configure_callbacks_with_mocks();
    callbacks.is_reservation_for_token_callback = nullptr;

    EXPECT_FALSE(callbacks.all_callbacks_valid(device_model));
}

TEST_F(ChargePointCommonTestFixtureV201, K01FR02_CallbacksValidityChecksIfUpdateFirmwareRequestCallbackExists) {
    configure_callbacks_with_mocks();
    callbacks.update_firmware_request_callback = nullptr;

    EXPECT_FALSE(callbacks.all_callbacks_valid(device_model));
}

TEST_F(ChargePointCommonTestFixtureV201, K01FR02_CallbacksValidityChecksIfSecurityEventCallbackExists) {
    configure_callbacks_with_mocks();
    callbacks.security_event_callback = nullptr;

    EXPECT_FALSE(callbacks.all_callbacks_valid(device_model));
}

TEST_F(ChargePointCommonTestFixtureV201,
       K01FR02_CallbacksValidityChecksIfOptionalVariableChangedCallbackIsNotSetOrNotNull) {
    configure_callbacks_with_mocks();

    callbacks.variable_changed_callback = nullptr;
    EXPECT_FALSE(callbacks.all_callbacks_valid(device_model));

    testing::MockFunction<void(const SetVariableData& set_variable_data)> variable_changed_callback_mock;
    callbacks.variable_changed_callback = variable_changed_callback_mock.AsStdFunction();
    EXPECT_TRUE(callbacks.all_callbacks_valid(device_model));
}

TEST_F(ChargePointCommonTestFixtureV201,
       K01FR02_CallbacksValidityChecksIfOptionalVariableNetworkProfileCallbackIsNotSetOrNotNull) {
    configure_callbacks_with_mocks();

    callbacks.validate_network_profile_callback = nullptr;
    EXPECT_FALSE(callbacks.all_callbacks_valid(device_model));

    testing::MockFunction<SetNetworkProfileStatusEnum(const int32_t configuration_slot,
                                                      const NetworkConnectionProfile& network_connection_profile)>
        validate_network_profile_callback_mock;
    callbacks.validate_network_profile_callback = validate_network_profile_callback_mock.AsStdFunction();
    EXPECT_TRUE(callbacks.all_callbacks_valid(device_model));
}

TEST_F(ChargePointCommonTestFixtureV201,
       K01FR02_CallbacksValidityChecksIfOptionalConfigureNetworkConnectionProfileCallbackIsNotSetOrNotNull) {
    configure_callbacks_with_mocks();

    callbacks.configure_network_connection_profile_callback = nullptr;
    EXPECT_FALSE(callbacks.all_callbacks_valid(device_model));

    testing::MockFunction<ConfigureNetworkConnectionProfileCallback> configure_network_connection_profile_callback_mock;
    callbacks.configure_network_connection_profile_callback =
        configure_network_connection_profile_callback_mock.AsStdFunction();
    EXPECT_TRUE(callbacks.all_callbacks_valid(device_model));
}

TEST_F(ChargePointCommonTestFixtureV201, K01FR02_CallbacksValidityChecksIfOptionalTimeSyncCallbackIsNotSetOrNotNull) {
    configure_callbacks_with_mocks();

    callbacks.time_sync_callback = nullptr;
    EXPECT_FALSE(callbacks.all_callbacks_valid(device_model));

    testing::MockFunction<void(const ocpp::DateTime& currentTime)> time_sync_callback_mock;
    callbacks.time_sync_callback = time_sync_callback_mock.AsStdFunction();
    EXPECT_TRUE(callbacks.all_callbacks_valid(device_model));
}

TEST_F(ChargePointCommonTestFixtureV201,
       K01FR02_CallbacksValidityChecksIfOptionalBootNotificationCallbackIsNotSetOrNotNull) {
    configure_callbacks_with_mocks();

    callbacks.boot_notification_callback = nullptr;
    EXPECT_FALSE(callbacks.all_callbacks_valid(device_model));

    testing::MockFunction<void(const ocpp::v201::BootNotificationResponse& response)> boot_notification_callback_mock;
    callbacks.boot_notification_callback = boot_notification_callback_mock.AsStdFunction();
    EXPECT_TRUE(callbacks.all_callbacks_valid(device_model));
}

TEST_F(ChargePointCommonTestFixtureV201,
       K01FR02_CallbacksValidityChecksIfOptionalOCPPMessagesCallbackIsNotSetOrNotNull) {
    configure_callbacks_with_mocks();

    callbacks.ocpp_messages_callback = nullptr;
    EXPECT_FALSE(callbacks.all_callbacks_valid(device_model));

    testing::MockFunction<void(const std::string& message, MessageDirection direction)> ocpp_messages_callback_mock;
    callbacks.ocpp_messages_callback = ocpp_messages_callback_mock.AsStdFunction();
    EXPECT_TRUE(callbacks.all_callbacks_valid(device_model));
}

TEST_F(ChargePointCommonTestFixtureV201,
       K01FR02_CallbacksValidityChecksIfOptionalCSEffectiveOperativeStatusChangedCallbackIsNotSetOrNotNull) {
    configure_callbacks_with_mocks();

    callbacks.cs_effective_operative_status_changed_callback = nullptr;
    EXPECT_FALSE(callbacks.all_callbacks_valid(device_model));

    testing::MockFunction<void(const OperationalStatusEnum new_status)>
        cs_effective_operative_status_changed_callback_mock;
    callbacks.cs_effective_operative_status_changed_callback =
        cs_effective_operative_status_changed_callback_mock.AsStdFunction();
    EXPECT_TRUE(callbacks.all_callbacks_valid(device_model));
}

TEST_F(ChargePointCommonTestFixtureV201,
       K01FR02_CallbacksValidityChecksIfOptionalEvseEffectiveOperativeStatusChangedCallbackIsNotSetOrNotNull) {
    configure_callbacks_with_mocks();

    callbacks.evse_effective_operative_status_changed_callback = nullptr;
    EXPECT_FALSE(callbacks.all_callbacks_valid(device_model));

    testing::MockFunction<void(const int32_t evse_id, const OperationalStatusEnum new_status)>
        evse_effective_operative_status_changed_callback_mock;
    callbacks.evse_effective_operative_status_changed_callback =
        evse_effective_operative_status_changed_callback_mock.AsStdFunction();
    EXPECT_TRUE(callbacks.all_callbacks_valid(device_model));
}

TEST_F(ChargePointCommonTestFixtureV201,
       K01FR02_CallbacksValidityChecksIfOptionalGetCustomerInformationCallbackIsNotSetOrNotNull) {
    configure_callbacks_with_mocks();

    callbacks.get_customer_information_callback = nullptr;
    EXPECT_FALSE(callbacks.all_callbacks_valid(device_model));

    testing::MockFunction<std::string(const std::optional<CertificateHashDataType> customer_certificate,
                                      const std::optional<IdToken> id_token,
                                      const std::optional<CiString<64>> customer_identifier)>
        get_customer_information_callback_mock;
    callbacks.get_customer_information_callback = get_customer_information_callback_mock.AsStdFunction();
    EXPECT_TRUE(callbacks.all_callbacks_valid(device_model));
}

TEST_F(ChargePointCommonTestFixtureV201,
       K01FR02_CallbacksValidityChecksIfOptionalClearCustomerInformationCallbackIsNotSetOrNotNull) {
    configure_callbacks_with_mocks();

    callbacks.clear_customer_information_callback = nullptr;
    EXPECT_FALSE(callbacks.all_callbacks_valid(device_model));

    testing::MockFunction<std::string(const std::optional<CertificateHashDataType> customer_certificate,
                                      const std::optional<IdToken> id_token,
                                      const std::optional<CiString<64>> customer_identifier)>
        clear_customer_information_callback_mock;
    callbacks.clear_customer_information_callback = clear_customer_information_callback_mock.AsStdFunction();
    EXPECT_TRUE(callbacks.all_callbacks_valid(device_model));
}

TEST_F(ChargePointCommonTestFixtureV201,
       K01FR02_CallbacksValidityChecksIfOptionalAllConnectorsUnavailableCallbackIsNotSetOrNotNull) {
    configure_callbacks_with_mocks();

    callbacks.all_connectors_unavailable_callback = nullptr;
    EXPECT_FALSE(callbacks.all_callbacks_valid(device_model));

    testing::MockFunction<void()> all_connectors_unavailable_callback_mock;
    callbacks.all_connectors_unavailable_callback = all_connectors_unavailable_callback_mock.AsStdFunction();
    EXPECT_TRUE(callbacks.all_callbacks_valid(device_model));
}

TEST_F(ChargePointCommonTestFixtureV201,
       K01FR02_CallbacksValidityChecksIfOptionalDataTransferCallbackIsNotSetOrNotNull) {
    configure_callbacks_with_mocks();

    callbacks.data_transfer_callback = nullptr;
    EXPECT_FALSE(callbacks.all_callbacks_valid(device_model));

    testing::MockFunction<DataTransferResponse(const DataTransferRequest& request)> data_transfer_callback_mock;
    callbacks.data_transfer_callback = data_transfer_callback_mock.AsStdFunction();
    EXPECT_TRUE(callbacks.all_callbacks_valid(device_model));
}

TEST_F(ChargePointCommonTestFixtureV201,
       K01FR02_CallbacksValidityChecksIfOptionalTransactionEventCallbackIsNotSetOrNotNull) {
    configure_callbacks_with_mocks();

    callbacks.transaction_event_callback = nullptr;
    EXPECT_FALSE(callbacks.all_callbacks_valid(device_model));

    testing::MockFunction<void(const TransactionEventRequest& transaction_event)> transaction_event_callback_mock;
    callbacks.transaction_event_callback = transaction_event_callback_mock.AsStdFunction();
    EXPECT_TRUE(callbacks.all_callbacks_valid(device_model));
}

TEST_F(ChargePointCommonTestFixtureV201,
       K01FR02_CallbacksValidityChecksIfOptionalTransactionEventResponseCallbackIsNotSetOrNotNull) {
    configure_callbacks_with_mocks();

    callbacks.transaction_event_response_callback = nullptr;
    EXPECT_FALSE(callbacks.all_callbacks_valid(device_model));

    testing::MockFunction<void(const TransactionEventRequest& transaction_event,
                               const TransactionEventResponse& transaction_event_response)>
        transaction_event_response_callback_mock;
    callbacks.transaction_event_response_callback = transaction_event_response_callback_mock.AsStdFunction();
    EXPECT_TRUE(callbacks.all_callbacks_valid(device_model));
}

class ChargePointConstructorTestFixtureV201 : public ChargePointCommonTestFixtureV201 {
public:
    ChargePointConstructorTestFixtureV201() :
        evse_connector_structure(create_evse_connector_structure()),
        database_handler(create_database_handler()),
        evse_security(std::make_shared<EvseSecurityMock>()) {
    }
    ~ChargePointConstructorTestFixtureV201() {
    }

    std::map<int32_t, int32_t> evse_connector_structure;
    std::shared_ptr<DatabaseHandler> database_handler;
    std::shared_ptr<EvseSecurityMock> evse_security;
};

TEST_F(ChargePointConstructorTestFixtureV201, CreateChargePoint) {
    configure_callbacks_with_mocks();

    EXPECT_NO_THROW(ocpp::v201::ChargePoint(evse_connector_structure, device_model, database_handler,
                                            create_message_queue(database_handler), "/tmp", evse_security, callbacks));
}

TEST_F(ChargePointConstructorTestFixtureV201, CreateChargePoint_InitializeInCorrectOrder) {
    database_handler->open_connection();
    configure_callbacks_with_mocks();
    auto message_queue = create_message_queue(database_handler);

    const auto cv = ControllerComponentVariables::ResumeTransactionsOnBoot;
    this->device_model->set_value(cv.component, cv.variable.value(), AttributeEnum::Actual, "false", "TEST", true);

    auto profile = create_charging_profile(DEFAULT_PROFILE_ID, ChargingProfilePurposeEnum::TxProfile,
                                           create_charge_schedule(ChargingRateUnitEnum::A,
                                                                  create_charging_schedule_periods({0, 1, 2}),
                                                                  ocpp::DateTime("2024-01-17T17:00:00")),
                                           DEFAULT_TX_ID);
    database_handler->insert_or_update_charging_profile(DEFAULT_EVSE_ID, profile);

    ocpp::v201::ChargePoint charge_point(evse_connector_structure, device_model, database_handler, message_queue,
                                         "/tmp", evse_security, callbacks);

    EXPECT_NO_FATAL_FAILURE(charge_point.start(BootReasonEnum::PowerUp));

    charge_point.stop();
}

TEST_F(ChargePointConstructorTestFixtureV201,
       CreateChargePoint_EVSEConnectorStructureDefinedBadly_ThrowsDeviceModelStorageError) {
    configure_callbacks_with_mocks();
    auto evse_connector_structure = std::map<int32_t, int32_t>();

    EXPECT_THROW(ocpp::v201::ChargePoint(evse_connector_structure, device_model, database_handler,
                                         create_message_queue(database_handler), "/tmp", evse_security, callbacks),
                 DeviceModelStorageError);
}

TEST_F(ChargePointConstructorTestFixtureV201, CreateChargePoint_MissingDeviceModel_ThrowsInvalidArgument) {
    configure_callbacks_with_mocks();
    auto message_queue = std::make_shared<ocpp::MessageQueue<v201::MessageType>>(
        [this](json message) -> bool { return false; }, MessageQueueConfig<v201::MessageType>{}, database_handler);

    EXPECT_THROW(ocpp::v201::ChargePoint(evse_connector_structure, nullptr, database_handler, message_queue, "/tmp",
                                         evse_security, callbacks),
                 std::invalid_argument);
}

TEST_F(ChargePointConstructorTestFixtureV201, CreateChargePoint_MissingDatabaseHandler_ThrowsInvalidArgument) {
    configure_callbacks_with_mocks();
    auto message_queue = std::make_shared<ocpp::MessageQueue<v201::MessageType>>(
        [this](json message) -> bool { return false; }, MessageQueueConfig<v201::MessageType>{}, nullptr);

    auto database_handler = nullptr;

    EXPECT_THROW(ocpp::v201::ChargePoint(evse_connector_structure, device_model, database_handler, message_queue,
                                         "/tmp", evse_security, callbacks),
                 std::invalid_argument);
}

TEST_F(ChargePointConstructorTestFixtureV201, CreateChargePoint_CallbacksNotValid_ThrowsInvalidArgument) {
    EXPECT_THROW(ocpp::v201::ChargePoint(evse_connector_structure, device_model, database_handler,
                                         create_message_queue(database_handler), "/tmp", evse_security, callbacks),
                 std::invalid_argument);
}

class TestChargePoint : public ChargePoint {
public:
    using ChargePoint::handle_message;
    using ChargePoint::smart_charging_handler;

    TestChargePoint(const std::map<int32_t, int32_t>& evse_connector_structure,
                    std::shared_ptr<DeviceModel> device_model, std::shared_ptr<DatabaseHandler> database_handler,
                    std::shared_ptr<MessageQueue<v201::MessageType>> message_queue, const std::string& message_log_path,
                    const std::shared_ptr<EvseSecurity> evse_security, const Callbacks& callbacks,
                    std::shared_ptr<SmartChargingHandlerInterface> smart_charging_handler) :
        ChargePoint(evse_connector_structure, device_model, database_handler, message_queue, message_log_path,
                    evse_security, callbacks) {
        this->smart_charging_handler = smart_charging_handler;
    }
};

class ChargePointFunctionalityTestFixtureV201 : public ChargePointCommonTestFixtureV201 {
public:
    ChargePointFunctionalityTestFixtureV201() :
        uuid_generator(boost::uuids::random_generator()),
        smart_charging_handler(std::make_shared<SmartChargingHandlerMock>()),
        charge_point(create_charge_point()) {
    }
    ~ChargePointFunctionalityTestFixtureV201() {
    }

    void SetUp() override {
        charge_point->start();
    }

    void TearDown() override {
        charge_point->stop();
    }

    std::string uuid() {
        std::stringstream s;
        s << uuid_generator();
        return s.str();
    }

    template <class T> void call_to_json(json& j, const ocpp::Call<T>& call) {
        j = json::array();
        j.push_back(MessageTypeId::CALL);
        j.push_back(call.uniqueId.get());
        j.push_back(call.msg.get_type());
        j.push_back(json(call.msg));
    }

    template <class T, MessageType M> EnhancedMessage<MessageType> request_to_enhanced_message(const T& req) {
        auto message_id = uuid();
        ocpp::Call<T> call(req, message_id);
        EnhancedMessage<MessageType> enhanced_message;
        enhanced_message.uniqueId = message_id;
        enhanced_message.messageType = M;
        enhanced_message.messageTypeId = MessageTypeId::CALL;

        call_to_json(enhanced_message.message, call);

        return enhanced_message;
    }

    std::unique_ptr<TestChargePoint> create_charge_point() {
        auto database_handler = create_database_handler();
        configure_callbacks_with_mocks();
        auto charge_point = std::make_unique<TestChargePoint>(
            create_evse_connector_structure(), device_model, database_handler, create_message_queue(database_handler),
            TEMP_OUTPUT_PATH, std::make_shared<EvseSecurityMock>(), callbacks, smart_charging_handler);
        return charge_point;
    }

    boost::uuids::random_generator uuid_generator;
    std::shared_ptr<SmartChargingHandlerMock> smart_charging_handler;
    std::unique_ptr<TestChargePoint> charge_point;
};

TEST_F(ChargePointFunctionalityTestFixtureV201, K01_SetChargingProfileRequest_ValidatesAndAddsProfile) {
    auto periods = create_charging_schedule_periods({0, 1, 2});

    auto profile = create_charging_profile(
        DEFAULT_PROFILE_ID, ChargingProfilePurposeEnum::TxProfile,
        create_charge_schedule(ChargingRateUnitEnum::A, periods, ocpp::DateTime("2024-01-17T17:00:00")), DEFAULT_TX_ID);

    SetChargingProfileRequest req;
    req.evseId = DEFAULT_EVSE_ID;
    req.chargingProfile = profile;

    auto set_charging_profile_req =
        request_to_enhanced_message<SetChargingProfileRequest, MessageType::SetChargingProfile>(req);

    EXPECT_CALL(*smart_charging_handler,
                conform_validate_and_add_profile(profile, DEFAULT_EVSE_ID, ChargingLimitSourceEnumStringType::CSO,
                                                 DEFAULT_REQUEST_TO_ADD_PROFILE_SOURCE));

    charge_point->handle_message(set_charging_profile_req);
}

TEST_F(ChargePointFunctionalityTestFixtureV201, K01FR07_SetChargingProfileRequest_TriggersCallbackWhenValid) {
    auto periods = create_charging_schedule_periods({0, 1, 2});

    auto profile = create_charging_profile(
        DEFAULT_PROFILE_ID, ChargingProfilePurposeEnum::TxProfile,
        create_charge_schedule(ChargingRateUnitEnum::A, periods, ocpp::DateTime("2024-01-17T17:00:00")), DEFAULT_TX_ID);

    SetChargingProfileRequest req;
    req.evseId = DEFAULT_EVSE_ID;
    req.chargingProfile = profile;

    auto set_charging_profile_req =
        request_to_enhanced_message<SetChargingProfileRequest, MessageType::SetChargingProfile>(req);

    SetChargingProfileResponse accept_response;
    accept_response.status = ChargingProfileStatusEnum::Accepted;

    ON_CALL(*smart_charging_handler, conform_validate_and_add_profile).WillByDefault(testing::Return(accept_response));
    EXPECT_CALL(set_charging_profiles_callback_mock, Call);

    charge_point->handle_message(set_charging_profile_req);
}

TEST_F(ChargePointFunctionalityTestFixtureV201, K01FR07_SetChargingProfileRequest_DoesNotTriggerCallbackWhenInvalid) {
    auto periods = create_charging_schedule_periods({0, 1, 2});

    auto profile = create_charging_profile(
        DEFAULT_PROFILE_ID, ChargingProfilePurposeEnum::TxProfile,
        create_charge_schedule(ChargingRateUnitEnum::A, periods, ocpp::DateTime("2024-01-17T17:00:00")), DEFAULT_TX_ID);

    SetChargingProfileRequest req;
    req.evseId = DEFAULT_EVSE_ID;
    req.chargingProfile = profile;

    auto set_charging_profile_req =
        request_to_enhanced_message<SetChargingProfileRequest, MessageType::SetChargingProfile>(req);

    SetChargingProfileResponse reject_response;
    reject_response.status = ChargingProfileStatusEnum::Rejected;
    reject_response.statusInfo = StatusInfo();
    reject_response.statusInfo->reasonCode = conversions::profile_validation_result_to_reason_code(
        ProfileValidationResultEnum::TxProfileEvseHasNoActiveTransaction);
    reject_response.statusInfo->additionalInfo = conversions::profile_validation_result_to_string(
        ProfileValidationResultEnum::TxProfileEvseHasNoActiveTransaction);

    ON_CALL(*smart_charging_handler, conform_validate_and_add_profile).WillByDefault(testing::Return(reject_response));
    EXPECT_CALL(set_charging_profiles_callback_mock, Call).Times(0);

    charge_point->handle_message(set_charging_profile_req);
}

TEST_F(ChargePointFunctionalityTestFixtureV201,
       K01FR22_SetChargingProfileRequest_RejectsChargingStationExternalConstraints) {
    auto periods = create_charging_schedule_periods({0, 1, 2});

    auto profile = create_charging_profile(
        DEFAULT_PROFILE_ID, ChargingProfilePurposeEnum::ChargingStationExternalConstraints,
        create_charge_schedule(ChargingRateUnitEnum::A, periods, ocpp::DateTime("2024-01-17T17:00:00")), DEFAULT_TX_ID);

    SetChargingProfileRequest req;
    req.evseId = DEFAULT_EVSE_ID;
    req.chargingProfile = profile;

    auto set_charging_profile_req =
        request_to_enhanced_message<SetChargingProfileRequest, MessageType::SetChargingProfile>(req);

    EXPECT_CALL(*smart_charging_handler, conform_validate_and_add_profile).Times(0);
    EXPECT_CALL(set_charging_profiles_callback_mock, Call).Times(0);

    charge_point->handle_message(set_charging_profile_req);
}

TEST_F(ChargePointFunctionalityTestFixtureV201, K01FR29_SmartChargingCtrlrAvailableIsFalse_RespondsCallError) {
    auto evse_connector_structure = create_evse_connector_structure();
    auto database_handler = create_database_handler();
    auto evse_security = std::make_shared<EvseSecurityMock>();
    configure_callbacks_with_mocks();

    const auto cv = ControllerComponentVariables::SmartChargingCtrlrAvailable;
    this->device_model->set_value(cv.component, cv.variable.value(), AttributeEnum::Actual, "false", "TEST", true);

    auto periods = create_charging_schedule_periods({0, 1, 2});
    auto profile = create_charging_profile(
        DEFAULT_PROFILE_ID, ChargingProfilePurposeEnum::TxProfile,
        create_charge_schedule(ChargingRateUnitEnum::A, periods, ocpp::DateTime("2024-01-17T17:00:00")), DEFAULT_TX_ID);

    SetChargingProfileRequest req;
    req.evseId = DEFAULT_EVSE_ID;
    req.chargingProfile = profile;

    auto set_charging_profile_req =
        request_to_enhanced_message<SetChargingProfileRequest, MessageType::SetChargingProfile>(req);

    EXPECT_CALL(*smart_charging_handler, conform_validate_and_add_profile).Times(0);

    charge_point->handle_message(set_charging_profile_req);
}

TEST_F(ChargePointFunctionalityTestFixtureV201,
       K05FR05_RequestStartTransactionRequest_SmartChargingCtrlrEnabledTrue_ValidatesTxProfiles) {
    const auto cv = ControllerComponentVariables::SmartChargingCtrlrEnabled;
    this->device_model->set_value(cv.component, cv.variable.value(), AttributeEnum::Actual, "true", "TEST", true);

    auto periods = create_charging_schedule_periods({0, 1, 2});

    auto profile = create_charging_profile(
        DEFAULT_PROFILE_ID, ChargingProfilePurposeEnum::TxProfile,
        create_charge_schedule(ChargingRateUnitEnum::A, periods, ocpp::DateTime("2024-01-17T17:00:00")), DEFAULT_TX_ID);

    RequestStartTransactionRequest req;
    req.evseId = DEFAULT_EVSE_ID;
<<<<<<< HEAD
    req.idToken = IdToken{.idToken = "Local", .type = IdTokenEnumStringType::Local};
=======
    req.idToken.idToken = "Local";
    req.idToken.type = IdTokenEnum::Local;
>>>>>>> 6a001022
    req.chargingProfile = profile;

    auto start_transaction_req =
        request_to_enhanced_message<RequestStartTransactionRequest, MessageType::RequestStartTransaction>(req);

    EXPECT_CALL(*smart_charging_handler, conform_validate_and_add_profile).Times(1);

    charge_point->handle_message(start_transaction_req);
}

TEST_F(ChargePointFunctionalityTestFixtureV201, K01FR29_SmartChargingCtrlrAvailableIsTrue_CallsValidateAndAddProfile) {
    auto evse_connector_structure = create_evse_connector_structure();
    auto database_handler = create_database_handler();
    auto evse_security = std::make_shared<EvseSecurityMock>();
    configure_callbacks_with_mocks();

    const auto cv = ControllerComponentVariables::SmartChargingCtrlrAvailable;
    this->device_model->set_value(cv.component, cv.variable.value(), AttributeEnum::Actual, "true", "TEST", true);

    auto periods = create_charging_schedule_periods({0, 1, 2});
    auto profile = create_charging_profile(
        DEFAULT_PROFILE_ID, ChargingProfilePurposeEnum::TxProfile,
        create_charge_schedule(ChargingRateUnitEnum::A, periods, ocpp::DateTime("2024-01-17T17:00:00")), DEFAULT_TX_ID);

    SetChargingProfileRequest req;
    req.evseId = DEFAULT_EVSE_ID;
    req.chargingProfile = profile;

    auto set_charging_profile_req =
        request_to_enhanced_message<SetChargingProfileRequest, MessageType::SetChargingProfile>(req);

    EXPECT_CALL(*smart_charging_handler, conform_validate_and_add_profile).Times(1);

    charge_point->handle_message(set_charging_profile_req);
}

TEST_F(ChargePointFunctionalityTestFixtureV201, K08_GetCompositeSchedule_CallsCalculateGetCompositeSchedule) {
    GetCompositeScheduleRequest req;
    req.evseId = DEFAULT_EVSE_ID;
    req.chargingRateUnit = ChargingRateUnitEnum::W;

    auto get_composite_schedule_req =
        request_to_enhanced_message<GetCompositeScheduleRequest, MessageType::GetCompositeSchedule>(req);

    EXPECT_CALL(*smart_charging_handler, calculate_composite_schedule(testing::_, testing::_, testing::_,
                                                                      DEFAULT_EVSE_ID, req.chargingRateUnit));

    charge_point->handle_message(get_composite_schedule_req);
}

TEST_F(ChargePointFunctionalityTestFixtureV201,
       K08_GetCompositeSchedule_CallsCalculateGetCompositeScheduleWithValidProfiles) {
    GetCompositeScheduleRequest req;
    req.evseId = DEFAULT_EVSE_ID;
    req.chargingRateUnit = ChargingRateUnitEnum::W;

    auto get_composite_schedule_req =
        request_to_enhanced_message<GetCompositeScheduleRequest, MessageType::GetCompositeSchedule>(req);

    std::vector<ChargingProfile> profiles = {
        create_charging_profile(DEFAULT_PROFILE_ID, ChargingProfilePurposeEnum::TxProfile,
                                create_charge_schedule(ChargingRateUnitEnum::A,
                                                       create_charging_schedule_periods({0, 1, 2}),
                                                       ocpp::DateTime("2024-01-17T17:00:00")),
                                DEFAULT_TX_ID),
    };

    ON_CALL(*smart_charging_handler, get_valid_profiles(DEFAULT_EVSE_ID)).WillByDefault(testing::Return(profiles));
    EXPECT_CALL(*smart_charging_handler,
                calculate_composite_schedule(profiles, testing::_, testing::_, DEFAULT_EVSE_ID, req.chargingRateUnit));

    charge_point->handle_message(get_composite_schedule_req);
}

TEST_F(ChargePointFunctionalityTestFixtureV201,
       K08FR05_GetCompositeSchedule_DoesNotCalculateCompositeScheduleForNonexistentEVSE) {
    GetCompositeScheduleRequest req;
    req.evseId = DEFAULT_EVSE_ID + 3;
    req.chargingRateUnit = ChargingRateUnitEnum::W;

    auto get_composite_schedule_req =
        request_to_enhanced_message<GetCompositeScheduleRequest, MessageType::GetCompositeSchedule>(req);

    EXPECT_CALL(*smart_charging_handler, get_valid_profiles(testing::_)).Times(0);
    EXPECT_CALL(*smart_charging_handler,
                calculate_composite_schedule(testing::_, testing::_, testing::_, testing::_, testing::_))
        .Times(0);

    charge_point->handle_message(get_composite_schedule_req);
}

TEST_F(ChargePointFunctionalityTestFixtureV201,
       K08FR07_GetCompositeSchedule_DoesNotCalculateCompositeScheduleForIncorrectChargingRateUnit) {
    GetCompositeScheduleRequest req;
    req.evseId = DEFAULT_EVSE_ID;
    req.chargingRateUnit = ChargingRateUnitEnum::W;

    auto get_composite_schedule_req =
        request_to_enhanced_message<GetCompositeScheduleRequest, MessageType::GetCompositeSchedule>(req);

    const auto& charging_rate_unit_cv = ControllerComponentVariables::ChargingScheduleChargingRateUnit;
    device_model->set_value(charging_rate_unit_cv.component, charging_rate_unit_cv.variable.value(),
                            AttributeEnum::Actual, "A", "test", true);

    EXPECT_CALL(*smart_charging_handler, get_valid_profiles(testing::_)).Times(0);
    EXPECT_CALL(*smart_charging_handler,
                calculate_composite_schedule(testing::_, testing::_, testing::_, testing::_, testing::_))
        .Times(0);

    charge_point->handle_message(get_composite_schedule_req);
}

TEST_F(ChargePointFunctionalityTestFixtureV201,
       K05FR04_RequestStartTransactionRequest_SmartChargingCtrlrEnabledFalse_DoesNotValidateTxProfiles) {
    const auto cv = ControllerComponentVariables::SmartChargingCtrlrEnabled;
    this->device_model->set_value(cv.component, cv.variable.value(), AttributeEnum::Actual, "false", "TEST", true);

    auto periods = create_charging_schedule_periods({0, 1, 2});

    auto profile = create_charging_profile(
        DEFAULT_PROFILE_ID, ChargingProfilePurposeEnum::TxProfile,
        create_charge_schedule(ChargingRateUnitEnum::A, periods, ocpp::DateTime("2024-01-17T17:00:00")), DEFAULT_TX_ID);

    RequestStartTransactionRequest req;
    req.evseId = DEFAULT_EVSE_ID;
<<<<<<< HEAD
    req.idToken = IdToken{.idToken = "Local", .type = IdTokenEnumStringType::Local};
=======
    req.idToken.idToken = "Local";
    req.idToken.type = IdTokenEnum::Local;
>>>>>>> 6a001022
    req.chargingProfile = profile;

    auto start_transaction_req =
        request_to_enhanced_message<RequestStartTransactionRequest, MessageType::RequestStartTransaction>(req);

    EXPECT_CALL(*smart_charging_handler, conform_validate_and_add_profile).Times(0);

    charge_point->handle_message(start_transaction_req);
}

TEST_F(ChargePointFunctionalityTestFixtureV201, K02FR05_TransactionEnds_WillDeleteTxProfilesWithTransactionID) {
    auto database_handler = create_database_handler();
    database_handler->open_connection();
    const auto cv = ControllerComponentVariables::ResumeTransactionsOnBoot;
    this->device_model->set_value(cv.component, cv.variable.value(), AttributeEnum::Actual, "true", "TEST", true);
    int32_t connector_id = 1;
    std::string session_id = "some-session-id";
    ocpp::DateTime timestamp("2024-01-17T17:00:00");

    charge_point->on_transaction_started(DEFAULT_EVSE_ID, connector_id, session_id, timestamp,
                                         ocpp::v201::TriggerReasonEnum::Authorized, MeterValue(), {}, {}, {}, {},
                                         ChargingStateEnum::EVConnected);
    auto transaction = database_handler->transaction_get(DEFAULT_EVSE_ID);
    ASSERT_THAT(transaction, testing::NotNull());

    EXPECT_CALL(*smart_charging_handler,
                delete_transaction_tx_profiles(transaction->get_transaction().transactionId.get()));
    charge_point->on_transaction_finished(DEFAULT_EVSE_ID, timestamp, MeterValue(), ReasonEnum::StoppedByEV,
                                          TriggerReasonEnum::StopAuthorized, {}, {}, ChargingStateEnum::EVConnected);
}

} // namespace ocpp::v201<|MERGE_RESOLUTION|>--- conflicted
+++ resolved
@@ -784,12 +784,8 @@
 
     RequestStartTransactionRequest req;
     req.evseId = DEFAULT_EVSE_ID;
-<<<<<<< HEAD
-    req.idToken = IdToken{.idToken = "Local", .type = IdTokenEnumStringType::Local};
-=======
     req.idToken.idToken = "Local";
     req.idToken.type = IdTokenEnum::Local;
->>>>>>> 6a001022
     req.chargingProfile = profile;
 
     auto start_transaction_req =
@@ -915,12 +911,8 @@
 
     RequestStartTransactionRequest req;
     req.evseId = DEFAULT_EVSE_ID;
-<<<<<<< HEAD
-    req.idToken = IdToken{.idToken = "Local", .type = IdTokenEnumStringType::Local};
-=======
     req.idToken.idToken = "Local";
     req.idToken.type = IdTokenEnum::Local;
->>>>>>> 6a001022
     req.chargingProfile = profile;
 
     auto start_transaction_req =
