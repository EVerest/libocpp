// SPDX-License-Identifier: Apache-2.0
// Copyright 2020 - 2024 Pionix GmbH and Contributors to EVerest

#include "comparators.hpp"
#include "everest/logging.hpp"
#include "evse_security_mock.hpp"
#include "lib/ocpp/common/database_testing_utils.hpp"
#include "ocpp/common/call_types.hpp"
#include "ocpp/common/message_queue.hpp"
#include "ocpp/v201/charge_point.hpp"
#include "ocpp/v201/ctrlr_component_variables.hpp"
#include "ocpp/v201/device_model_storage_sqlite.hpp"
#include "ocpp/v201/init_device_model_db.hpp"
#include "ocpp/v201/messages/GetCompositeSchedule.hpp"
#include "ocpp/v201/messages/SetChargingProfile.hpp"
#include "ocpp/v201/ocpp_enums.hpp"
#include "ocpp/v201/smart_charging.hpp"
#include "ocpp/v201/types.hpp"
#include "smart_charging_handler_mock.hpp"
#include "gmock/gmock.h"
#include <boost/uuid/uuid_generators.hpp>
#include <boost/uuid/uuid_io.hpp>
#include <gmock/gmock.h>
#include <gtest/gtest.h>
#include <memory>

static const int DEFAULT_EVSE_ID = 1;
static const int DEFAULT_PROFILE_ID = 1;
static const int DEFAULT_STACK_LEVEL = 1;
static const ocpp::v201::AddChargingProfileSource DEFAULT_REQUEST_TO_ADD_PROFILE_SOURCE =
    ocpp::v201::AddChargingProfileSource::SetChargingProfile;
static const std::string TEMP_OUTPUT_PATH = "/tmp/ocpp201";
const static std::string MIGRATION_FILES_PATH = "./resources/v201/device_model_migration_files";
const static std::string CONFIG_PATH = "./resources/example_config/v201/component_config";
const static std::string DEVICE_MODEL_DB_IN_MEMORY_PATH = "file::memory:?cache=shared";
static const std::string DEFAULT_TX_ID = "10c75ff7-74f5-44f5-9d01-f649f3ac7b78";

namespace ocpp::v201 {

class ChargePointCommonTestFixtureV201 : public DatabaseTestingUtils {
public:
    ChargePointCommonTestFixtureV201() : device_model(create_device_model()) {
    }
    ~ChargePointCommonTestFixtureV201() {
    }

    std::map<int32_t, int32_t> create_evse_connector_structure() {
        std::map<int32_t, int32_t> evse_connector_structure;
        evse_connector_structure.insert_or_assign(1, 1);
        evse_connector_structure.insert_or_assign(2, 1);
        return evse_connector_structure;
    }

    void create_device_model_db(const std::string& path) {
        InitDeviceModelDb db(path, MIGRATION_FILES_PATH);
        db.initialize_database(CONFIG_PATH, true);
    }

    std::shared_ptr<DeviceModel>
    create_device_model(const std::optional<std::string> ac_phase_switching_supported = "true") {
        create_device_model_db(DEVICE_MODEL_DB_IN_MEMORY_PATH);
        auto device_model_storage = std::make_unique<DeviceModelStorageSqlite>(DEVICE_MODEL_DB_IN_MEMORY_PATH);
        auto device_model = std::make_shared<DeviceModel>(std::move(device_model_storage));
        // Defaults
        const auto& charging_rate_unit_cv = ControllerComponentVariables::ChargingScheduleChargingRateUnit;
        device_model->set_value(charging_rate_unit_cv.component, charging_rate_unit_cv.variable.value(),
                                AttributeEnum::Actual, "A,W", "test", true);

        const auto& ac_phase_switching_cv = ControllerComponentVariables::ACPhaseSwitchingSupported;
        device_model->set_value(ac_phase_switching_cv.component, ac_phase_switching_cv.variable.value(),
                                AttributeEnum::Actual, ac_phase_switching_supported.value_or(""), "test", true);

        return device_model;
    }

    std::vector<ChargingSchedulePeriod> create_charging_schedule_periods(std::vector<int32_t> start_periods) {
        auto charging_schedule_periods = std::vector<ChargingSchedulePeriod>();
        for (auto start_period : start_periods) {
            ChargingSchedulePeriod charging_schedule_period;
            charging_schedule_period.startPeriod = start_period;
            charging_schedule_periods.push_back(charging_schedule_period);
        }

        return charging_schedule_periods;
    }

    ChargingSchedule create_charge_schedule(ChargingRateUnitEnum charging_rate_unit,
                                            std::vector<ChargingSchedulePeriod> charging_schedule_period,
                                            std::optional<ocpp::DateTime> start_schedule = std::nullopt) {
        int32_t id;
        std::optional<CustomData> custom_data;
        std::optional<int32_t> duration;
        std::optional<float> min_charging_rate;
        std::optional<SalesTariff> sales_tariff;

        return ChargingSchedule{
            id,
            charging_rate_unit,
            charging_schedule_period,
            custom_data,
            start_schedule,
            duration,
            min_charging_rate,
            std::nullopt,
            std::nullopt,
            sales_tariff,
        };
    }

    ChargingProfile
    create_charging_profile(int32_t charging_profile_id, ChargingProfilePurposeEnum charging_profile_purpose,
                            ChargingSchedule charging_schedule, std::optional<std::string> transaction_id = {},
                            ChargingProfileKindEnum charging_profile_kind = ChargingProfileKindEnum::Absolute,
                            int stack_level = DEFAULT_STACK_LEVEL, std::optional<ocpp::DateTime> validFrom = {},
                            std::optional<ocpp::DateTime> validTo = {}) {
        auto recurrency_kind = RecurrencyKindEnum::Daily;
        std::vector<ChargingSchedule> charging_schedules = {charging_schedule};
        ChargingProfile charging_profile;
        charging_profile.id = charging_profile_id;
        charging_profile.stackLevel = stack_level;
        charging_profile.chargingProfilePurpose = charging_profile_purpose;
        charging_profile.chargingProfileKind = charging_profile_kind;
        charging_profile.chargingSchedule = charging_schedules;
        charging_profile.customData = {};
        charging_profile.recurrencyKind = recurrency_kind;
        charging_profile.validFrom = validFrom;
        charging_profile.validTo = validTo;
        charging_profile.transactionId = transaction_id;
        return charging_profile;
    }

    std::shared_ptr<DatabaseHandler> create_database_handler() {
        auto database_connection = std::make_unique<common::DatabaseConnection>(fs::path("/tmp/ocpp201") / "cp.db");
        return std::make_shared<DatabaseHandler>(std::move(database_connection), MIGRATION_FILES_LOCATION_V201);
    }

    std::shared_ptr<MessageQueue<v201::MessageType>>
    create_message_queue(std::shared_ptr<DatabaseHandler>& database_handler) {
        const auto DEFAULT_MESSAGE_QUEUE_SIZE_THRESHOLD = 2E5;
        return std::make_shared<ocpp::MessageQueue<v201::MessageType>>(
            [this](json message) -> bool { return false; },
            MessageQueueConfig<v201::MessageType>{
                this->device_model->get_value<int>(ControllerComponentVariables::MessageAttempts),
                this->device_model->get_value<int>(ControllerComponentVariables::MessageAttemptInterval),
                this->device_model->get_optional_value<int>(ControllerComponentVariables::MessageQueueSizeThreshold)
                    .value_or(DEFAULT_MESSAGE_QUEUE_SIZE_THRESHOLD),
                this->device_model->get_optional_value<bool>(ControllerComponentVariables::QueueAllMessages)
                    .value_or(false),
                {},
                this->device_model->get_value<int>(ControllerComponentVariables::MessageTimeout)},
            database_handler);
    }

    void configure_callbacks_with_mocks() {
        callbacks.is_reset_allowed_callback = is_reset_allowed_callback_mock.AsStdFunction();
        callbacks.reset_callback = reset_callback_mock.AsStdFunction();
        callbacks.stop_transaction_callback = stop_transaction_callback_mock.AsStdFunction();
        callbacks.pause_charging_callback = pause_charging_callback_mock.AsStdFunction();
        callbacks.connector_effective_operative_status_changed_callback =
            connector_effective_operative_status_changed_callback_mock.AsStdFunction();
        callbacks.get_log_request_callback = get_log_request_callback_mock.AsStdFunction();
        callbacks.unlock_connector_callback = unlock_connector_callback_mock.AsStdFunction();
        callbacks.remote_start_transaction_callback = remote_start_transaction_callback_mock.AsStdFunction();
        callbacks.is_reservation_for_token_callback = is_reservation_for_token_callback_mock.AsStdFunction();
        callbacks.update_firmware_request_callback = update_firmware_request_callback_mock.AsStdFunction();
        callbacks.security_event_callback = security_event_callback_mock.AsStdFunction();
        callbacks.set_charging_profiles_callback = set_charging_profiles_callback_mock.AsStdFunction();
    }

    std::shared_ptr<DeviceModel> device_model;

    testing::MockFunction<bool(const std::optional<const int32_t> evse_id, const ResetEnum& reset_type)>
        is_reset_allowed_callback_mock;
    testing::MockFunction<void(const std::optional<const int32_t> evse_id, const ResetEnum& reset_type)>
        reset_callback_mock;
    testing::MockFunction<RequestStartStopStatusEnum(const int32_t evse_id, const ReasonEnum& stop_reason)>
        stop_transaction_callback_mock;
    testing::MockFunction<void(const int32_t evse_id)> pause_charging_callback_mock;
    testing::MockFunction<void(const int32_t evse_id, const int32_t connector_id,
                               const OperationalStatusEnum new_status)>
        connector_effective_operative_status_changed_callback_mock;
    testing::MockFunction<GetLogResponse(const GetLogRequest& request)> get_log_request_callback_mock;
    testing::MockFunction<UnlockConnectorResponse(const int32_t evse_id, const int32_t connecor_id)>
        unlock_connector_callback_mock;
    testing::MockFunction<RequestStartStopStatusEnum(const RequestStartTransactionRequest& request,
                                                     const bool authorize_remote_start)>
        remote_start_transaction_callback_mock;
<<<<<<< HEAD
    testing::MockFunction<bool(const int32_t evse_id, const CiString<255> idToken,
                               const std::optional<CiString<255>> groupIdToken)>
=======
    testing::MockFunction<ocpp::ReservationCheckStatus(const int32_t evse_id, const CiString<36> idToken,
                                                       const std::optional<CiString<36>> groupIdToken)>
>>>>>>> b8c81b68
        is_reservation_for_token_callback_mock;
    testing::MockFunction<UpdateFirmwareResponse(const UpdateFirmwareRequest& request)>
        update_firmware_request_callback_mock;
    testing::MockFunction<void(const CiString<50>& event_type, const std::optional<CiString<255>>& tech_info)>
        security_event_callback_mock;
    testing::MockFunction<void()> set_charging_profiles_callback_mock;
    ocpp::v201::Callbacks callbacks;
};

/*
 * K01.FR.02 states
 *
 *     "The CSMS MAY send a new charging profile for the EVSE that SHALL be used
 *      as a limit schedule for the EV."
 *
 * When using libocpp, a charging station is notified of a new charging profile
 * by means of the set_charging_profiles_callback. In order to ensure that a new
 * profile can be immediately "used as a limit schedule for the EV", a
 * valid set_charging_profiles_callback must be provided.
 *
 * As part of testing that K01.FR.02 is met, we provide the following tests that
 * confirm an OCPP 2.0.1 ChargePoint with smart charging enabled will only
 * consider its collection of callbacks valid if set_charging_profiles_callback
 * is provided.
 */

TEST_F(ChargePointCommonTestFixtureV201, K01FR02_CallbacksValidityChecksIfSetChargingProfilesCallbackExists) {
    configure_callbacks_with_mocks();
    callbacks.set_charging_profiles_callback = nullptr;

    EXPECT_FALSE(callbacks.all_callbacks_valid(device_model));
}

/*
 * For completeness, we also test that all other callbacks are checked by
 * all_callbacks_valid.
 */

TEST_F(ChargePointCommonTestFixtureV201, K01FR02_CallbacksAreInvalidWhenNotProvided) {
    EXPECT_FALSE(callbacks.all_callbacks_valid(device_model));
}

TEST_F(ChargePointCommonTestFixtureV201, K01FR02_CallbacksAreValidWhenAllRequiredCallbacksProvided) {
    configure_callbacks_with_mocks();
    EXPECT_TRUE(callbacks.all_callbacks_valid(device_model));
}

TEST_F(ChargePointCommonTestFixtureV201, K01FR02_CallbacksValidityChecksIfResetIsAllowedCallbackExists) {
    configure_callbacks_with_mocks();
    callbacks.is_reset_allowed_callback = nullptr;

    EXPECT_FALSE(callbacks.all_callbacks_valid(device_model));
}

TEST_F(ChargePointCommonTestFixtureV201, K01FR02_CallbacksValidityChecksIfResetCallbackExists) {
    configure_callbacks_with_mocks();
    callbacks.reset_callback = nullptr;

    EXPECT_FALSE(callbacks.all_callbacks_valid(device_model));
}

TEST_F(ChargePointCommonTestFixtureV201, K01FR02_CallbacksValidityChecksIfStopTransactionCallbackExists) {
    configure_callbacks_with_mocks();
    callbacks.stop_transaction_callback = nullptr;

    EXPECT_FALSE(callbacks.all_callbacks_valid(device_model));
}

TEST_F(ChargePointCommonTestFixtureV201, K01FR02_CallbacksValidityChecksIfPauseChargingCallbackExists) {
    configure_callbacks_with_mocks();
    callbacks.pause_charging_callback = nullptr;

    EXPECT_FALSE(callbacks.all_callbacks_valid(device_model));
}

TEST_F(ChargePointCommonTestFixtureV201,
       K01FR02_CallbacksValidityChecksIfConnectorEffectiveOperativeStatusChangedCallbackExists) {
    configure_callbacks_with_mocks();
    callbacks.connector_effective_operative_status_changed_callback = nullptr;

    EXPECT_FALSE(callbacks.all_callbacks_valid(device_model));
}

TEST_F(ChargePointCommonTestFixtureV201, K01FR02_CallbacksValidityChecksIfGetLogRequestCallbackExists) {
    configure_callbacks_with_mocks();
    callbacks.get_log_request_callback = nullptr;

    EXPECT_FALSE(callbacks.all_callbacks_valid(device_model));
}

TEST_F(ChargePointCommonTestFixtureV201, K01FR02_CallbacksValidityChecksIfUnlockConnectorCallbackExists) {
    configure_callbacks_with_mocks();
    callbacks.unlock_connector_callback = nullptr;

    EXPECT_FALSE(callbacks.all_callbacks_valid(device_model));
}

TEST_F(ChargePointCommonTestFixtureV201, K01FR02_CallbacksValidityChecksIfRemoteStartTransactionCallbackExists) {
    configure_callbacks_with_mocks();
    callbacks.remote_start_transaction_callback = nullptr;

    EXPECT_FALSE(callbacks.all_callbacks_valid(device_model));
}

TEST_F(ChargePointCommonTestFixtureV201, K01FR02_CallbacksValidityChecksIfIsReservationForTokenCallbackExists) {
    configure_callbacks_with_mocks();
    callbacks.is_reservation_for_token_callback = nullptr;

    EXPECT_FALSE(callbacks.all_callbacks_valid(device_model));
}

TEST_F(ChargePointCommonTestFixtureV201, K01FR02_CallbacksValidityChecksIfUpdateFirmwareRequestCallbackExists) {
    configure_callbacks_with_mocks();
    callbacks.update_firmware_request_callback = nullptr;

    EXPECT_FALSE(callbacks.all_callbacks_valid(device_model));
}

TEST_F(ChargePointCommonTestFixtureV201, K01FR02_CallbacksValidityChecksIfSecurityEventCallbackExists) {
    configure_callbacks_with_mocks();
    callbacks.security_event_callback = nullptr;

    EXPECT_FALSE(callbacks.all_callbacks_valid(device_model));
}

TEST_F(ChargePointCommonTestFixtureV201,
       K01FR02_CallbacksValidityChecksIfOptionalVariableChangedCallbackIsNotSetOrNotNull) {
    configure_callbacks_with_mocks();

    callbacks.variable_changed_callback = nullptr;
    EXPECT_FALSE(callbacks.all_callbacks_valid(device_model));

    testing::MockFunction<void(const SetVariableData& set_variable_data)> variable_changed_callback_mock;
    callbacks.variable_changed_callback = variable_changed_callback_mock.AsStdFunction();
    EXPECT_TRUE(callbacks.all_callbacks_valid(device_model));
}

TEST_F(ChargePointCommonTestFixtureV201,
       K01FR02_CallbacksValidityChecksIfOptionalVariableNetworkProfileCallbackIsNotSetOrNotNull) {
    configure_callbacks_with_mocks();

    callbacks.validate_network_profile_callback = nullptr;
    EXPECT_FALSE(callbacks.all_callbacks_valid(device_model));

    testing::MockFunction<SetNetworkProfileStatusEnum(const int32_t configuration_slot,
                                                      const NetworkConnectionProfile& network_connection_profile)>
        validate_network_profile_callback_mock;
    callbacks.validate_network_profile_callback = validate_network_profile_callback_mock.AsStdFunction();
    EXPECT_TRUE(callbacks.all_callbacks_valid(device_model));
}

TEST_F(ChargePointCommonTestFixtureV201,
       K01FR02_CallbacksValidityChecksIfOptionalConfigureNetworkConnectionProfileCallbackIsNotSetOrNotNull) {
    configure_callbacks_with_mocks();

    callbacks.configure_network_connection_profile_callback = nullptr;
    EXPECT_FALSE(callbacks.all_callbacks_valid(device_model));

    testing::MockFunction<ConfigureNetworkConnectionProfileCallback> configure_network_connection_profile_callback_mock;
    callbacks.configure_network_connection_profile_callback =
        configure_network_connection_profile_callback_mock.AsStdFunction();
    EXPECT_TRUE(callbacks.all_callbacks_valid(device_model));
}

TEST_F(ChargePointCommonTestFixtureV201, K01FR02_CallbacksValidityChecksIfOptionalTimeSyncCallbackIsNotSetOrNotNull) {
    configure_callbacks_with_mocks();

    callbacks.time_sync_callback = nullptr;
    EXPECT_FALSE(callbacks.all_callbacks_valid(device_model));

    testing::MockFunction<void(const ocpp::DateTime& currentTime)> time_sync_callback_mock;
    callbacks.time_sync_callback = time_sync_callback_mock.AsStdFunction();
    EXPECT_TRUE(callbacks.all_callbacks_valid(device_model));
}

TEST_F(ChargePointCommonTestFixtureV201,
       K01FR02_CallbacksValidityChecksIfOptionalBootNotificationCallbackIsNotSetOrNotNull) {
    configure_callbacks_with_mocks();

    callbacks.boot_notification_callback = nullptr;
    EXPECT_FALSE(callbacks.all_callbacks_valid(device_model));

    testing::MockFunction<void(const ocpp::v201::BootNotificationResponse& response)> boot_notification_callback_mock;
    callbacks.boot_notification_callback = boot_notification_callback_mock.AsStdFunction();
    EXPECT_TRUE(callbacks.all_callbacks_valid(device_model));
}

TEST_F(ChargePointCommonTestFixtureV201,
       K01FR02_CallbacksValidityChecksIfOptionalOCPPMessagesCallbackIsNotSetOrNotNull) {
    configure_callbacks_with_mocks();

    callbacks.ocpp_messages_callback = nullptr;
    EXPECT_FALSE(callbacks.all_callbacks_valid(device_model));

    testing::MockFunction<void(const std::string& message, MessageDirection direction)> ocpp_messages_callback_mock;
    callbacks.ocpp_messages_callback = ocpp_messages_callback_mock.AsStdFunction();
    EXPECT_TRUE(callbacks.all_callbacks_valid(device_model));
}

TEST_F(ChargePointCommonTestFixtureV201,
       K01FR02_CallbacksValidityChecksIfOptionalCSEffectiveOperativeStatusChangedCallbackIsNotSetOrNotNull) {
    configure_callbacks_with_mocks();

    callbacks.cs_effective_operative_status_changed_callback = nullptr;
    EXPECT_FALSE(callbacks.all_callbacks_valid(device_model));

    testing::MockFunction<void(const OperationalStatusEnum new_status)>
        cs_effective_operative_status_changed_callback_mock;
    callbacks.cs_effective_operative_status_changed_callback =
        cs_effective_operative_status_changed_callback_mock.AsStdFunction();
    EXPECT_TRUE(callbacks.all_callbacks_valid(device_model));
}

TEST_F(ChargePointCommonTestFixtureV201,
       K01FR02_CallbacksValidityChecksIfOptionalEvseEffectiveOperativeStatusChangedCallbackIsNotSetOrNotNull) {
    configure_callbacks_with_mocks();

    callbacks.evse_effective_operative_status_changed_callback = nullptr;
    EXPECT_FALSE(callbacks.all_callbacks_valid(device_model));

    testing::MockFunction<void(const int32_t evse_id, const OperationalStatusEnum new_status)>
        evse_effective_operative_status_changed_callback_mock;
    callbacks.evse_effective_operative_status_changed_callback =
        evse_effective_operative_status_changed_callback_mock.AsStdFunction();
    EXPECT_TRUE(callbacks.all_callbacks_valid(device_model));
}

TEST_F(ChargePointCommonTestFixtureV201,
       K01FR02_CallbacksValidityChecksIfOptionalGetCustomerInformationCallbackIsNotSetOrNotNull) {
    configure_callbacks_with_mocks();

    callbacks.get_customer_information_callback = nullptr;
    EXPECT_FALSE(callbacks.all_callbacks_valid(device_model));

    testing::MockFunction<std::string(const std::optional<CertificateHashDataType> customer_certificate,
                                      const std::optional<IdToken> id_token,
                                      const std::optional<CiString<64>> customer_identifier)>
        get_customer_information_callback_mock;
    callbacks.get_customer_information_callback = get_customer_information_callback_mock.AsStdFunction();
    EXPECT_TRUE(callbacks.all_callbacks_valid(device_model));
}

TEST_F(ChargePointCommonTestFixtureV201,
       K01FR02_CallbacksValidityChecksIfOptionalClearCustomerInformationCallbackIsNotSetOrNotNull) {
    configure_callbacks_with_mocks();

    callbacks.clear_customer_information_callback = nullptr;
    EXPECT_FALSE(callbacks.all_callbacks_valid(device_model));

    testing::MockFunction<std::string(const std::optional<CertificateHashDataType> customer_certificate,
                                      const std::optional<IdToken> id_token,
                                      const std::optional<CiString<64>> customer_identifier)>
        clear_customer_information_callback_mock;
    callbacks.clear_customer_information_callback = clear_customer_information_callback_mock.AsStdFunction();
    EXPECT_TRUE(callbacks.all_callbacks_valid(device_model));
}

TEST_F(ChargePointCommonTestFixtureV201,
       K01FR02_CallbacksValidityChecksIfOptionalAllConnectorsUnavailableCallbackIsNotSetOrNotNull) {
    configure_callbacks_with_mocks();

    callbacks.all_connectors_unavailable_callback = nullptr;
    EXPECT_FALSE(callbacks.all_callbacks_valid(device_model));

    testing::MockFunction<void()> all_connectors_unavailable_callback_mock;
    callbacks.all_connectors_unavailable_callback = all_connectors_unavailable_callback_mock.AsStdFunction();
    EXPECT_TRUE(callbacks.all_callbacks_valid(device_model));
}

TEST_F(ChargePointCommonTestFixtureV201,
       K01FR02_CallbacksValidityChecksIfOptionalDataTransferCallbackIsNotSetOrNotNull) {
    configure_callbacks_with_mocks();

    callbacks.data_transfer_callback = nullptr;
    EXPECT_FALSE(callbacks.all_callbacks_valid(device_model));

    testing::MockFunction<DataTransferResponse(const DataTransferRequest& request)> data_transfer_callback_mock;
    callbacks.data_transfer_callback = data_transfer_callback_mock.AsStdFunction();
    EXPECT_TRUE(callbacks.all_callbacks_valid(device_model));
}

TEST_F(ChargePointCommonTestFixtureV201,
       K01FR02_CallbacksValidityChecksIfOptionalTransactionEventCallbackIsNotSetOrNotNull) {
    configure_callbacks_with_mocks();

    callbacks.transaction_event_callback = nullptr;
    EXPECT_FALSE(callbacks.all_callbacks_valid(device_model));

    testing::MockFunction<void(const TransactionEventRequest& transaction_event)> transaction_event_callback_mock;
    callbacks.transaction_event_callback = transaction_event_callback_mock.AsStdFunction();
    EXPECT_TRUE(callbacks.all_callbacks_valid(device_model));
}

TEST_F(ChargePointCommonTestFixtureV201,
       K01FR02_CallbacksValidityChecksIfOptionalTransactionEventResponseCallbackIsNotSetOrNotNull) {
    configure_callbacks_with_mocks();

    callbacks.transaction_event_response_callback = nullptr;
    EXPECT_FALSE(callbacks.all_callbacks_valid(device_model));

    testing::MockFunction<void(const TransactionEventRequest& transaction_event,
                               const TransactionEventResponse& transaction_event_response)>
        transaction_event_response_callback_mock;
    callbacks.transaction_event_response_callback = transaction_event_response_callback_mock.AsStdFunction();
    EXPECT_TRUE(callbacks.all_callbacks_valid(device_model));
}

class ChargePointConstructorTestFixtureV201 : public ChargePointCommonTestFixtureV201 {
public:
    ChargePointConstructorTestFixtureV201() :
        evse_connector_structure(create_evse_connector_structure()),
        database_handler(create_database_handler()),
        evse_security(std::make_shared<EvseSecurityMock>()) {
    }
    ~ChargePointConstructorTestFixtureV201() {
    }

    std::map<int32_t, int32_t> evse_connector_structure;
    std::shared_ptr<DatabaseHandler> database_handler;
    std::shared_ptr<EvseSecurityMock> evse_security;
};

TEST_F(ChargePointConstructorTestFixtureV201, CreateChargePoint) {
    configure_callbacks_with_mocks();

    EXPECT_NO_THROW(ocpp::v201::ChargePoint(evse_connector_structure, device_model, database_handler,
                                            create_message_queue(database_handler), "/tmp", evse_security, callbacks));
}

TEST_F(ChargePointConstructorTestFixtureV201, CreateChargePoint_InitializeInCorrectOrder) {
    database_handler->open_connection();
    configure_callbacks_with_mocks();
    auto message_queue = create_message_queue(database_handler);

    const auto cv = ControllerComponentVariables::ResumeTransactionsOnBoot;
    this->device_model->set_value(cv.component, cv.variable.value(), AttributeEnum::Actual, "false", "TEST", true);

    auto profile = create_charging_profile(DEFAULT_PROFILE_ID, ChargingProfilePurposeEnum::TxProfile,
                                           create_charge_schedule(ChargingRateUnitEnum::A,
                                                                  create_charging_schedule_periods({0, 1, 2}),
                                                                  ocpp::DateTime("2024-01-17T17:00:00")),
                                           DEFAULT_TX_ID);
    database_handler->insert_or_update_charging_profile(DEFAULT_EVSE_ID, profile);

    ocpp::v201::ChargePoint charge_point(evse_connector_structure, device_model, database_handler, message_queue,
                                         "/tmp", evse_security, callbacks);

    EXPECT_NO_FATAL_FAILURE(charge_point.start(BootReasonEnum::PowerUp));

    charge_point.stop();
}

TEST_F(ChargePointConstructorTestFixtureV201,
       CreateChargePoint_EVSEConnectorStructureDefinedBadly_ThrowsDeviceModelError) {
    configure_callbacks_with_mocks();
    auto evse_connector_structure = std::map<int32_t, int32_t>();

    EXPECT_THROW(ocpp::v201::ChargePoint(evse_connector_structure, device_model, database_handler,
                                         create_message_queue(database_handler), "/tmp", evse_security, callbacks),
                 DeviceModelError);
}

TEST_F(ChargePointConstructorTestFixtureV201, CreateChargePoint_MissingDeviceModel_ThrowsInvalidArgument) {
    configure_callbacks_with_mocks();
    auto message_queue = std::make_shared<ocpp::MessageQueue<v201::MessageType>>(
        [this](json message) -> bool { return false; }, MessageQueueConfig<v201::MessageType>{}, database_handler);

    EXPECT_THROW(ocpp::v201::ChargePoint(evse_connector_structure, nullptr, database_handler, message_queue, "/tmp",
                                         evse_security, callbacks),
                 std::invalid_argument);
}

TEST_F(ChargePointConstructorTestFixtureV201, CreateChargePoint_MissingDatabaseHandler_ThrowsInvalidArgument) {
    configure_callbacks_with_mocks();
    auto message_queue = std::make_shared<ocpp::MessageQueue<v201::MessageType>>(
        [this](json message) -> bool { return false; }, MessageQueueConfig<v201::MessageType>{}, nullptr);

    auto database_handler = nullptr;

    EXPECT_THROW(ocpp::v201::ChargePoint(evse_connector_structure, device_model, database_handler, message_queue,
                                         "/tmp", evse_security, callbacks),
                 std::invalid_argument);
}

TEST_F(ChargePointConstructorTestFixtureV201, CreateChargePoint_CallbacksNotValid_ThrowsInvalidArgument) {
    EXPECT_THROW(ocpp::v201::ChargePoint(evse_connector_structure, device_model, database_handler,
                                         create_message_queue(database_handler), "/tmp", evse_security, callbacks),
                 std::invalid_argument);
}

class TestChargePoint : public ChargePoint {
public:
    using ChargePoint::handle_message;
    using ChargePoint::smart_charging_handler;

    TestChargePoint(const std::map<int32_t, int32_t>& evse_connector_structure,
                    std::shared_ptr<DeviceModel> device_model, std::shared_ptr<DatabaseHandler> database_handler,
                    std::shared_ptr<MessageQueue<v201::MessageType>> message_queue, const std::string& message_log_path,
                    const std::shared_ptr<EvseSecurity> evse_security, const Callbacks& callbacks,
                    std::shared_ptr<SmartChargingHandlerInterface> smart_charging_handler) :
        ChargePoint(evse_connector_structure, device_model, database_handler, message_queue, message_log_path,
                    evse_security, callbacks) {
        this->smart_charging_handler = smart_charging_handler;
    }
};

class ChargePointFunctionalityTestFixtureV201 : public ChargePointCommonTestFixtureV201 {
public:
    ChargePointFunctionalityTestFixtureV201() :
        uuid_generator(boost::uuids::random_generator()),
        smart_charging_handler(std::make_shared<SmartChargingHandlerMock>()),
        charge_point(create_charge_point()) {
    }
    ~ChargePointFunctionalityTestFixtureV201() {
    }

    void SetUp() override {
        charge_point->start();
    }

    void TearDown() override {
        charge_point->stop();
    }

    std::string uuid() {
        std::stringstream s;
        s << uuid_generator();
        return s.str();
    }

    template <class T> void call_to_json(json& j, const ocpp::Call<T>& call) {
        j = json::array();
        j.push_back(MessageTypeId::CALL);
        j.push_back(call.uniqueId.get());
        j.push_back(call.msg.get_type());
        j.push_back(json(call.msg));
    }

    template <class T, MessageType M> EnhancedMessage<MessageType> request_to_enhanced_message(const T& req) {
        auto message_id = uuid();
        ocpp::Call<T> call(req);
        EnhancedMessage<MessageType> enhanced_message;
        enhanced_message.uniqueId = message_id;
        enhanced_message.messageType = M;
        enhanced_message.messageTypeId = MessageTypeId::CALL;

        call_to_json(enhanced_message.message, call);

        return enhanced_message;
    }

    std::unique_ptr<TestChargePoint> create_charge_point() {
        auto database_handler = create_database_handler();
        configure_callbacks_with_mocks();
        auto charge_point = std::make_unique<TestChargePoint>(
            create_evse_connector_structure(), device_model, database_handler, create_message_queue(database_handler),
            TEMP_OUTPUT_PATH, std::make_shared<EvseSecurityMock>(), callbacks, smart_charging_handler);
        return charge_point;
    }

    boost::uuids::random_generator uuid_generator;
    std::shared_ptr<SmartChargingHandlerMock> smart_charging_handler;
    std::unique_ptr<TestChargePoint> charge_point;
};

TEST_F(ChargePointFunctionalityTestFixtureV201, K01_SetChargingProfileRequest_ValidatesAndAddsProfile) {
    auto periods = create_charging_schedule_periods({0, 1, 2});

    auto profile = create_charging_profile(
        DEFAULT_PROFILE_ID, ChargingProfilePurposeEnum::TxProfile,
        create_charge_schedule(ChargingRateUnitEnum::A, periods, ocpp::DateTime("2024-01-17T17:00:00")), DEFAULT_TX_ID);

    SetChargingProfileRequest req;
    req.evseId = DEFAULT_EVSE_ID;
    req.chargingProfile = profile;

    auto set_charging_profile_req =
        request_to_enhanced_message<SetChargingProfileRequest, MessageType::SetChargingProfile>(req);

    EXPECT_CALL(*smart_charging_handler,
                conform_validate_and_add_profile(profile, DEFAULT_EVSE_ID, ChargingLimitSourceEnumStringType::CSO,
                                                 DEFAULT_REQUEST_TO_ADD_PROFILE_SOURCE));

    charge_point->handle_message(set_charging_profile_req);
}

TEST_F(ChargePointFunctionalityTestFixtureV201, K01FR07_SetChargingProfileRequest_TriggersCallbackWhenValid) {
    auto periods = create_charging_schedule_periods({0, 1, 2});

    auto profile = create_charging_profile(
        DEFAULT_PROFILE_ID, ChargingProfilePurposeEnum::TxProfile,
        create_charge_schedule(ChargingRateUnitEnum::A, periods, ocpp::DateTime("2024-01-17T17:00:00")), DEFAULT_TX_ID);

    SetChargingProfileRequest req;
    req.evseId = DEFAULT_EVSE_ID;
    req.chargingProfile = profile;

    auto set_charging_profile_req =
        request_to_enhanced_message<SetChargingProfileRequest, MessageType::SetChargingProfile>(req);

    SetChargingProfileResponse accept_response;
    accept_response.status = ChargingProfileStatusEnum::Accepted;

    ON_CALL(*smart_charging_handler, conform_validate_and_add_profile).WillByDefault(testing::Return(accept_response));
    EXPECT_CALL(set_charging_profiles_callback_mock, Call);

    charge_point->handle_message(set_charging_profile_req);
}

TEST_F(ChargePointFunctionalityTestFixtureV201, K01FR07_SetChargingProfileRequest_DoesNotTriggerCallbackWhenInvalid) {
    auto periods = create_charging_schedule_periods({0, 1, 2});

    auto profile = create_charging_profile(
        DEFAULT_PROFILE_ID, ChargingProfilePurposeEnum::TxProfile,
        create_charge_schedule(ChargingRateUnitEnum::A, periods, ocpp::DateTime("2024-01-17T17:00:00")), DEFAULT_TX_ID);

    SetChargingProfileRequest req;
    req.evseId = DEFAULT_EVSE_ID;
    req.chargingProfile = profile;

    auto set_charging_profile_req =
        request_to_enhanced_message<SetChargingProfileRequest, MessageType::SetChargingProfile>(req);

    SetChargingProfileResponse reject_response;
    reject_response.status = ChargingProfileStatusEnum::Rejected;
    reject_response.statusInfo = StatusInfo();
    reject_response.statusInfo->reasonCode = conversions::profile_validation_result_to_reason_code(
        ProfileValidationResultEnum::TxProfileEvseHasNoActiveTransaction);
    reject_response.statusInfo->additionalInfo = conversions::profile_validation_result_to_string(
        ProfileValidationResultEnum::TxProfileEvseHasNoActiveTransaction);

    ON_CALL(*smart_charging_handler, conform_validate_and_add_profile).WillByDefault(testing::Return(reject_response));
    EXPECT_CALL(set_charging_profiles_callback_mock, Call).Times(0);

    charge_point->handle_message(set_charging_profile_req);
}

TEST_F(ChargePointFunctionalityTestFixtureV201,
       K01FR22_SetChargingProfileRequest_RejectsChargingStationExternalConstraints) {
    auto periods = create_charging_schedule_periods({0, 1, 2});

    auto profile = create_charging_profile(
        DEFAULT_PROFILE_ID, ChargingProfilePurposeEnum::ChargingStationExternalConstraints,
        create_charge_schedule(ChargingRateUnitEnum::A, periods, ocpp::DateTime("2024-01-17T17:00:00")), DEFAULT_TX_ID);

    SetChargingProfileRequest req;
    req.evseId = DEFAULT_EVSE_ID;
    req.chargingProfile = profile;

    auto set_charging_profile_req =
        request_to_enhanced_message<SetChargingProfileRequest, MessageType::SetChargingProfile>(req);

    EXPECT_CALL(*smart_charging_handler, conform_validate_and_add_profile).Times(0);
    EXPECT_CALL(set_charging_profiles_callback_mock, Call).Times(0);

    charge_point->handle_message(set_charging_profile_req);
}

TEST_F(ChargePointFunctionalityTestFixtureV201, K01FR29_SmartChargingCtrlrAvailableIsFalse_RespondsCallError) {
    auto evse_connector_structure = create_evse_connector_structure();
    auto database_handler = create_database_handler();
    auto evse_security = std::make_shared<EvseSecurityMock>();
    configure_callbacks_with_mocks();

    const auto cv = ControllerComponentVariables::SmartChargingCtrlrAvailable;
    this->device_model->set_value(cv.component, cv.variable.value(), AttributeEnum::Actual, "false", "TEST", true);

    auto periods = create_charging_schedule_periods({0, 1, 2});
    auto profile = create_charging_profile(
        DEFAULT_PROFILE_ID, ChargingProfilePurposeEnum::TxProfile,
        create_charge_schedule(ChargingRateUnitEnum::A, periods, ocpp::DateTime("2024-01-17T17:00:00")), DEFAULT_TX_ID);

    SetChargingProfileRequest req;
    req.evseId = DEFAULT_EVSE_ID;
    req.chargingProfile = profile;

    auto set_charging_profile_req =
        request_to_enhanced_message<SetChargingProfileRequest, MessageType::SetChargingProfile>(req);

    EXPECT_CALL(*smart_charging_handler, conform_validate_and_add_profile).Times(0);

    charge_point->handle_message(set_charging_profile_req);
}

TEST_F(ChargePointFunctionalityTestFixtureV201,
       K05FR05_RequestStartTransactionRequest_SmartChargingCtrlrEnabledTrue_ValidatesTxProfiles) {
    const auto cv = ControllerComponentVariables::SmartChargingCtrlrEnabled;
    this->device_model->set_value(cv.component, cv.variable.value(), AttributeEnum::Actual, "true", "TEST", true);

    auto periods = create_charging_schedule_periods({0, 1, 2});

    auto profile = create_charging_profile(
        DEFAULT_PROFILE_ID, ChargingProfilePurposeEnum::TxProfile,
        create_charge_schedule(ChargingRateUnitEnum::A, periods, ocpp::DateTime("2024-01-17T17:00:00")), DEFAULT_TX_ID);

    RequestStartTransactionRequest req;
    req.evseId = DEFAULT_EVSE_ID;
    req.idToken.idToken = "Local";
    req.idToken.type = IdTokenEnumStringType::Local;
    req.chargingProfile = profile;

    auto start_transaction_req =
        request_to_enhanced_message<RequestStartTransactionRequest, MessageType::RequestStartTransaction>(req);

    EXPECT_CALL(*smart_charging_handler, conform_validate_and_add_profile).Times(1);

    charge_point->handle_message(start_transaction_req);
}

TEST_F(ChargePointFunctionalityTestFixtureV201, K01FR29_SmartChargingCtrlrAvailableIsTrue_CallsValidateAndAddProfile) {
    auto evse_connector_structure = create_evse_connector_structure();
    auto database_handler = create_database_handler();
    auto evse_security = std::make_shared<EvseSecurityMock>();
    configure_callbacks_with_mocks();

    const auto cv = ControllerComponentVariables::SmartChargingCtrlrAvailable;
    this->device_model->set_value(cv.component, cv.variable.value(), AttributeEnum::Actual, "true", "TEST", true);

    auto periods = create_charging_schedule_periods({0, 1, 2});
    auto profile = create_charging_profile(
        DEFAULT_PROFILE_ID, ChargingProfilePurposeEnum::TxProfile,
        create_charge_schedule(ChargingRateUnitEnum::A, periods, ocpp::DateTime("2024-01-17T17:00:00")), DEFAULT_TX_ID);

    SetChargingProfileRequest req;
    req.evseId = DEFAULT_EVSE_ID;
    req.chargingProfile = profile;

    auto set_charging_profile_req =
        request_to_enhanced_message<SetChargingProfileRequest, MessageType::SetChargingProfile>(req);

    EXPECT_CALL(*smart_charging_handler, conform_validate_and_add_profile).Times(1);

    charge_point->handle_message(set_charging_profile_req);
}

TEST_F(ChargePointFunctionalityTestFixtureV201, K08_GetCompositeSchedule_CallsCalculateGetCompositeSchedule) {
    GetCompositeScheduleRequest req;
    req.evseId = DEFAULT_EVSE_ID;
    req.chargingRateUnit = ChargingRateUnitEnum::W;

    auto get_composite_schedule_req =
        request_to_enhanced_message<GetCompositeScheduleRequest, MessageType::GetCompositeSchedule>(req);

    EXPECT_CALL(*smart_charging_handler, calculate_composite_schedule(testing::_, testing::_, testing::_,
                                                                      DEFAULT_EVSE_ID, req.chargingRateUnit));

    charge_point->handle_message(get_composite_schedule_req);
}

TEST_F(ChargePointFunctionalityTestFixtureV201,
       K08_GetCompositeSchedule_CallsCalculateGetCompositeScheduleWithValidProfiles) {
    GetCompositeScheduleRequest req;
    req.evseId = DEFAULT_EVSE_ID;
    req.chargingRateUnit = ChargingRateUnitEnum::W;

    auto get_composite_schedule_req =
        request_to_enhanced_message<GetCompositeScheduleRequest, MessageType::GetCompositeSchedule>(req);

    std::vector<ChargingProfile> profiles = {
        create_charging_profile(DEFAULT_PROFILE_ID, ChargingProfilePurposeEnum::TxProfile,
                                create_charge_schedule(ChargingRateUnitEnum::A,
                                                       create_charging_schedule_periods({0, 1, 2}),
                                                       ocpp::DateTime("2024-01-17T17:00:00")),
                                DEFAULT_TX_ID),
    };

    ON_CALL(*smart_charging_handler, get_valid_profiles(DEFAULT_EVSE_ID, testing::_))
        .WillByDefault(testing::Return(profiles));
    EXPECT_CALL(*smart_charging_handler,
                calculate_composite_schedule(profiles, testing::_, testing::_, DEFAULT_EVSE_ID, req.chargingRateUnit));

    charge_point->handle_message(get_composite_schedule_req);
}

TEST_F(ChargePointFunctionalityTestFixtureV201,
       K08FR05_GetCompositeSchedule_DoesNotCalculateCompositeScheduleForNonexistentEVSE) {
    GetCompositeScheduleRequest req;
    req.evseId = DEFAULT_EVSE_ID + 3;
    req.chargingRateUnit = ChargingRateUnitEnum::W;

    auto get_composite_schedule_req =
        request_to_enhanced_message<GetCompositeScheduleRequest, MessageType::GetCompositeSchedule>(req);

    EXPECT_CALL(*smart_charging_handler, get_valid_profiles(testing::_, testing::_)).Times(0);
    EXPECT_CALL(*smart_charging_handler,
                calculate_composite_schedule(testing::_, testing::_, testing::_, testing::_, testing::_))
        .Times(0);

    charge_point->handle_message(get_composite_schedule_req);
}

TEST_F(ChargePointFunctionalityTestFixtureV201,
       K08FR07_GetCompositeSchedule_DoesNotCalculateCompositeScheduleForIncorrectChargingRateUnit) {
    GetCompositeScheduleRequest req;
    req.evseId = DEFAULT_EVSE_ID;
    req.chargingRateUnit = ChargingRateUnitEnum::W;

    auto get_composite_schedule_req =
        request_to_enhanced_message<GetCompositeScheduleRequest, MessageType::GetCompositeSchedule>(req);

    const auto& charging_rate_unit_cv = ControllerComponentVariables::ChargingScheduleChargingRateUnit;
    device_model->set_value(charging_rate_unit_cv.component, charging_rate_unit_cv.variable.value(),
                            AttributeEnum::Actual, "A", "test", true);

    EXPECT_CALL(*smart_charging_handler, get_valid_profiles(testing::_, testing::_)).Times(0);
    EXPECT_CALL(*smart_charging_handler,
                calculate_composite_schedule(testing::_, testing::_, testing::_, testing::_, testing::_))
        .Times(0);

    charge_point->handle_message(get_composite_schedule_req);
}

TEST_F(ChargePointFunctionalityTestFixtureV201,
       K05FR04_RequestStartTransactionRequest_SmartChargingCtrlrEnabledFalse_DoesNotValidateTxProfiles) {
    const auto cv = ControllerComponentVariables::SmartChargingCtrlrEnabled;
    this->device_model->set_value(cv.component, cv.variable.value(), AttributeEnum::Actual, "false", "TEST", true);

    auto periods = create_charging_schedule_periods({0, 1, 2});

    auto profile = create_charging_profile(
        DEFAULT_PROFILE_ID, ChargingProfilePurposeEnum::TxProfile,
        create_charge_schedule(ChargingRateUnitEnum::A, periods, ocpp::DateTime("2024-01-17T17:00:00")), DEFAULT_TX_ID);

    RequestStartTransactionRequest req;
    req.evseId = DEFAULT_EVSE_ID;
    req.idToken.idToken = "Local";
    req.idToken.type = IdTokenEnumStringType::Local;
    req.chargingProfile = profile;

    auto start_transaction_req =
        request_to_enhanced_message<RequestStartTransactionRequest, MessageType::RequestStartTransaction>(req);

    EXPECT_CALL(*smart_charging_handler, conform_validate_and_add_profile).Times(0);

    charge_point->handle_message(start_transaction_req);
}

TEST_F(ChargePointFunctionalityTestFixtureV201, K02FR05_TransactionEnds_WillDeleteTxProfilesWithTransactionID) {
    auto database_handler = create_database_handler();
    database_handler->open_connection();
    const auto cv = ControllerComponentVariables::ResumeTransactionsOnBoot;
    this->device_model->set_value(cv.component, cv.variable.value(), AttributeEnum::Actual, "true", "TEST", true);
    int32_t connector_id = 1;
    std::string session_id = "some-session-id";
    ocpp::DateTime timestamp("2024-01-17T17:00:00");

    charge_point->on_transaction_started(DEFAULT_EVSE_ID, connector_id, session_id, timestamp,
                                         ocpp::v201::TriggerReasonEnum::Authorized, MeterValue(), {}, {}, {}, {},
                                         ChargingStateEnum::EVConnected);
    auto transaction = database_handler->transaction_get(DEFAULT_EVSE_ID);
    ASSERT_THAT(transaction, testing::NotNull());

    EXPECT_CALL(*smart_charging_handler,
                delete_transaction_tx_profiles(transaction->get_transaction().transactionId.get()));
    charge_point->on_transaction_finished(DEFAULT_EVSE_ID, timestamp, MeterValue(), ReasonEnum::StoppedByEV,
                                          TriggerReasonEnum::StopAuthorized, {}, {}, ChargingStateEnum::EVConnected);
}

} // namespace ocpp::v201<|MERGE_RESOLUTION|>--- conflicted
+++ resolved
@@ -185,13 +185,8 @@
     testing::MockFunction<RequestStartStopStatusEnum(const RequestStartTransactionRequest& request,
                                                      const bool authorize_remote_start)>
         remote_start_transaction_callback_mock;
-<<<<<<< HEAD
-    testing::MockFunction<bool(const int32_t evse_id, const CiString<255> idToken,
-                               const std::optional<CiString<255>> groupIdToken)>
-=======
-    testing::MockFunction<ocpp::ReservationCheckStatus(const int32_t evse_id, const CiString<36> idToken,
-                                                       const std::optional<CiString<36>> groupIdToken)>
->>>>>>> b8c81b68
+    testing::MockFunction<ocpp::ReservationCheckStatus(const int32_t evse_id, const CiString<255> idToken,
+                                                       const std::optional<CiString<255>> groupIdToken)>
         is_reservation_for_token_callback_mock;
     testing::MockFunction<UpdateFirmwareResponse(const UpdateFirmwareRequest& request)>
         update_firmware_request_callback_mock;
