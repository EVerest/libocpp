--- conflicted
+++ resolved
@@ -154,13 +154,6 @@
         return charging_profile;
     }
 
-<<<<<<< HEAD
-    ChargingProfileCriterion
-    create_charging_profile_criteria(std::optional<std::vector<ocpp::CiString<20>>> sources = std::nullopt,
-                                     std::optional<std::vector<int32_t>> ids = std::nullopt,
-                                     std::optional<ChargingProfilePurposeEnum> purpose = std::nullopt,
-                                     std::optional<int32_t> stack_level = std::nullopt) {
-=======
     ChargingProfile
     create_charging_profile(int32_t charging_profile_id, ChargingProfilePurposeEnum charging_profile_purpose,
                             ChargingSchedule charging_schedule, std::optional<std::string> transaction_id = {},
@@ -172,12 +165,11 @@
                                        charging_profile_kind, stack_level, validFrom, validTo);
     }
 
-    ChargingProfileCriterion create_charging_profile_criteria(
-        std::optional<std::vector<ocpp::v201::ChargingLimitSourceEnum>> sources = std::nullopt,
-        std::optional<std::vector<int32_t>> ids = std::nullopt,
-        std::optional<ChargingProfilePurposeEnum> purpose = std::nullopt,
-        std::optional<int32_t> stack_level = std::nullopt) {
->>>>>>> b7131c6f
+    ChargingProfileCriterion
+    create_charging_profile_criteria(std::optional<std::vector<ocpp::CiString<20>>> sources = std::nullopt,
+                                     std::optional<std::vector<int32_t>> ids = std::nullopt,
+                                     std::optional<ChargingProfilePurposeEnum> purpose = std::nullopt,
+                                     std::optional<int32_t> stack_level = std::nullopt) {
         ChargingProfileCriterion criteria;
         criteria.chargingLimitSource = sources;
         criteria.chargingProfileId = ids;
