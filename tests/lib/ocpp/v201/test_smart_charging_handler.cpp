--- conflicted
+++ resolved
@@ -23,11 +23,7 @@
 
 namespace ocpp::v201 {
 
-<<<<<<< HEAD
-static const int MAX_PROFILE_EVSE_ID = 0;
-=======
 static const int STATION_WIDE_ID = 0;
->>>>>>> d47fd2dc
 static const int DEFAULT_EVSE_ID = 1;
 static const int DEFAULT_PROFILE_ID = 1;
 static const int DEFAULT_STACK_LEVEL = 1;
@@ -226,12 +222,8 @@
 TEST_F(ChargepointTestFixtureV201, K01FR03_IfTxProfileIsMissingTransactionId_ThenProfileIsInvalid) {
     create_evse_with_id(DEFAULT_EVSE_ID);
     auto profile = create_tx_profile_with_missing_transaction_id(create_charge_schedule(ChargingRateUnitEnum::A));
-<<<<<<< HEAD
-
-    auto sut = handler.validate_tx_profile(profile, *evses[evse_id]);
-=======
+
     auto sut = handler.validate_tx_profile(profile, *evses[DEFAULT_EVSE_ID]);
->>>>>>> d47fd2dc
 
     EXPECT_THAT(sut, testing::Eq(ProfileValidationResultEnum::TxProfileMissingTransactionId));
 }
@@ -372,11 +364,11 @@
 }
 
 TEST_F(ChargepointTestFixtureV201, K01_ValidateChargingStationMaxProfile_NotChargingStationMaxProfile_Invalid) {
-    create_evse_with_id(MAX_PROFILE_EVSE_ID);
+    create_evse_with_id(STATION_WIDE_ID);
     auto periods = create_charging_schedule_periods({0, 2, 1});
     auto profile = create_tx_profile(create_charge_schedule(ChargingRateUnitEnum::A, periods), uuid());
 
-    auto sut = handler.validate_charge_point_max_profile(profile, *evses[MAX_PROFILE_EVSE_ID]);
+    auto sut = handler.validate_charge_point_max_profile(profile, *evses[STATION_WIDE_ID]);
 
     EXPECT_THAT(sut, testing::Eq(ProfileValidationResultEnum::InvalidProfileType));
 }
@@ -396,40 +388,40 @@
 }
 
 TEST_F(ChargepointTestFixtureV201, K01FR38_ChargingProfilePurposeIsChargingStationMaxProfile_KindIsAbsolute_Valid) {
-    create_evse_with_id(MAX_PROFILE_EVSE_ID);
+    create_evse_with_id(STATION_WIDE_ID);
     std::string same_transaction_id = uuid();
 
-    open_evse_transaction(MAX_PROFILE_EVSE_ID, same_transaction_id);
+    open_evse_transaction(STATION_WIDE_ID, same_transaction_id);
     auto profile =
         create_charging_station_max_profile(create_charge_schedule(ChargingRateUnitEnum::A), same_transaction_id, 1);
 
-    auto sut = handler.validate_charge_point_max_profile(profile, *evses[MAX_PROFILE_EVSE_ID]);
+    auto sut = handler.validate_charge_point_max_profile(profile, *evses[STATION_WIDE_ID]);
 
     EXPECT_THAT(sut, testing::Eq(ProfileValidationResultEnum::Valid));
 }
 
 TEST_F(ChargepointTestFixtureV201, K01FR38_ChargingProfilePurposeIsChargingStationMaxProfile_KindIsRecurring_Valid) {
-    create_evse_with_id(MAX_PROFILE_EVSE_ID);
+    create_evse_with_id(STATION_WIDE_ID);
     std::string same_transaction_id = uuid();
 
-    open_evse_transaction(MAX_PROFILE_EVSE_ID, same_transaction_id);
+    open_evse_transaction(STATION_WIDE_ID, same_transaction_id);
     auto profile = create_charging_station_max_profile(create_charge_schedule(ChargingRateUnitEnum::A),
                                                        same_transaction_id, 1, ChargingProfileKindEnum::Recurring);
 
-    auto sut = handler.validate_charge_point_max_profile(profile, *evses[MAX_PROFILE_EVSE_ID]);
+    auto sut = handler.validate_charge_point_max_profile(profile, *evses[STATION_WIDE_ID]);
 
     EXPECT_THAT(sut, testing::Eq(ProfileValidationResultEnum::Valid));
 }
 
 TEST_F(ChargepointTestFixtureV201, K01FR38_ChargingProfilePurposeIsChargingStationMaxProfile_KindIsRelative_Invalid) {
-    create_evse_with_id(MAX_PROFILE_EVSE_ID);
+    create_evse_with_id(STATION_WIDE_ID);
     std::string same_transaction_id = uuid();
 
-    open_evse_transaction(MAX_PROFILE_EVSE_ID, same_transaction_id);
+    open_evse_transaction(STATION_WIDE_ID, same_transaction_id);
     auto profile = create_charging_station_max_profile(create_charge_schedule(ChargingRateUnitEnum::A),
                                                        same_transaction_id, 1, ChargingProfileKindEnum::Relative);
 
-    auto sut = handler.validate_charge_point_max_profile(profile, *evses[MAX_PROFILE_EVSE_ID]);
+    auto sut = handler.validate_charge_point_max_profile(profile, *evses[STATION_WIDE_ID]);
 
     EXPECT_THAT(sut, testing::Eq(ProfileValidationResultEnum::ChargingStationMaxProfileCannotBeRelative));
 }
@@ -515,7 +507,7 @@
 
 class ChargepointTestFixtureV201_FR53
     : public ChargepointTestFixtureV201,
-      public ::testing::WithParamInterface<std::tuple<int, int, ProfileValidationResultEnum>> {};
+      public ::testing::WithParamInMAX_PROFILE_EVSE_IDterface<std::tuple<int, int, ProfileValidationResultEnum>> {};
 
 INSTANTIATE_TEST_SUITE_P(TxDefaultProfileValidationV201_Param_Test_Instantiate_FR53, ChargepointTestFixtureV201_FR53,
                          testing::Values(std::make_tuple(DEFAULT_PROFILE_ID + 1, DEFAULT_STACK_LEVEL,
