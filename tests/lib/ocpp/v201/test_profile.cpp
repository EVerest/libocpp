// SPDX-License-Identifier: Apache-2.0
// Copyright 2020 - 2024 Pionix GmbH and Contributors to EVerest

#include <chrono>
#include <filesystem>
#include <fstream>
#include <gtest/gtest.h>
#include <iostream>
#include <optional>

#include "everest/logging.hpp"
#include "ocpp/common/constants.hpp"
#include "ocpp/common/types.hpp"
#include "ocpp/v201/ocpp_types.hpp"
#include "ocpp/v201/utils.hpp"

#include "smart_charging_test_utils.hpp"

constexpr ocpp::CompositeScheduleDefaultLimits DEFAULT_LIMITS = {48, 33120, 3};

namespace {
using namespace ocpp::v201;
using namespace ocpp;
using ocpp::v201::dt;
using std::nullopt;
using std::chrono::minutes;
using std::chrono::seconds;

// it was required to introduce this default because the `limit` property became optional in the 2.1 message
auto FIXME_DEFAULT_LIMIT = 0;

period_entry_t gen_pe(ocpp::DateTime start, ocpp::DateTime end, ChargingProfile profile, int period_at) {
    period_entry_t period_entry;
    period_entry.start = start;
    period_entry.end = end;
    period_entry.limit =
        profile.chargingSchedule.front().chargingSchedulePeriod[period_at].limit.value_or(FIXME_DEFAULT_LIMIT);
    period_entry.stack_level = profile.stackLevel;
    period_entry.charging_rate_unit = profile.chargingSchedule.front().chargingRateUnit;
    return period_entry;
}

const ChargingProfile absolute_profile =
    SmartChargingTestUtils::get_charging_profile_from_file("singles/Absolute_301.json");
const ChargingProfile absolute_profile_no_duration =
    SmartChargingTestUtils::get_charging_profile_from_file("singles/Absolute_NoDuration_301.json");
const ChargingProfile relative_profile =
    SmartChargingTestUtils::get_charging_profile_from_file("singles/Relative_301.json");
const ChargingProfile relative_profile_no_duration =
    SmartChargingTestUtils::get_charging_profile_from_file("singles/Relative_NoDuration_301.json");
const ChargingProfile daily_profile =
    SmartChargingTestUtils::get_charging_profile_from_file("singles/Recurring_Daily_301.json");
const ChargingProfile daily_profile_no_duration =
    SmartChargingTestUtils::get_charging_profile_from_file("singles/Recurring_Daily_NoDuration_301.json");
const ChargingProfile weekly_profile =
    SmartChargingTestUtils::get_charging_profile_from_file("singles/Recurring_Weekly_301.json");
const ChargingProfile weekly_profile_no_duration =
    SmartChargingTestUtils::get_charging_profile_from_file("singles/Recurring_Weekly_NoDuration_301.json");

CompositeSchedule generate_default_schedule() {
    CompositeSchedule schedule;
    schedule.chargingSchedulePeriod = {};
    schedule.evseId = EVSEID_NOT_SET;
    schedule.duration = 600;
    schedule.scheduleStart = dt("12:00");
    schedule.chargingRateUnit = ChargingRateUnitEnum::A;
    return schedule;
}

CompositeSchedule DEFAULT_SCHEDULE = generate_default_schedule();

class ChargingProfileType_Param_Test
    : public ::testing::TestWithParam<std::tuple<ocpp::DateTime, ocpp::DateTime, std::optional<ocpp::DateTime>,
                                                 ChargingProfile, ocpp::DateTime, std::optional<ocpp::DateTime>>> {};

INSTANTIATE_TEST_SUITE_P(
    ChargingProfileType_Param_Test_Instantiate, ChargingProfileType_Param_Test,
    testing::Values(
        // Absolute Profiles
        // not started, started, finished, session started
        std::make_tuple(dt("11:50"), dt("20:50"), nullopt, absolute_profile, dt("12:02"), nullopt),
        std::make_tuple(dt("12:10"), dt("20:50"), nullopt, absolute_profile, dt("12:02"), nullopt),
        std::make_tuple(dt("14:10"), dt("20:50"), nullopt, absolute_profile, dt("12:02"), nullopt),
        std::make_tuple(dt("12:10"), dt("20:50"), dt("12:05"), absolute_profile, dt("12:02"), nullopt),

        // Relative Profiles
        // not started, started, finished; session started: before, during & after profile
        std::make_tuple(dt("11:50"), dt("20:50"), nullopt, relative_profile, dt("11:50"), nullopt),
        std::make_tuple(dt("12:10"), dt("20:50"), nullopt, relative_profile, dt("12:10"), nullopt),
        std::make_tuple(dt("14:10"), dt("20:50"), nullopt, relative_profile, dt("14:10"), nullopt),
        std::make_tuple(dt("12:10"), dt("20:50"), dt("11:50"), relative_profile, dt("11:50"), nullopt),
        std::make_tuple(dt("12:55"), dt("20:50"), dt("12:50"), relative_profile, dt("12:50"), nullopt),
        std::make_tuple(dt("14:15"), dt("20:50"), dt("12:10"), relative_profile, dt("12:10"), nullopt),

        // Recurring Daily Profiles
        // profile not started yet - start time is before profile is valid
        std::make_tuple(dt("11:50"), dt("2T20:50"), nullopt, daily_profile, dt("8:00"), dt("2T08:00")),
        // profile started - start time is before profile is valid
        std::make_tuple(dt("12:10"), dt("2T20:50"), nullopt, daily_profile, dt("8:00"), dt("2T08:00")),
        // start time is before profile is valid (and the previous day)
        std::make_tuple(dt("2T07:10"), dt("2T20:50"), nullopt, daily_profile, dt("8:00"), dt("2T08:00")),
        std::make_tuple(dt("2T08:10"), dt("3T20:50"), nullopt, daily_profile, dt("2T08:00"), dt("3T08:00")),
        std::make_tuple(dt("2T23:10"), dt("3T20:50"), nullopt, daily_profile, dt("2T08:00"), dt("3T08:00")),
        std::make_tuple(dt("3T07:10"), dt("3T20:50"), nullopt, daily_profile, dt("2T08:00"), dt("3T08:00")),
        // profile finished
        std::make_tuple(dt("02-03T14:10"), dt("02-04T20:50"), nullopt, daily_profile, dt("02-03T08:00"),
                        dt("02-04T08:00")),
        // session started
        std::make_tuple(dt("5T12:10"), dt("6T20:50"), dt("6T08:00"), daily_profile, dt("5T08:00"), dt("6T08:00")),

        // Recurring Weekly Profiles
        // profile not started yet - start time is before profile is valid
        std::make_tuple(dt("11:50"), dt("7T20:50"), nullopt, weekly_profile, dt("2023-12-27T16:00"), dt("3T16:00")),
        // profile started
        std::make_tuple(dt("12:10"), dt("7T20:50"), nullopt, weekly_profile, dt("2023-12-27T16:00"), dt("3T16:00")),
        std::make_tuple(dt("3T07:10"), dt("7T20:50"), nullopt, weekly_profile, dt("2023-12-27T16:00"), dt("3T16:00")),
        std::make_tuple(dt("3T23:10"), dt("10T20:50"), nullopt, weekly_profile, dt("3T16:00"), dt("10T16:00")),
        std::make_tuple(dt("4T23:10"), dt("10T20:50"), nullopt, weekly_profile, dt("3T16:00"), dt("10T16:00")),
        std::make_tuple(dt("10T07:10"), dt("10T20:50"), nullopt, weekly_profile, dt("3T16:00"), dt("10T16:00")),
        std::make_tuple(dt("10T20:10"), dt("17T20:50"), nullopt, weekly_profile, dt("10T16:00"), dt("17T16:00")),
        // profile finished
        std::make_tuple(dt("02-03T14:10"), dt("02-10T20:50"), nullopt, weekly_profile, dt("31T16:00"),
                        dt("02-07T16:00")),
        // session started
        std::make_tuple(dt("4T23:10"), dt("12T20:50"), dt("5T11:50"), weekly_profile, dt("3T16:00"), dt("10T16:00"))));

TEST_P(ChargingProfileType_Param_Test, CalculateSessionStart) {
    ocpp::DateTime now = std::get<0>(GetParam());
    ocpp::DateTime end = std::get<1>(GetParam());
    std::optional<ocpp::DateTime> session_start = std::get<2>(GetParam());
    ChargingProfile profile = std::get<3>(GetParam());
    DateTime expected_start_time = std::get<4>(GetParam());
    std::optional<ocpp::DateTime> second_session_start = std::get<5>(GetParam());

    std::vector<ocpp::DateTime> start_time = calculate_start(now, end, session_start, profile);

    for (DateTime t : start_time) {
        EVLOG_debug << "Start time: " << t.to_rfc3339();
    }

    if (!second_session_start.has_value()) {
        ASSERT_EQ(start_time.size(), 1);
        EXPECT_EQ(start_time[0], expected_start_time);
    } else {
        ASSERT_EQ(start_time.size(), 2);
        EXPECT_EQ(start_time[0], expected_start_time);
        EXPECT_EQ(start_time[1], second_session_start);
    }
}

TEST(ChargingProfileTypeTest, CalculateStartSingle) {
    // profile not started yet
    DateTime now("2024-01-01T11:50:00Z");
    DateTime end("2024-01-07T20:50:00Z");
    auto start_time = calculate_start(now, end, nullopt, weekly_profile);
    // start time is before profile is valid
    ASSERT_EQ(start_time.size(), 2);
    EXPECT_EQ(start_time[0].to_rfc3339(), "2023-12-27T16:00:00.000Z");
    EXPECT_EQ(start_time[1].to_rfc3339(), "2024-01-03T16:00:00.000Z");
}

class CalculateProfileEntryType_Param_Test
    : public ::testing::TestWithParam<
          std::tuple<ocpp::DateTime, ocpp::DateTime, std::optional<ocpp::DateTime>, ChargingProfile, ocpp::DateTime,
                     ocpp::DateTime, int, std::optional<ocpp::DateTime>, std::optional<ocpp::DateTime>>> {};

INSTANTIATE_TEST_SUITE_P(CalculateProfileEntryType_Param_Test_Instantiate, CalculateProfileEntryType_Param_Test,
                         testing::Values(
                             // Absolute Profiles
                             std::make_tuple(dt("12:10"), dt("20:50"), nullopt, absolute_profile, dt("12:02"),
                                             dt("12:32"), 0, nullopt, nullopt),
                             std::make_tuple(dt("12:10"), dt("20:50"), nullopt, absolute_profile, dt("12:32"),
                                             dt("12:47"), 1, nullopt, nullopt),
                             std::make_tuple(dt("12:10"), dt("20:50"), nullopt, absolute_profile, dt("12:47"),
                                             dt("13:02"), 2, nullopt, nullopt),
                             std::make_tuple(dt("12:10"), dt("20:50"), nullopt, absolute_profile_no_duration,
                                             dt("12:47"), dt("14:00"), 2, nullopt, nullopt),

                             // Relative Profiles
                             // Matches 1.6 ProfileTestsA/calculateProfileEntryRelative0
                             std::make_tuple(dt("12:20"), dt("20:50"), nullopt, relative_profile, dt("12:20"),
                                             dt("12:50"), 0, nullopt, nullopt),
                             std::make_tuple(dt("12:20"), dt("20:50"), dt("12:15"), relative_profile, dt("12:15"),
                                             dt("12:45"), 0, nullopt, nullopt),

                             // Matches 1.6 ProfileTestsA/calculateProfileEntryRelative1
                             std::make_tuple(dt("12:20"), dt("20:50"), nullopt, relative_profile, dt("12:50"),
                                             dt("13:05"), 1, nullopt, nullopt),
                             std::make_tuple(dt("12:20"), dt("20:50"), dt("12:15"), relative_profile, dt("12:45"),
                                             dt("13:00"), 1, nullopt, nullopt),

                             // Matches 1.6 ProfileTestsA/calculateProfileEntryRelative2
                             std::make_tuple(dt("12:20"), dt("20:50"), nullopt, relative_profile, dt("13:05"),
                                             dt("13:20"), 2, nullopt, nullopt),
                             std::make_tuple(dt("12:20"), dt("20:50"), dt("12:15"), relative_profile, dt("13:00"),
                                             dt("13:15"), 2, nullopt, nullopt),

                             // Matches 1.6 ProfileTestsA/calculateProfileEntryRelativeNoDuration
                             std::make_tuple(dt("12:20"), dt("20:50"), nullopt, relative_profile_no_duration,
                                             dt("13:05"), dt("14:00"), 2, nullopt, nullopt),
                             std::make_tuple(dt("12:20"), dt("20:50"), dt("12:15"), relative_profile_no_duration,
                                             dt("13:00"), dt("14:00"), 2, nullopt, nullopt),

                             // Matches 1.6 ProfileTestsA/calculateProfileEntryRecurringDaily0
                             std::make_tuple(dt("2T08:10"), dt("3T20:50"), nullopt, daily_profile, dt("2T08:00"),
                                             dt("2T08:30"), 0, dt("3T08:00"), dt("3T08:30")),

                             // Matches 1.6 ProfileTestsA/calculateProfileEntryRecurringDaily1
                             std::make_tuple(dt("2T08:10"), dt("3T20:50"), nullopt, daily_profile, dt("2T08:30"),
                                             dt("2T08:45"), 1, dt("3T08:30"), dt("3T08:45")),

                             // Matches 1.6 ProfileTestsA/calculateProfileEntryRecurringDaily2
                             std::make_tuple(dt("2T08:10"), dt("3T20:50"), nullopt, daily_profile, dt("2T08:45"),
                                             dt("2T09:00"), 2, dt("3T08:45"), dt("3T09:00")),

                             // Matches 1.6 ProfileTestsA/calculateProfileEntryRecurringDailyNoDuration
                             std::make_tuple(dt("2T08:10"), dt("4T08:00"), nullopt, daily_profile_no_duration,
                                             dt("2T08:45"), dt("3T08:00"), 2, dt("3T08:45"), dt("4T08:00")),

                             // Matches 1.6 ProfileTestsA/calculateProfileEntryRecurringDailyBeforeValid
                             std::make_tuple(dt("8:10"), dt("2T20:50"), nullopt, daily_profile, dt("2T08:45"),
                                             dt("2T09:00"), 2, nullopt, nullopt),
                             std::make_tuple(dt("8:10"), dt("3T20:50"), nullopt, daily_profile_no_duration, dt("12:00"),
                                             dt("2T08:00"), 2, dt("2T08:45"), dt("3T08:00")),
                             std::make_tuple(dt("3T16:10"), dt("10T20:50"), nullopt, weekly_profile, dt("3T16:00"),
                                             dt("3T16:30"), 0, dt("10T16:00"), dt("10T16:30")),
                             std::make_tuple(dt("3T16:10"), dt("10T20:50"), nullopt, weekly_profile, dt("3T16:30"),
                                             dt("3T16:45"), 1, dt("10T16:30"), dt("10T16:45")),

                             std::make_tuple(dt("2023-12-30T08:10"), dt("3T20:50"), nullopt, weekly_profile,
                                             dt("3T16:45"), dt("3T17:00"), 2, nullopt, nullopt),
                             std::make_tuple(dt("2023-12-30T08:10"), dt("10T20:50"), nullopt,
                                             weekly_profile_no_duration, dt("12:00"), dt("3T16:00"), 2, dt("3T16:45"),
                                             dt("10T16:00"))

                                 ));

TEST_P(CalculateProfileEntryType_Param_Test, CalculateProfileEntry_Positive) {

    DateTime now = std::get<0>(GetParam());
    DateTime end = std::get<1>(GetParam());
    std::optional<DateTime> session_start = std::get<2>(GetParam());
    ChargingProfile profile = std::get<3>(GetParam());
    DateTime expected_start = std::get<4>(GetParam());
    DateTime expected_end = std::get<5>(GetParam());
    int period_index = std::get<6>(GetParam());
    std::optional<ocpp::DateTime> expected_2nd_entry_start = std::get<7>(GetParam());
    std::optional<ocpp::DateTime> expected_2nd_entry_end = std::get<8>(GetParam());

    std::vector<period_entry_t> period_entries =
        calculate_profile_entry(now, end, session_start, profile, period_index);

    period_entry_t expected_entry;
    expected_entry.start = expected_start;
    expected_entry.end = expected_end;
    expected_entry.limit =
        profile.chargingSchedule.front().chargingSchedulePeriod[period_index].limit.value_or(FIXME_DEFAULT_LIMIT);
    expected_entry.stack_level = profile.stackLevel;
    expected_entry.charging_rate_unit = profile.chargingSchedule.front().chargingRateUnit;

    for (period_entry_t pet : period_entries) {
        EVLOG_debug << ">>> " << pet;
    }

    EXPECT_EQ(period_entries.front(), expected_entry);

    if (!expected_2nd_entry_start.has_value()) {
        EXPECT_EQ(1, period_entries.size());
    } else {
        period_entry_t second_entry = period_entries.at(1);

        period_entry_t expected_second_entry;
        expected_second_entry.start = expected_2nd_entry_start.value();
        expected_second_entry.end = expected_2nd_entry_end.value();
        expected_second_entry.limit =
            profile.chargingSchedule.front().chargingSchedulePeriod[period_index].limit.value_or(FIXME_DEFAULT_LIMIT);
        expected_second_entry.stack_level = profile.stackLevel;
        expected_second_entry.charging_rate_unit = profile.chargingSchedule.front().chargingRateUnit;

        EVLOG_debug << "         second_entry> " << second_entry;
        EVLOG_debug << "expected_second_entry> " << expected_second_entry;

        EXPECT_EQ(second_entry, expected_second_entry);
    }
}

/// This specific test needs to be run in isolation.
/// Matches 1.6 ProfileTestsA/calculateProfileEntryRecurringWeeklyNoDuration
TEST(ChargingProfileTypeTest, CalculateProfileEntry_RecurringWeeklyNoDuration) {
    DateTime now("2024-01-03T16:10:00Z");
    DateTime end("2024-01-17T20:50:00Z");

    std::vector<period_entry_t> period_entries =
        calculate_profile_entry(now, end, nullopt, weekly_profile_no_duration, 2);

    ASSERT_GE(period_entries.size(), 2);

    const auto* entry = &period_entries[0];

    EXPECT_EQ(entry->start, DateTime("2024-01-03T16:45:00Z"));
    EXPECT_EQ(entry->end, DateTime("2024-01-10T16:00:00Z"));
    EXPECT_EQ(entry->limit, weekly_profile_no_duration.chargingSchedule.front().chargingSchedulePeriod[2].limit);
    EXPECT_FALSE(entry->number_phases);
    EXPECT_EQ(entry->stack_level, weekly_profile_no_duration.stackLevel);

    entry = &period_entries[1];

    EXPECT_EQ(entry->start, DateTime("2024-01-10T16:45:00Z"));
    EXPECT_EQ(entry->end, DateTime("2024-01-17T16:00:00Z"));
    EXPECT_EQ(entry->limit, weekly_profile_no_duration.chargingSchedule.front().chargingSchedulePeriod[2].limit);
    EXPECT_FALSE(entry->number_phases);
    EXPECT_EQ(entry->stack_level, weekly_profile_no_duration.stackLevel);
}

class CalculateProfileEntryType_NegativeBoundary_Param_Test
    : public ::testing::TestWithParam<
          std::tuple<ocpp::DateTime, ocpp::DateTime, std::optional<ocpp::DateTime>, ChargingProfile, int>> {};

INSTANTIATE_TEST_SUITE_P(CalculateProfileEntryType_NegativeBoundary_Param_Test_Instantiate,
                         CalculateProfileEntryType_NegativeBoundary_Param_Test,
                         testing::Values(
                             // Absolute Profiles
                             // not started, started, finished, session started
                             std::make_tuple(dt("12:10"), dt("20:50"), nullopt, absolute_profile, 3),
                             std::make_tuple(dt("18:00"), dt("20:50"), nullopt, absolute_profile, 1),
                             std::make_tuple(dt("12:20"), dt("20:50"), nullopt, relative_profile, 3),
                             std::make_tuple(dt("12:20"), dt("20:50"), dt("12:15"), relative_profile, 3),
                             std::make_tuple(dt("18:00"), dt("20:50"), nullopt, relative_profile_no_duration, 1),
                             std::make_tuple(dt("18:00"), dt("20:50"), dt("12:15"), relative_profile_no_duration, 1),
                             std::make_tuple(dt("8:10"), dt("20:50"), nullopt, daily_profile, 3),
                             std::make_tuple(dt("03-01T08:10"), dt("20:50"), nullopt, daily_profile_no_duration, 1),
                             std::make_tuple(dt("3T16:10"), dt("20:50"), nullopt, weekly_profile_no_duration, 3),
                             std::make_tuple(dt("03-01T08:10"), dt("03-10T20:50"), nullopt, weekly_profile, 1),
                             std::make_tuple(dt("2023-12-27T08:10"), dt("20:50"), nullopt, weekly_profile, 2)));

TEST_P(CalculateProfileEntryType_NegativeBoundary_Param_Test, CalculateProfileEntry_Negative) {
    ocpp::DateTime now = std::get<0>(GetParam());
    ocpp::DateTime end = std::get<1>(GetParam());
    std::optional<ocpp::DateTime> session_start = std::get<2>(GetParam());
    ChargingProfile profile = std::get<3>(GetParam());
    int period_index = std::get<4>(GetParam());

    std::vector<period_entry_t> period_entries =
        calculate_profile_entry(now, end, session_start, profile, period_index);

    ASSERT_EQ(period_entries.size(), 0);
}

TEST(OCPPTypesTest, PeriodEntry_Equality) {
    period_entry_t actual_entry;
    actual_entry.start = dt("2T08:45");
    actual_entry.end = dt("3T08:00");
    actual_entry.limit =
        absolute_profile.chargingSchedule.front().chargingSchedulePeriod[0].limit.value_or(FIXME_DEFAULT_LIMIT);
    actual_entry.stack_level = absolute_profile.stackLevel;
    actual_entry.charging_rate_unit = absolute_profile.chargingSchedule.front().chargingRateUnit;
    period_entry_t same_entry = actual_entry;

    period_entry_t different_entry;
    different_entry.start = dt("3T08:00");
    different_entry.end = dt("3T08:00");
    different_entry.limit =
        absolute_profile.chargingSchedule.front().chargingSchedulePeriod[0].limit.value_or(FIXME_DEFAULT_LIMIT);
    different_entry.stack_level = absolute_profile.stackLevel;
    different_entry.charging_rate_unit = absolute_profile.chargingSchedule.front().chargingRateUnit;

    ASSERT_EQ(actual_entry, same_entry);
    ASSERT_NE(actual_entry, different_entry);
}

class CalculateProfileType_Param_Test
    : public ::testing::TestWithParam<
          std::tuple<ocpp::DateTime, ocpp::DateTime, ocpp::DateTime, ChargingProfile, std::optional<int>>> {};

INSTANTIATE_TEST_SUITE_P(
    CalculateProfileType_Param_Test_Instantiate, CalculateProfileType_Param_Test,
    testing::Values(
        // Absolute Profiles
        // not started, started, finished, session started
        std::make_tuple(dt("8:10"), dt("20:50"), dt("2023-12-27T08:05"), absolute_profile, nullopt),
        std::make_tuple(dt("12:01"), dt("20:50"), dt("2023-12-27T08:05"), absolute_profile, nullopt),
        std::make_tuple(dt("12:40"), dt("20:50"), dt("2023-12-27T08:05"), absolute_profile, 2),
        std::make_tuple(dt("14:01"), dt("20:50"), dt("2023-12-27T08:05"), absolute_profile, 0)));

TEST_P(CalculateProfileType_Param_Test, CalculateProfileDirect) {
    ocpp::DateTime now = std::get<0>(GetParam());
    ocpp::DateTime end = std::get<1>(GetParam());
    ocpp::DateTime session_start = std::get<2>(GetParam());
    ChargingProfile profile = std::get<3>(GetParam());
    std::optional<int> size = std::get<4>(GetParam());

    std::vector<period_entry_t> period_entries_no_session = calculate_profile(now, end, nullopt, profile);
    std::vector<period_entry_t> period_entries = calculate_profile(now, end, session_start, absolute_profile);

    // If no size is passed than it's the size of the Profile's
    ASSERT_EQ(size.value_or(profile.chargingSchedule.front().chargingSchedulePeriod.size()),
              period_entries_no_session.size());
    EXPECT_EQ(period_entries_no_session, period_entries);
    EXPECT_TRUE(SmartChargingTestUtils::validate_profile_result(period_entries_no_session));

    // ASSERT_EQ(period_entries.size(), 0);
}

TEST(OCPPTypesTest, CalculateProfile_Absolute) {
    // before start expecting all periods to be included
    std::vector<period_entry_t> period_entries_no_session =
        calculate_profile(dt("8:10"), dt("20:50"), nullopt, absolute_profile);
    std::vector<period_entry_t> period_entries_before =
        calculate_profile(dt("8:10"), dt("20:50"), dt("2023-12-27T08:05"), absolute_profile);

    ASSERT_EQ(absolute_profile.chargingSchedule.front().chargingSchedulePeriod.size(),
              period_entries_no_session.size());
    ASSERT_EQ(absolute_profile.chargingSchedule.front().chargingSchedulePeriod.size(), period_entries_before.size());
    EXPECT_EQ(period_entries_no_session, period_entries_before);
    EXPECT_TRUE(SmartChargingTestUtils::validate_profile_result(period_entries_no_session));

    // just before start
    period_entries_no_session = calculate_profile(dt("12:01"), dt("20:50"), nullopt, absolute_profile);
    period_entries_before = calculate_profile(dt("12:01"), dt("20:50"), dt("2023-12-27T08:05"), absolute_profile);

    ASSERT_EQ(absolute_profile.chargingSchedule.front().chargingSchedulePeriod.size(),
              period_entries_no_session.size());
    ASSERT_EQ(absolute_profile.chargingSchedule.front().chargingSchedulePeriod.size(), period_entries_before.size());
    EXPECT_EQ(period_entries_no_session, period_entries_before);
    EXPECT_TRUE(SmartChargingTestUtils::validate_profile_result(period_entries_no_session));

    // during
    period_entries_no_session = calculate_profile(dt("12:40"), dt("20:50"), nullopt, absolute_profile);
    period_entries_before = calculate_profile(dt("12:40"), dt("20:50"), dt("2023-12-27T08:05"), absolute_profile);

    ASSERT_EQ(2, period_entries_no_session.size());
    ASSERT_EQ(2, period_entries_before.size());
    EXPECT_EQ(period_entries_no_session, period_entries_before);
    EXPECT_TRUE(SmartChargingTestUtils::validate_profile_result(period_entries_no_session));

    // after
    period_entries_no_session = calculate_profile(dt("14:01"), dt("20:50"), nullopt, absolute_profile);
    period_entries_before = calculate_profile(dt("14:01"), dt("20:50"), dt("2023-12-27T08:05"), absolute_profile);

    ASSERT_EQ(0, period_entries_no_session.size());
    ASSERT_EQ(0, period_entries_before.size());
    EXPECT_EQ(period_entries_no_session, period_entries_before);
    EXPECT_TRUE(SmartChargingTestUtils::validate_profile_result(period_entries_no_session));
}

TEST(OCPPTypesTest, CalculateProfile_AbsoluteLimited) {
    // Before start expecting no periods
    ASSERT_EQ(0, calculate_profile(dt("8:10"), dt("8:30"), nullopt, absolute_profile).size());

    // Just before start expecting a single period
    std::vector<period_entry_t> period_entries_just_before_start =
        calculate_profile(dt("12:01"), dt("12:21"), nullopt, absolute_profile);

    ASSERT_EQ(1, period_entries_just_before_start.size());
    EXPECT_TRUE(SmartChargingTestUtils::validate_profile_result(period_entries_just_before_start));
    ASSERT_EQ(gen_pe(dt("12:02"), dt("12:32"), absolute_profile, 0), period_entries_just_before_start.front());

    // During start expecting 2 periods
    std::vector<period_entry_t> period_entries_during_start =
        calculate_profile(dt("12:40"), dt("13:00"), nullopt, absolute_profile);

    ASSERT_EQ(2, period_entries_during_start.size());
    ASSERT_EQ(gen_pe(dt("12:32"), dt("12:47"), absolute_profile, 1), period_entries_during_start.front());
    ASSERT_EQ(gen_pe(dt("12:47"), dt("13:02"), absolute_profile, 2), period_entries_during_start.back());
    EXPECT_TRUE(SmartChargingTestUtils::validate_profile_result(period_entries_during_start));

    // After expecting no periods
    ASSERT_EQ(0, calculate_profile(dt("14:01"), dt("14:21"), nullopt, absolute_profile).size());
}

TEST(OCPPTypesTest, CalculateProfile_Relative) {
    // Before start expecting no periods
    ASSERT_EQ(0, calculate_profile(dt("8:10"), dt("20:50"), nullopt, relative_profile).size());
    ASSERT_EQ(0, calculate_profile(dt("8:10"), dt("20:50"), dt("2023-12-27T08:05"), relative_profile).size());

    // JUST BEFORE START
    // Expecting all periods
    std::vector<period_entry_t> pe_before_no_session =
        calculate_profile(dt("11:58"), dt("20:50"), nullopt, relative_profile);
    std::vector<period_entry_t> pe_before = calculate_profile(dt("11:58"), dt("20:50"), dt("11:55"), relative_profile);

    // While the period entries should have the same length, adding a session start should change the result
    ASSERT_EQ(pe_before_no_session.size(), relative_profile.chargingSchedule.front().chargingSchedulePeriod.size());
    ASSERT_EQ(pe_before.size(), relative_profile.chargingSchedule.front().chargingSchedulePeriod.size());
    EXPECT_NE(pe_before_no_session, pe_before);

    // Validate period entries with no session
    ASSERT_EQ(gen_pe(dt("12:00"), dt("12:28"), relative_profile, 0), pe_before_no_session.front());
    ASSERT_EQ(gen_pe(dt("12:28"), dt("12:43"), relative_profile, 1), pe_before_no_session.at(1));
    ASSERT_EQ(gen_pe(dt("12:43"), dt("12:58"), relative_profile, 2), pe_before_no_session.back());

    // Validate period entries with session
    ASSERT_EQ(gen_pe(dt("12:00"), dt("12:25"), relative_profile, 0), pe_before.front());
    ASSERT_EQ(gen_pe(dt("12:25"), dt("12:40"), relative_profile, 1), pe_before.at(1));
    ASSERT_EQ(gen_pe(dt("12:40"), dt("12:55"), relative_profile, 2), pe_before.back());

    // During START
    // Expecting all periods for no session and 2 periods when there is an existing session
    std::vector<period_entry_t> pe_during_no_session =
        calculate_profile(dt("12:40"), dt("20:50"), nullopt, relative_profile);
    std::vector<period_entry_t> pe_during = calculate_profile(dt("12:40"), dt("20:50"), dt("12:38"), relative_profile);

    ASSERT_EQ(3, pe_during_no_session.size());
    ASSERT_EQ(3, pe_during.size());
    // the session start should change the result
    EXPECT_NE(pe_during_no_session, pe_during);
    EXPECT_TRUE(SmartChargingTestUtils::validate_profile_result(pe_during_no_session));
    EXPECT_TRUE(SmartChargingTestUtils::validate_profile_result(pe_during));

    ASSERT_EQ(gen_pe(dt("12:38"), dt("13:08"), relative_profile, 0), pe_during.front());
    ASSERT_EQ(gen_pe(dt("13:08"), dt("13:23"), relative_profile, 1), pe_during.at(1));
    ASSERT_EQ(gen_pe(dt("13:23"), dt("13:38"), relative_profile, 2), pe_during.back());

    // During, but a bit later now only creates 2 periods with an existing sesion
    std::vector<period_entry_t> pe_during_later_no_session =
        calculate_profile(dt("13:10"), dt("20:50"), nullopt, relative_profile);
    std::vector<period_entry_t> pe_during_later =
        calculate_profile(dt("13:10"), dt("20:50"), dt("12:38"), relative_profile);

    ASSERT_EQ(3, pe_during_later_no_session.size());
    ASSERT_EQ(2, pe_during_later.size());
    EXPECT_NE(pe_during_later_no_session, pe_during_later);
    EXPECT_TRUE(SmartChargingTestUtils::validate_profile_result(pe_during_later_no_session));
    EXPECT_TRUE(SmartChargingTestUtils::validate_profile_result(pe_during_later));

    ASSERT_EQ(gen_pe(dt("13:08"), dt("13:23"), relative_profile, 1), pe_during_later.front());
    ASSERT_EQ(gen_pe(dt("13:23"), dt("13:38"), relative_profile, 2), pe_during_later.back());

    // After
    ASSERT_EQ(0, calculate_profile(dt("14:02"), dt("14:01"), nullopt, relative_profile).size());
    ASSERT_EQ(0, calculate_profile(dt("14:02"), dt("14:01"), dt("14:01"), relative_profile).size());
}

TEST(OCPPTypesTest, CalculateProfile_RelativeLimited) {
    // Before start expecting no periods
    // Time window: starts 2" into session ends 22" into session
    ASSERT_EQ(0, calculate_profile(dt("8:12"), dt("8:32"), dt("8:10"), relative_profile).size());

    // Just before start, same time window expecting 1
    std::vector<period_entry_t> periods = calculate_profile(dt("11:57"), dt("12:17"), dt("11:55"), relative_profile);
    ASSERT_EQ(1, periods.size());
    EXPECT_TRUE(SmartChargingTestUtils::validate_profile_result(periods));
    ASSERT_EQ(gen_pe(dt("12:00"), dt("12:25"), relative_profile, 0), periods.front());

    // During A - time window: starts 25" into session ends 45" into session
    periods = calculate_profile(dt("12:20"), dt("12:40"), dt("11:55"), relative_profile);
    ASSERT_EQ(3, periods.size());
    EXPECT_TRUE(SmartChargingTestUtils::validate_profile_result(periods));
    ASSERT_EQ(gen_pe(dt("12:00"), dt("12:25"), relative_profile, 0), periods.front());
    ASSERT_EQ(gen_pe(dt("12:25"), dt("12:40"), relative_profile, 1), periods.at(1));
    ASSERT_EQ(gen_pe(dt("12:40"), dt("12:55"), relative_profile, 2), periods.back());

    // During B - time window: starts 35" into session ends 55" into session
    periods = calculate_profile(dt("12:30"), dt("12:50"), dt("11:55"), relative_profile);
    ASSERT_EQ(2, periods.size());
    EXPECT_TRUE(SmartChargingTestUtils::validate_profile_result(periods));
    ASSERT_EQ(gen_pe(dt("12:25"), dt("12:40"), relative_profile, 1), periods.front());
    ASSERT_EQ(gen_pe(dt("12:40"), dt("12:55"), relative_profile, 2), periods.back());

    // TODO Delete me
    for (period_entry_t pet : periods) {
        EVLOG_debug << ">>> " << pet;
    }

    // During C - session starts towards end of profiles duration. time window: starts 35" into session ends 55"
    // into
    periods = calculate_profile(dt("13:55"), dt("14:15"), dt("13:20"), relative_profile);
    ASSERT_EQ(1, periods.size());
    EXPECT_TRUE(SmartChargingTestUtils::validate_profile_result(periods));
    ASSERT_EQ(gen_pe(dt("13:50"), dt("14:00"), relative_profile, 1), periods.front());

    // After
    periods = calculate_profile(dt("14:03"), dt("14:23"), dt("14:01"), relative_profile);
    ASSERT_EQ(0, periods.size());
}

TEST(OCPPTypesTest, ChargingSchedulePeriod_Equality) {
    ChargingSchedulePeriod period1;
    period1.startPeriod = 0;
    period1.limit = std::nullopt;

    ChargingSchedulePeriod period2;
    period2.startPeriod = 0;
    period2.limit = std::nullopt;

    ASSERT_EQ(period1, period1);
    ASSERT_EQ(period1, period2);

    // startPeriod not equal if a diff greater than 9
    period2.startPeriod = 10;
    ASSERT_NE(period1, period2);

    // startPeriod equal if a diff within 9
    period2.startPeriod = 9;
    ASSERT_EQ(period1, period2);

    period1.limit = 1;
    ASSERT_NE(period1, period2);

    period2.startPeriod = 0;
    period2.limit = 1;

    ASSERT_EQ(period1, period2);

    // Optional phases
    period1.numberPhases = 3;
    ASSERT_NE(period1, period2);

    period2.numberPhases = 3;
    ASSERT_EQ(period1, period2);

    // Optional phaseToUse
    period1.phaseToUse = 1;
    ASSERT_NE(period1, period2);

    period2.phaseToUse = 1;
    ASSERT_EQ(period1, period2);
}

TEST(OCPPTypesTest, ChargingSchedule_Equality) {
    ChargingSchedulePeriod period1;
    period1.startPeriod = 0;
    period1.limit = 10;
    ChargingSchedulePeriod period2;
    period2.startPeriod = 100;
    period2.limit = 20;
    std::vector<ChargingSchedulePeriod> periods = {period1, period2};

    ChargingSchedule schedule1;
    schedule1.id = 0;
    schedule1.chargingSchedulePeriod = periods;
    schedule1.chargingRateUnit = ChargingRateUnitEnum::W;
    schedule1.duration = std::chrono::duration_cast<std::chrono::seconds>(minutes(10)).count();

    ChargingSchedule schedule2;
    schedule2.id = 0;
    schedule2.chargingSchedulePeriod = {periods.at(0)};
    schedule2.chargingRateUnit = ChargingRateUnitEnum::W;
    schedule2.duration = std::chrono::duration_cast<std::chrono::seconds>(minutes(10)).count();

    ASSERT_NE(schedule1, schedule2);

    // Perios must match
    schedule2.chargingSchedulePeriod = {periods.at(1), {periods.at(0)}};
    ASSERT_NE(schedule1, schedule2);

    schedule2.chargingSchedulePeriod = periods;
    ASSERT_EQ(schedule1, schedule2);

    // chargingRateUnit must match (defaults to W)
    schedule1.chargingRateUnit = ChargingRateUnitEnum::A;
    ASSERT_NE(schedule1, schedule2);

    schedule1.chargingRateUnit = ChargingRateUnitEnum::W;
    ASSERT_EQ(schedule1, schedule2);

    // startSchedule must match
    schedule1.startSchedule = dt("12:30");
    ASSERT_NE(schedule1, schedule2);

    schedule2.startSchedule = dt("12:31");
    ASSERT_NE(schedule1, schedule2);

    schedule2.startSchedule = dt("12:30");
    ASSERT_EQ(schedule1, schedule2);

    // duration must match
    schedule1.duration = 3200;
    ASSERT_NE(schedule1, schedule2);

    schedule2.duration = 1600;
    ASSERT_NE(schedule1, schedule2);

    schedule2.duration = 3200;
    ASSERT_EQ(schedule1, schedule2);

    // minChargingRate must match
    schedule1.minChargingRate = 1000.0;
    ASSERT_NE(schedule1, schedule2);

    schedule2.minChargingRate = 199.0;
    ASSERT_NE(schedule1, schedule2);

    schedule2.minChargingRate = 1000.0;
    ASSERT_EQ(schedule1, schedule2);
}

<<<<<<< HEAD
TEST(OCPPTypesTest, CalculateChargingSchedule_Empty) {
    std::vector<period_entry_t> combined_schedules{};
    ChargingSchedulePeriod period;
    period.startPeriod = 0;
    period.limit = std::nullopt;
    CompositeSchedule expected;
    expected.chargingSchedulePeriod = {period};
    expected.evseId = EVSEID_NOT_SET;
    expected.duration = std::chrono::duration_cast<std::chrono::seconds>(minutes(10)).count();
    expected.scheduleStart = dt("12:00");
    expected.chargingRateUnit = ChargingRateUnitEnum::A;

    CompositeSchedule actual = calculate_composite_schedule(combined_schedules, dt("12:00"), dt("12:10"), std::nullopt,
                                                            DEFAULT_AND_MAX_NUMBER_PHASES, LOW_VOLTAGE);

    ASSERT_EQ(expected, actual);
}

TEST(OCPPTypesTest, CalculateChargingSchedule_Exact) {
    DateTime now = dt("12:00");
    DateTime end = dt("12:10");
    std::vector<period_entry_t> combined_schedules{
        {now, end, 24.0, 3, std::nullopt, 1, ChargingRateUnitEnum::A, std::nullopt}};
    ChargingSchedulePeriod period;
    period.startPeriod = 0;
    period.limit = 24.0;
    period.numberPhases = 3;

    CompositeSchedule expected;
    expected.chargingSchedulePeriod = {period};
    expected.evseId = EVSEID_NOT_SET;
    expected.duration = std::chrono::duration_cast<std::chrono::seconds>(minutes(10)).count();
    expected.scheduleStart = now;
    expected.chargingRateUnit = ChargingRateUnitEnum::A;

    CompositeSchedule actual = calculate_composite_schedule(combined_schedules, now, end, ChargingRateUnitEnum::A,
                                                            DEFAULT_AND_MAX_NUMBER_PHASES, LOW_VOLTAGE);

    ASSERT_EQ(expected, actual);
}

TEST(OCPPTypesTest, CalculateChargingSchedule_ShortExact) {
    DateTime now = dt("12:00");
    DateTime end = dt("12:10");
    std::vector<period_entry_t> combined_schedules{{now, DateTime(end.to_time_point() - seconds(1)), 24.0, 3,
                                                    std::nullopt, 1, ChargingRateUnitEnum::A, std::nullopt}};

    ChargingSchedulePeriod period1;
    period1.startPeriod = 0;
    period1.limit = 24.0;
    period1.numberPhases = 3;
    ChargingSchedulePeriod period2;
    period2.startPeriod = 599;
    period2.limit = std::nullopt;
    CompositeSchedule expected;
    expected.chargingSchedulePeriod = {period1, period2};
    expected.evseId = EVSEID_NOT_SET;
    expected.duration = std::chrono::duration_cast<std::chrono::seconds>(minutes(10)).count();
    expected.scheduleStart = now;
    expected.chargingRateUnit = ChargingRateUnitEnum::A;

    CompositeSchedule actual = calculate_composite_schedule(combined_schedules, now, end, ChargingRateUnitEnum::A,
                                                            DEFAULT_AND_MAX_NUMBER_PHASES, LOW_VOLTAGE);

    ASSERT_EQ(expected, actual);
}

TEST(OCPPTypesTest, CalculateChargingSchedule_LongExact) {
    DateTime now = dt("12:00");
    DateTime end = dt("12:10");
    std::vector<period_entry_t> combined_schedules{{DateTime(now.to_time_point() - seconds(1)), end, 24.0, 3,
                                                    std::nullopt, 1, ChargingRateUnitEnum::A, std::nullopt}};

    ChargingSchedulePeriod period;
    period.startPeriod = 0;
    period.limit = 24.0;
    period.numberPhases = 3;

    CompositeSchedule expected;
    expected.chargingSchedulePeriod = {period};
    expected.evseId = EVSEID_NOT_SET;
    expected.duration = std::chrono::duration_cast<std::chrono::seconds>(minutes(10)).count();
    expected.scheduleStart = now;
    expected.chargingRateUnit = ChargingRateUnitEnum::A;

    CompositeSchedule actual = calculate_composite_schedule(combined_schedules, now, end, ChargingRateUnitEnum::A,
                                                            DEFAULT_AND_MAX_NUMBER_PHASES, LOW_VOLTAGE);

    ASSERT_EQ(expected, actual);
}

TEST(OCPPTypesTest, CalculateChargingSchedule_AlmostExact) {
    DateTime now = dt("12:00");
    DateTime end = dt("12:10");
    std::vector<period_entry_t> combined_schedules{{DateTime(now.to_time_point() + seconds(1)),
                                                    DateTime(end.to_time_point() - seconds(1)), 24.0, 3, std::nullopt,
                                                    1, ChargingRateUnitEnum::A, std::nullopt}};

    ChargingSchedulePeriod period1;
    period1.startPeriod = 0;
    period1.limit = std::nullopt;
    ChargingSchedulePeriod period2;
    period2.startPeriod = 1;
    period2.limit = 24.0;
    period2.numberPhases = 3;
    ChargingSchedulePeriod period3;
    period3.startPeriod = 599;
    period3.limit = std::nullopt;
    CompositeSchedule expected;
    expected.chargingSchedulePeriod = {period1, period2, period3};
    expected.evseId = EVSEID_NOT_SET;
    expected.duration = std::chrono::duration_cast<std::chrono::seconds>(minutes(10)).count();
    expected.scheduleStart = now;
    expected.chargingRateUnit = ChargingRateUnitEnum::A;

    CompositeSchedule actual = calculate_composite_schedule(combined_schedules, now, end, std::nullopt,
                                                            DEFAULT_AND_MAX_NUMBER_PHASES, LOW_VOLTAGE);

    ASSERT_EQ(expected, actual);
}

TEST(OCPPTypesTest, CalculateChargingSchedule_SingleLong) {
    DateTime now = dt("12:00");
    DateTime end = dt("12:10");
    std::vector<period_entry_t> combined_schedules{
        {dt("11:00"), dt("12:30"), 24.0, 3, std::nullopt, 1, ChargingRateUnitEnum::A, std::nullopt}};
    ChargingSchedulePeriod period;
    period.startPeriod = 1;
    period.limit = 24.0;
    period.numberPhases = 3;
    CompositeSchedule expected;
    expected.chargingSchedulePeriod = {period};
    expected.evseId = EVSEID_NOT_SET;
    expected.duration = std::chrono::duration_cast<std::chrono::seconds>(minutes(10)).count();
    expected.scheduleStart = now;
    expected.chargingRateUnit = ChargingRateUnitEnum::A;

    CompositeSchedule actual = calculate_composite_schedule(combined_schedules, now, end, std::nullopt,
                                                            DEFAULT_AND_MAX_NUMBER_PHASES, LOW_VOLTAGE);

    ASSERT_EQ(expected, actual);
}

TEST(OCPPTypesTest, CalculateChargingSchedule_SingleShort) {
    DateTime now = dt("12:00");
    DateTime end = dt("12:10");
    std::vector<period_entry_t> combined_schedules{
        {dt("11:00"), dt("12:05"), 24.0, 3, std::nullopt, 1, ChargingRateUnitEnum::A, std::nullopt}};
    ChargingSchedulePeriod period1;
    period1.startPeriod = 0;
    period1.limit = 24.0;
    period1.numberPhases = 3;
    ChargingSchedulePeriod period2;
    period2.startPeriod = 300;
    period2.limit = std::nullopt;
    CompositeSchedule expected;
    expected.chargingSchedulePeriod = {period1, period2};
    expected.evseId = EVSEID_NOT_SET;
    expected.duration = std::chrono::duration_cast<std::chrono::seconds>(minutes(10)).count();
    expected.scheduleStart = now;
    expected.chargingRateUnit = ChargingRateUnitEnum::A;

    CompositeSchedule actual = calculate_composite_schedule(combined_schedules, now, end, std::nullopt,
                                                            DEFAULT_AND_MAX_NUMBER_PHASES, LOW_VOLTAGE);

    ASSERT_EQ(expected, actual);
}

TEST(OCPPTypesTest, CalculateChargingSchedule_SingleDelayedStartLong) {
    DateTime now = dt("12:00");
    DateTime end = dt("12:10");
    std::vector<period_entry_t> combined_schedules{
        {dt("12:02"), dt("12:30"), 24.0, 3, std::nullopt, 1, ChargingRateUnitEnum::A, std::nullopt}};
    ChargingSchedulePeriod period1;
    period1.startPeriod = 0;
    period1.limit = std::nullopt;
    ChargingSchedulePeriod period2;
    period2.startPeriod = 120, period2.limit = 24.0, period2.numberPhases = 3;
    CompositeSchedule expected;
    expected.chargingSchedulePeriod = {period1, period2};
    expected.evseId = EVSEID_NOT_SET;
    expected.duration = std::chrono::duration_cast<std::chrono::seconds>(minutes(10)).count();
    expected.scheduleStart = now;
    expected.chargingRateUnit = ChargingRateUnitEnum::A;

    CompositeSchedule actual = calculate_composite_schedule(combined_schedules, now, end, std::nullopt,
                                                            DEFAULT_AND_MAX_NUMBER_PHASES, LOW_VOLTAGE);

    ASSERT_EQ(expected, actual);
}

TEST(OCPPTypesTest, CalculateChargingSchedule_OverlapStart) {
    DateTime now = dt("12:00");
    DateTime end = dt("12:10");
    std::vector<period_entry_t> combined_schedules{
        {dt("12:05"), dt("13:00"), 32.0, 1, std::nullopt, 21, ChargingRateUnitEnum::A, std::nullopt},
        {dt("11:30"), dt("12:30"), 24.0, 3, std::nullopt, 1, ChargingRateUnitEnum::A, std::nullopt}};
    ChargingSchedulePeriod period1;
    period1.startPeriod = 0;
    period1.limit = 24.0;
    period1.numberPhases = 3;
    ChargingSchedulePeriod period2;
    period2.startPeriod = 300;
    period2.limit = 32.0;
    period2.numberPhases = 1;
    CompositeSchedule expected;
    expected.chargingSchedulePeriod = {period1, period2};
    expected.evseId = EVSEID_NOT_SET;
    expected.duration = std::chrono::duration_cast<std::chrono::seconds>(minutes(10)).count();
    expected.scheduleStart = now;
    expected.chargingRateUnit = ChargingRateUnitEnum::A;

    CompositeSchedule actual = calculate_composite_schedule(combined_schedules, now, end, std::nullopt,
                                                            DEFAULT_AND_MAX_NUMBER_PHASES, LOW_VOLTAGE);

    ASSERT_EQ(expected, actual);
}

TEST(OCPPTypesTest, CalculateChargingSchedule_OverlapEnd) {
    DateTime now = dt("12:00");
    DateTime end = dt("12:10");
    std::vector<period_entry_t> combined_schedules{
        {dt("11:30"), dt("12:05"), 32.0, 1, std::nullopt, 21, ChargingRateUnitEnum::A, std::nullopt},
        {dt("11:30"), dt("12:30"), 24.0, 3, std::nullopt, 1, ChargingRateUnitEnum::A, std::nullopt}};
    ChargingSchedulePeriod period1;
    period1.startPeriod = 0;
    period1.limit = 32.0;
    period1.numberPhases = 1;
    ChargingSchedulePeriod period2;
    period2.startPeriod = 300;
    period2.limit = 24.0;
    period2.numberPhases = 3;
    CompositeSchedule expected;
    expected.chargingSchedulePeriod = {period1, period2};
    expected.evseId = EVSEID_NOT_SET;
    expected.duration = std::chrono::duration_cast<std::chrono::seconds>(minutes(10)).count();
    expected.scheduleStart = now;
    expected.chargingRateUnit = ChargingRateUnitEnum::A;

    CompositeSchedule actual = calculate_composite_schedule(combined_schedules, now, end, std::nullopt,
                                                            DEFAULT_AND_MAX_NUMBER_PHASES, LOW_VOLTAGE);

    ASSERT_EQ(expected, actual);
}

TEST(OCPPTypesTest, CalculateChargingSchedule_OverlapMiddle) {
    DateTime now = dt("12:00");
    DateTime end = dt("12:10");
    std::vector<period_entry_t> combined_schedules{
        {dt("12:02"), dt("12:05"), 32.0, 1, std::nullopt, 21, ChargingRateUnitEnum::A, std::nullopt},
        {dt("11:30"), dt("12:30"), 24.0, 3, std::nullopt, 1, ChargingRateUnitEnum::A, std::nullopt}};
    ChargingSchedulePeriod period1;
    period1.startPeriod = 0;
    period1.limit = 24.0;
    period1.numberPhases = 3;
    ChargingSchedulePeriod period2;
    period2.startPeriod = 120;
    period2.limit = 32.0;
    period2.numberPhases = 1;
    ChargingSchedulePeriod period3;
    period3.startPeriod = 300;
    period3.limit = 24.0;
    period3.numberPhases = 3;
    CompositeSchedule expected;
    expected.chargingSchedulePeriod = {period1, period2, period3};
    expected.evseId = EVSEID_NOT_SET;
    expected.duration = std::chrono::duration_cast<std::chrono::seconds>(minutes(10)).count();
    expected.scheduleStart = now;
    expected.chargingRateUnit = ChargingRateUnitEnum::A;

    CompositeSchedule actual = calculate_composite_schedule(combined_schedules, now, end, std::nullopt,
                                                            DEFAULT_AND_MAX_NUMBER_PHASES, LOW_VOLTAGE);

    ASSERT_EQ(expected, actual);
}

TEST(OCPPTypesTest, CalculateChargingSchedule_OverlapIgnore) {
    DateTime now = dt("12:00");
    DateTime end = dt("12:10");
    std::vector<period_entry_t> combined_schedules{
        {dt("12:05"), dt("13:00"), 32.0, 1, std::nullopt, 21, ChargingRateUnitEnum::A, std::nullopt},
        {dt("11:30"), dt("12:30"), 24.0, 3, std::nullopt, 31, ChargingRateUnitEnum::A, std::nullopt}};
    ChargingSchedulePeriod period;
    period.startPeriod = 0;
    period.limit = 24.0;
    period.numberPhases = 3;
    CompositeSchedule expected;
    expected.chargingSchedulePeriod = {period};
    expected.evseId = EVSEID_NOT_SET;
    expected.duration = std::chrono::duration_cast<std::chrono::seconds>(minutes(10)).count();
    expected.scheduleStart = now;
    expected.chargingRateUnit = ChargingRateUnitEnum::A;

    CompositeSchedule actual = calculate_composite_schedule(combined_schedules, now, end, std::nullopt,
                                                            DEFAULT_AND_MAX_NUMBER_PHASES, LOW_VOLTAGE);

    ASSERT_EQ(expected, actual);
}

TEST(OCPPTypesTest, CalculateChargingSchedule_NoGapA) {
    DateTime now = dt("12:00");
    DateTime end = dt("12:10");
    std::vector<period_entry_t> combined_schedules{
        {dt("11:50"), dt("12:05"), 32.0, 1, std::nullopt, 21, ChargingRateUnitEnum::A, std::nullopt},
        {dt("12:05"), dt("12:30"), 24.0, 3, std::nullopt, 31, ChargingRateUnitEnum::A, std::nullopt}};
    ChargingSchedulePeriod period1;
    period1.startPeriod = 0;
    period1.limit = 32.0;
    period1.numberPhases = 1;
    ChargingSchedulePeriod period2;
    period2.startPeriod = 300;
    period2.limit = 24.0;
    period2.numberPhases = 3;
    CompositeSchedule expected;
    expected.chargingSchedulePeriod = {period1, period2};
    expected.evseId = EVSEID_NOT_SET;
    expected.duration = std::chrono::duration_cast<std::chrono::seconds>(minutes(10)).count();
    expected.scheduleStart = now;
    expected.chargingRateUnit = ChargingRateUnitEnum::A;

    CompositeSchedule actual = calculate_composite_schedule(combined_schedules, now, end, std::nullopt,
                                                            DEFAULT_AND_MAX_NUMBER_PHASES, LOW_VOLTAGE);

    ASSERT_EQ(expected, actual);
}

TEST(OCPPTypesTest, CalculateChargingSchedule_NoGapB) {
    DateTime now = dt("12:00");
    DateTime end = dt("12:10");
    std::vector<period_entry_t> combined_schedules{
        {dt("12:05"), dt("12:30"), 32.0, 1, std::nullopt, 21, ChargingRateUnitEnum::A, std::nullopt},
        {dt("11:50"), dt("12:05"), 24.0, 3, std::nullopt, 31, ChargingRateUnitEnum::A, std::nullopt}};
    ChargingSchedulePeriod period1;
    period1.startPeriod = 0;
    period1.limit = 24.0;
    period1.numberPhases = 3;
    ChargingSchedulePeriod period2;
    period2.startPeriod = 300;
    period2.limit = 32.0;
    period2.numberPhases = 1;
    CompositeSchedule expected;
    expected.chargingSchedulePeriod = {period1, period2};
    expected.evseId = EVSEID_NOT_SET;
    expected.duration = std::chrono::duration_cast<std::chrono::seconds>(minutes(10)).count();
    expected.scheduleStart = now;
    expected.chargingRateUnit = ChargingRateUnitEnum::A;

    CompositeSchedule actual = calculate_composite_schedule(combined_schedules, now, end, std::nullopt,
                                                            DEFAULT_AND_MAX_NUMBER_PHASES, LOW_VOLTAGE);

    ASSERT_EQ(expected, actual);
}

TEST(OCPPTypesTest, CalculateChargingSchedule_Overlap) {
    DateTime now = dt("12:00");
    DateTime end = dt("12:10");
    std::vector<period_entry_t> combined_schedules{
        {dt("11:50"), dt("12:05"), 32.0, 1, std::nullopt, 21, ChargingRateUnitEnum::A, std::nullopt},
        {dt("12:05"), dt("12:30"), 24.0, 3, std::nullopt, 31, ChargingRateUnitEnum::A, std::nullopt}};
    ChargingSchedulePeriod period1;
    period1.startPeriod = 0;
    period1.limit = 32.0;
    period1.numberPhases = 1;
    ChargingSchedulePeriod period2;
    period2.startPeriod = 300;
    period2.limit = 24.0;
    period2.numberPhases = 3;
    CompositeSchedule expected;
    expected.chargingSchedulePeriod = {period1, period2};
    expected.evseId = EVSEID_NOT_SET;
    expected.duration = std::chrono::duration_cast<std::chrono::seconds>(minutes(10)).count();
    expected.scheduleStart = now;
    expected.chargingRateUnit = ChargingRateUnitEnum::A;

    CompositeSchedule actual = calculate_composite_schedule(combined_schedules, now, end, std::nullopt,
                                                            DEFAULT_AND_MAX_NUMBER_PHASES, LOW_VOLTAGE);

    ASSERT_EQ(expected, actual);
}

/// Inverts the start and end times for the combined_schedules.
TEST(OCPPTypesTest, CalculateChargingSchedule_OverlapInverted) {
    DateTime now = dt("12:00");
    DateTime end = dt("12:10");
    std::vector<period_entry_t> combined_schedules{
        {dt("12:05"), dt("12:30"), 32.0, 1, std::nullopt, 21, ChargingRateUnitEnum::A, std::nullopt},
        {dt("11:50"), dt("12:05"), 24.0, 3, std::nullopt, 31, ChargingRateUnitEnum::A, std::nullopt}};
    ChargingSchedulePeriod period1;
    period1.startPeriod = 0;
    period1.limit = 24.0;
    period1.numberPhases = 3;
    ChargingSchedulePeriod period2;
    period2.startPeriod = 300;
    period2.limit = 32.0;
    period2.numberPhases = 1;
    CompositeSchedule expected;
    expected.chargingSchedulePeriod = {period1, period2};
    expected.evseId = EVSEID_NOT_SET;
    expected.duration = std::chrono::duration_cast<std::chrono::seconds>(minutes(10)).count();
    expected.scheduleStart = now;
    expected.chargingRateUnit = ChargingRateUnitEnum::A;

    CompositeSchedule actual = calculate_composite_schedule(combined_schedules, now, end, std::nullopt,
                                                            DEFAULT_AND_MAX_NUMBER_PHASES, LOW_VOLTAGE);

    ASSERT_EQ(expected, actual);
}

TEST(OCPPTypesTest, CalculateChargingSchedule_1SecondGap) {
    DateTime now = dt("12:00");
    DateTime end = dt("12:10");
    std::vector<period_entry_t> combined_schedules{
        {dt("11:50"), DateTime{"2024-01-01T12:04:59Z"}, 32.0, 1, nullopt, 21, ChargingRateUnitEnum::A, std::nullopt},
        {dt("12:05"), dt("12:30"), 24.0, 3, nullopt, 31, ChargingRateUnitEnum::A, std::nullopt}};
    ChargingSchedulePeriod period1;
    period1.startPeriod = 0;
    period1.limit = 32.0;
    period1.numberPhases = 1;
    ChargingSchedulePeriod period2;
    period2.startPeriod = 299;
    period2.limit = std::nullopt;
    ChargingSchedulePeriod period3;
    period3.startPeriod = 300;
    period3.limit = 24.0;
    period3.numberPhases = 3;
    CompositeSchedule expected;
    expected.chargingSchedulePeriod = {period1, period2, period3};
    expected.evseId = EVSEID_NOT_SET;
    expected.duration = std::chrono::duration_cast<std::chrono::seconds>(minutes(10)).count();
    expected.scheduleStart = now;
    expected.chargingRateUnit = ChargingRateUnitEnum::A;

    CompositeSchedule actual = calculate_composite_schedule(combined_schedules, now, end, std::nullopt,
                                                            DEFAULT_AND_MAX_NUMBER_PHASES, LOW_VOLTAGE);

    ASSERT_EQ(expected, actual);
}

TEST(OCPPTypesTest, CalculateChargingSchedule_WithPhaseToUse) {
    DateTime now = dt("12:00");
    DateTime end = dt("12:10");
    std::vector<period_entry_t> combined_schedules{
        {dt("11:50"), DateTime{"2024-01-01T12:04:59Z"}, 32.0, 1, 3, 21, ChargingRateUnitEnum::A, std::nullopt},
        {dt("12:05"), dt("12:30"), 24.0, 3, std::nullopt, 31, ChargingRateUnitEnum::A, std::nullopt}};
    ChargingSchedulePeriod period1;
    period1.startPeriod = 0;
    period1.limit = 32.0;
    period1.numberPhases = 1;
    period1.phaseToUse = 3;
    ChargingSchedulePeriod period2;
    period2.startPeriod = 299;
    period2.limit = std::nullopt;
    ChargingSchedulePeriod period3;
    period3.startPeriod = 300;
    period3.limit = 24.0;
    period3.numberPhases = 3;
    CompositeSchedule expected;
    expected.chargingSchedulePeriod = {period1, period2, period3};
    expected.evseId = EVSEID_NOT_SET;
    expected.duration = std::chrono::duration_cast<std::chrono::seconds>(minutes(10)).count();
    expected.scheduleStart = now;
    expected.chargingRateUnit = ChargingRateUnitEnum::A;

    CompositeSchedule actual = calculate_composite_schedule(combined_schedules, now, end, std::nullopt,
                                                            DEFAULT_AND_MAX_NUMBER_PHASES, LOW_VOLTAGE);

    ASSERT_EQ(expected, actual);
}

TEST(OCPPTypesTest, CalculateChargingScheduleCombined_Default) {
    ChargingSchedulePeriod period;
    period.startPeriod = 0;
    period.limit = DEFAULT_LIMIT_AMPS;
    period.numberPhases = DEFAULT_AND_MAX_NUMBER_PHASES;
    CompositeSchedule expected;
    expected.chargingSchedulePeriod = {period};
    expected.evseId = EVSEID_NOT_SET;
    expected.duration = DEFAULT_SCHEDULE.duration;
    expected.scheduleStart = DEFAULT_SCHEDULE.scheduleStart;
    expected.chargingRateUnit = DEFAULT_SCHEDULE.chargingRateUnit;

    const CompositeSchedule actual = calculate_composite_schedule(DEFAULT_SCHEDULE, DEFAULT_SCHEDULE, DEFAULT_SCHEDULE,
                                                                  DEFAULT_SCHEDULE, DEFAULT_LIMITS, LOW_VOLTAGE);

    ASSERT_EQ(expected, actual);
}

TEST(OCPPTypesTest, CalculateChargingScheduleCombined_CombinedTxDefault) {
    CompositeSchedule profile = DEFAULT_SCHEDULE;
    ChargingSchedulePeriod period1;
    period1.startPeriod = 0;
    period1.limit = 10.0;
    CompositeSchedule tx_default_schedule;
    tx_default_schedule.chargingSchedulePeriod = {period1};
    tx_default_schedule.evseId = EVSEID_NOT_SET;
    tx_default_schedule.duration = 600;
    tx_default_schedule.scheduleStart = dt("12:00");
    tx_default_schedule.chargingRateUnit = ChargingRateUnitEnum::A;

    ChargingSchedulePeriod period2;
    period2.startPeriod = 0;
    period2.limit = 10;
    period2.numberPhases = DEFAULT_AND_MAX_NUMBER_PHASES;
    CompositeSchedule expected;
    expected.chargingSchedulePeriod = {period2};
    expected.evseId = EVSEID_NOT_SET;
    expected.duration = 600;
    expected.scheduleStart = dt("12:00");
    expected.chargingRateUnit = ChargingRateUnitEnum::A;

    const CompositeSchedule actual =
        calculate_composite_schedule(profile, profile, tx_default_schedule, profile, DEFAULT_LIMITS, LOW_VOLTAGE);

    ASSERT_EQ(expected, actual);
}

TEST(OCPPTypesTest, CalculateChargingScheduleCombined_CombinedTxDefaultTx) {
    CompositeSchedule charging_station_max = DEFAULT_SCHEDULE;
    ChargingSchedulePeriod period1;
    period1.startPeriod = 0;
    period1.limit = 10.0;
    CompositeSchedule tx_default_schedule;
    tx_default_schedule.chargingSchedulePeriod = {period1};
    tx_default_schedule.evseId = EVSEID_NOT_SET;
    tx_default_schedule.duration = 600;
    tx_default_schedule.scheduleStart = dt("12:00");
    tx_default_schedule.chargingRateUnit = ChargingRateUnitEnum::A;
    ChargingSchedulePeriod period2;
    period2.startPeriod = 0;
    period2.limit = 32.0;
    CompositeSchedule tx_schedule;
    tx_schedule.chargingSchedulePeriod = {period2};
    tx_schedule.evseId = EVSEID_NOT_SET;
    tx_schedule.duration = 600;
    tx_schedule.scheduleStart = dt("12:00");
    tx_schedule.chargingRateUnit = ChargingRateUnitEnum::A;

    ChargingSchedulePeriod period3;
    period3.startPeriod = 0;
    period3.limit = 32.0;
    period3.numberPhases = DEFAULT_AND_MAX_NUMBER_PHASES;
    CompositeSchedule expected;
    expected.chargingSchedulePeriod = {period3};
    expected.evseId = EVSEID_NOT_SET;
    expected.duration = 600;
    expected.scheduleStart = dt("12:00");
    expected.chargingRateUnit = ChargingRateUnitEnum::A;

    const CompositeSchedule actual = calculate_composite_schedule(
        DEFAULT_SCHEDULE, charging_station_max, tx_default_schedule, tx_schedule, DEFAULT_LIMITS, LOW_VOLTAGE);

    ASSERT_EQ(expected, actual);
}

TEST(OCPPTypesTest, CalculateChargingScheduleCombined_CombinedOverlapTxAndTxDefault) {
    ChargingSchedulePeriod period1;
    period1.startPeriod = 0;
    period1.limit = 10.0;
    ChargingSchedulePeriod period2;
    period2.startPeriod = 300;
    period2.limit = 24.0;
    CompositeSchedule tx_default_schedule;
    tx_default_schedule.chargingSchedulePeriod = {period1, period2};
    tx_default_schedule.evseId = EVSEID_NOT_SET;
    tx_default_schedule.duration = 600;
    tx_default_schedule.scheduleStart = dt("12:00");
    tx_default_schedule.chargingRateUnit = ChargingRateUnitEnum::A;

    ChargingSchedulePeriod period3;
    period3.startPeriod = 0;
    period3.limit = std::nullopt;
    ChargingSchedulePeriod period4;
    period4.startPeriod = 150;
    period4.limit = 32.0;
    ChargingSchedulePeriod period5;
    period5.startPeriod = 450;
    period5.limit = std::nullopt;
    CompositeSchedule tx_schedule;
    tx_schedule.chargingSchedulePeriod = {period3, period4, period5};
    tx_schedule.evseId = EVSEID_NOT_SET;
    tx_schedule.duration = 600;
    tx_schedule.scheduleStart = dt("12:00");
    tx_schedule.chargingRateUnit = ChargingRateUnitEnum::A;

    ChargingSchedulePeriod period6;
    period6.startPeriod = 0;
    period6.limit = std::nullopt;
    CompositeSchedule charging_station_max;
    charging_station_max.chargingSchedulePeriod = {period6};
    charging_station_max.evseId = EVSEID_NOT_SET;
    charging_station_max.duration = 600;
    charging_station_max.scheduleStart = dt("12:00");
    charging_station_max.chargingRateUnit = ChargingRateUnitEnum::A;

    ChargingSchedulePeriod period7;
    period7.startPeriod = 0;
    period7.limit = 10.0;
    period7.numberPhases = DEFAULT_AND_MAX_NUMBER_PHASES;
    ChargingSchedulePeriod period8;
    period8.startPeriod = 150;
    period8.limit = 32.0;
    period8.numberPhases = DEFAULT_AND_MAX_NUMBER_PHASES;
    ChargingSchedulePeriod period9;
    period9.startPeriod = 450;
    period9.limit = 24.0;
    period9.numberPhases = DEFAULT_AND_MAX_NUMBER_PHASES;

    CompositeSchedule expected;
    expected.chargingSchedulePeriod = {period7, period8, period9};
    expected.evseId = EVSEID_NOT_SET;
    expected.duration = 600;
    expected.scheduleStart = dt("12:00");
    expected.chargingRateUnit = ChargingRateUnitEnum::A;

    const CompositeSchedule actual = calculate_composite_schedule(
        DEFAULT_SCHEDULE, charging_station_max, tx_default_schedule, tx_schedule, DEFAULT_LIMITS, LOW_VOLTAGE);

    ASSERT_EQ(expected, actual);
}

TEST(OCPPTypesTest, CalculateChargingScheduleCombined_CombinedOverlapTxTxDefaultAndChargingStationMax) {
    ChargingSchedulePeriod period1;
    period1.startPeriod = 0;
    period1.limit = 10.0;
    ChargingSchedulePeriod period2;
    period2.startPeriod = 300;
    period2.limit = 24.0;
    CompositeSchedule tx_default_schedule;
    tx_default_schedule.chargingSchedulePeriod = {period1, period2};
    tx_default_schedule.evseId = EVSEID_NOT_SET;
    tx_default_schedule.duration = 600;
    tx_default_schedule.scheduleStart = dt("12:00");
    tx_default_schedule.chargingRateUnit = ChargingRateUnitEnum::A;

    ChargingSchedulePeriod period3;
    period3.startPeriod = 0;
    period3.limit = std::nullopt;
    ChargingSchedulePeriod period4;
    period4.startPeriod = 150;
    period4.limit = 32.0;
    ChargingSchedulePeriod period5;
    period5.startPeriod = 450;
    period5.limit = std::nullopt;

    CompositeSchedule tx_schedule;
    tx_schedule.chargingSchedulePeriod = {period3, period4, period5};
    tx_schedule.evseId = EVSEID_NOT_SET;
    tx_schedule.duration = 600;
    tx_schedule.scheduleStart = dt("12:00");
    tx_schedule.chargingRateUnit = ChargingRateUnitEnum::A;

    ChargingSchedulePeriod period6;
    period6.startPeriod = 0;
    period6.limit = std::nullopt;
    ChargingSchedulePeriod period7;
    period7.startPeriod = 500;
    period7.limit = 15.0;
    ChargingSchedulePeriod period8;
    period8.startPeriod = 550;
    period8.limit = std::nullopt;
    CompositeSchedule charging_station_max;
    charging_station_max.chargingSchedulePeriod = {period6, period7, period8};
    charging_station_max.evseId = EVSEID_NOT_SET;
    charging_station_max.duration = 600;
    charging_station_max.scheduleStart = dt("12:00");
    charging_station_max.chargingRateUnit = ChargingRateUnitEnum::A;

    ChargingSchedulePeriod period_expected1;
    period_expected1.startPeriod = 0;
    period_expected1.limit = 10.0;
    period_expected1.numberPhases = DEFAULT_AND_MAX_NUMBER_PHASES;
    ChargingSchedulePeriod period_expected2;
    period_expected2.startPeriod = 150;
    period_expected2.limit = 32.0;
    period_expected2.numberPhases = DEFAULT_AND_MAX_NUMBER_PHASES;
    ChargingSchedulePeriod period_expected3;
    period_expected3.startPeriod = 450;
    period_expected3.limit = 24.0;
    period_expected3.numberPhases = DEFAULT_AND_MAX_NUMBER_PHASES;
    ChargingSchedulePeriod period_expected4;
    period_expected4.startPeriod = 500;
    period_expected4.limit = 15.0;
    period_expected4.numberPhases = DEFAULT_AND_MAX_NUMBER_PHASES;
    ChargingSchedulePeriod period_expected5;
    period_expected5.startPeriod = 550;
    period_expected5.limit = 24.0;
    period_expected5.numberPhases = DEFAULT_AND_MAX_NUMBER_PHASES;

    CompositeSchedule expected;
    expected.chargingSchedulePeriod = {period_expected1, period_expected2, period_expected3, period_expected4,
                                       period_expected5};
    expected.evseId = EVSEID_NOT_SET;
    expected.duration = 600;
    expected.scheduleStart = dt("12:00");
    expected.chargingRateUnit = ChargingRateUnitEnum::A;

    const CompositeSchedule actual = calculate_composite_schedule(
        DEFAULT_SCHEDULE, charging_station_max, tx_default_schedule, tx_schedule, DEFAULT_LIMITS, LOW_VOLTAGE);

    ASSERT_EQ(expected, actual);
}

=======
>>>>>>> b7131c6f
} // namespace<|MERGE_RESOLUTION|>--- conflicted
+++ resolved
@@ -685,709 +685,4 @@
     ASSERT_EQ(schedule1, schedule2);
 }
 
-<<<<<<< HEAD
-TEST(OCPPTypesTest, CalculateChargingSchedule_Empty) {
-    std::vector<period_entry_t> combined_schedules{};
-    ChargingSchedulePeriod period;
-    period.startPeriod = 0;
-    period.limit = std::nullopt;
-    CompositeSchedule expected;
-    expected.chargingSchedulePeriod = {period};
-    expected.evseId = EVSEID_NOT_SET;
-    expected.duration = std::chrono::duration_cast<std::chrono::seconds>(minutes(10)).count();
-    expected.scheduleStart = dt("12:00");
-    expected.chargingRateUnit = ChargingRateUnitEnum::A;
-
-    CompositeSchedule actual = calculate_composite_schedule(combined_schedules, dt("12:00"), dt("12:10"), std::nullopt,
-                                                            DEFAULT_AND_MAX_NUMBER_PHASES, LOW_VOLTAGE);
-
-    ASSERT_EQ(expected, actual);
-}
-
-TEST(OCPPTypesTest, CalculateChargingSchedule_Exact) {
-    DateTime now = dt("12:00");
-    DateTime end = dt("12:10");
-    std::vector<period_entry_t> combined_schedules{
-        {now, end, 24.0, 3, std::nullopt, 1, ChargingRateUnitEnum::A, std::nullopt}};
-    ChargingSchedulePeriod period;
-    period.startPeriod = 0;
-    period.limit = 24.0;
-    period.numberPhases = 3;
-
-    CompositeSchedule expected;
-    expected.chargingSchedulePeriod = {period};
-    expected.evseId = EVSEID_NOT_SET;
-    expected.duration = std::chrono::duration_cast<std::chrono::seconds>(minutes(10)).count();
-    expected.scheduleStart = now;
-    expected.chargingRateUnit = ChargingRateUnitEnum::A;
-
-    CompositeSchedule actual = calculate_composite_schedule(combined_schedules, now, end, ChargingRateUnitEnum::A,
-                                                            DEFAULT_AND_MAX_NUMBER_PHASES, LOW_VOLTAGE);
-
-    ASSERT_EQ(expected, actual);
-}
-
-TEST(OCPPTypesTest, CalculateChargingSchedule_ShortExact) {
-    DateTime now = dt("12:00");
-    DateTime end = dt("12:10");
-    std::vector<period_entry_t> combined_schedules{{now, DateTime(end.to_time_point() - seconds(1)), 24.0, 3,
-                                                    std::nullopt, 1, ChargingRateUnitEnum::A, std::nullopt}};
-
-    ChargingSchedulePeriod period1;
-    period1.startPeriod = 0;
-    period1.limit = 24.0;
-    period1.numberPhases = 3;
-    ChargingSchedulePeriod period2;
-    period2.startPeriod = 599;
-    period2.limit = std::nullopt;
-    CompositeSchedule expected;
-    expected.chargingSchedulePeriod = {period1, period2};
-    expected.evseId = EVSEID_NOT_SET;
-    expected.duration = std::chrono::duration_cast<std::chrono::seconds>(minutes(10)).count();
-    expected.scheduleStart = now;
-    expected.chargingRateUnit = ChargingRateUnitEnum::A;
-
-    CompositeSchedule actual = calculate_composite_schedule(combined_schedules, now, end, ChargingRateUnitEnum::A,
-                                                            DEFAULT_AND_MAX_NUMBER_PHASES, LOW_VOLTAGE);
-
-    ASSERT_EQ(expected, actual);
-}
-
-TEST(OCPPTypesTest, CalculateChargingSchedule_LongExact) {
-    DateTime now = dt("12:00");
-    DateTime end = dt("12:10");
-    std::vector<period_entry_t> combined_schedules{{DateTime(now.to_time_point() - seconds(1)), end, 24.0, 3,
-                                                    std::nullopt, 1, ChargingRateUnitEnum::A, std::nullopt}};
-
-    ChargingSchedulePeriod period;
-    period.startPeriod = 0;
-    period.limit = 24.0;
-    period.numberPhases = 3;
-
-    CompositeSchedule expected;
-    expected.chargingSchedulePeriod = {period};
-    expected.evseId = EVSEID_NOT_SET;
-    expected.duration = std::chrono::duration_cast<std::chrono::seconds>(minutes(10)).count();
-    expected.scheduleStart = now;
-    expected.chargingRateUnit = ChargingRateUnitEnum::A;
-
-    CompositeSchedule actual = calculate_composite_schedule(combined_schedules, now, end, ChargingRateUnitEnum::A,
-                                                            DEFAULT_AND_MAX_NUMBER_PHASES, LOW_VOLTAGE);
-
-    ASSERT_EQ(expected, actual);
-}
-
-TEST(OCPPTypesTest, CalculateChargingSchedule_AlmostExact) {
-    DateTime now = dt("12:00");
-    DateTime end = dt("12:10");
-    std::vector<period_entry_t> combined_schedules{{DateTime(now.to_time_point() + seconds(1)),
-                                                    DateTime(end.to_time_point() - seconds(1)), 24.0, 3, std::nullopt,
-                                                    1, ChargingRateUnitEnum::A, std::nullopt}};
-
-    ChargingSchedulePeriod period1;
-    period1.startPeriod = 0;
-    period1.limit = std::nullopt;
-    ChargingSchedulePeriod period2;
-    period2.startPeriod = 1;
-    period2.limit = 24.0;
-    period2.numberPhases = 3;
-    ChargingSchedulePeriod period3;
-    period3.startPeriod = 599;
-    period3.limit = std::nullopt;
-    CompositeSchedule expected;
-    expected.chargingSchedulePeriod = {period1, period2, period3};
-    expected.evseId = EVSEID_NOT_SET;
-    expected.duration = std::chrono::duration_cast<std::chrono::seconds>(minutes(10)).count();
-    expected.scheduleStart = now;
-    expected.chargingRateUnit = ChargingRateUnitEnum::A;
-
-    CompositeSchedule actual = calculate_composite_schedule(combined_schedules, now, end, std::nullopt,
-                                                            DEFAULT_AND_MAX_NUMBER_PHASES, LOW_VOLTAGE);
-
-    ASSERT_EQ(expected, actual);
-}
-
-TEST(OCPPTypesTest, CalculateChargingSchedule_SingleLong) {
-    DateTime now = dt("12:00");
-    DateTime end = dt("12:10");
-    std::vector<period_entry_t> combined_schedules{
-        {dt("11:00"), dt("12:30"), 24.0, 3, std::nullopt, 1, ChargingRateUnitEnum::A, std::nullopt}};
-    ChargingSchedulePeriod period;
-    period.startPeriod = 1;
-    period.limit = 24.0;
-    period.numberPhases = 3;
-    CompositeSchedule expected;
-    expected.chargingSchedulePeriod = {period};
-    expected.evseId = EVSEID_NOT_SET;
-    expected.duration = std::chrono::duration_cast<std::chrono::seconds>(minutes(10)).count();
-    expected.scheduleStart = now;
-    expected.chargingRateUnit = ChargingRateUnitEnum::A;
-
-    CompositeSchedule actual = calculate_composite_schedule(combined_schedules, now, end, std::nullopt,
-                                                            DEFAULT_AND_MAX_NUMBER_PHASES, LOW_VOLTAGE);
-
-    ASSERT_EQ(expected, actual);
-}
-
-TEST(OCPPTypesTest, CalculateChargingSchedule_SingleShort) {
-    DateTime now = dt("12:00");
-    DateTime end = dt("12:10");
-    std::vector<period_entry_t> combined_schedules{
-        {dt("11:00"), dt("12:05"), 24.0, 3, std::nullopt, 1, ChargingRateUnitEnum::A, std::nullopt}};
-    ChargingSchedulePeriod period1;
-    period1.startPeriod = 0;
-    period1.limit = 24.0;
-    period1.numberPhases = 3;
-    ChargingSchedulePeriod period2;
-    period2.startPeriod = 300;
-    period2.limit = std::nullopt;
-    CompositeSchedule expected;
-    expected.chargingSchedulePeriod = {period1, period2};
-    expected.evseId = EVSEID_NOT_SET;
-    expected.duration = std::chrono::duration_cast<std::chrono::seconds>(minutes(10)).count();
-    expected.scheduleStart = now;
-    expected.chargingRateUnit = ChargingRateUnitEnum::A;
-
-    CompositeSchedule actual = calculate_composite_schedule(combined_schedules, now, end, std::nullopt,
-                                                            DEFAULT_AND_MAX_NUMBER_PHASES, LOW_VOLTAGE);
-
-    ASSERT_EQ(expected, actual);
-}
-
-TEST(OCPPTypesTest, CalculateChargingSchedule_SingleDelayedStartLong) {
-    DateTime now = dt("12:00");
-    DateTime end = dt("12:10");
-    std::vector<period_entry_t> combined_schedules{
-        {dt("12:02"), dt("12:30"), 24.0, 3, std::nullopt, 1, ChargingRateUnitEnum::A, std::nullopt}};
-    ChargingSchedulePeriod period1;
-    period1.startPeriod = 0;
-    period1.limit = std::nullopt;
-    ChargingSchedulePeriod period2;
-    period2.startPeriod = 120, period2.limit = 24.0, period2.numberPhases = 3;
-    CompositeSchedule expected;
-    expected.chargingSchedulePeriod = {period1, period2};
-    expected.evseId = EVSEID_NOT_SET;
-    expected.duration = std::chrono::duration_cast<std::chrono::seconds>(minutes(10)).count();
-    expected.scheduleStart = now;
-    expected.chargingRateUnit = ChargingRateUnitEnum::A;
-
-    CompositeSchedule actual = calculate_composite_schedule(combined_schedules, now, end, std::nullopt,
-                                                            DEFAULT_AND_MAX_NUMBER_PHASES, LOW_VOLTAGE);
-
-    ASSERT_EQ(expected, actual);
-}
-
-TEST(OCPPTypesTest, CalculateChargingSchedule_OverlapStart) {
-    DateTime now = dt("12:00");
-    DateTime end = dt("12:10");
-    std::vector<period_entry_t> combined_schedules{
-        {dt("12:05"), dt("13:00"), 32.0, 1, std::nullopt, 21, ChargingRateUnitEnum::A, std::nullopt},
-        {dt("11:30"), dt("12:30"), 24.0, 3, std::nullopt, 1, ChargingRateUnitEnum::A, std::nullopt}};
-    ChargingSchedulePeriod period1;
-    period1.startPeriod = 0;
-    period1.limit = 24.0;
-    period1.numberPhases = 3;
-    ChargingSchedulePeriod period2;
-    period2.startPeriod = 300;
-    period2.limit = 32.0;
-    period2.numberPhases = 1;
-    CompositeSchedule expected;
-    expected.chargingSchedulePeriod = {period1, period2};
-    expected.evseId = EVSEID_NOT_SET;
-    expected.duration = std::chrono::duration_cast<std::chrono::seconds>(minutes(10)).count();
-    expected.scheduleStart = now;
-    expected.chargingRateUnit = ChargingRateUnitEnum::A;
-
-    CompositeSchedule actual = calculate_composite_schedule(combined_schedules, now, end, std::nullopt,
-                                                            DEFAULT_AND_MAX_NUMBER_PHASES, LOW_VOLTAGE);
-
-    ASSERT_EQ(expected, actual);
-}
-
-TEST(OCPPTypesTest, CalculateChargingSchedule_OverlapEnd) {
-    DateTime now = dt("12:00");
-    DateTime end = dt("12:10");
-    std::vector<period_entry_t> combined_schedules{
-        {dt("11:30"), dt("12:05"), 32.0, 1, std::nullopt, 21, ChargingRateUnitEnum::A, std::nullopt},
-        {dt("11:30"), dt("12:30"), 24.0, 3, std::nullopt, 1, ChargingRateUnitEnum::A, std::nullopt}};
-    ChargingSchedulePeriod period1;
-    period1.startPeriod = 0;
-    period1.limit = 32.0;
-    period1.numberPhases = 1;
-    ChargingSchedulePeriod period2;
-    period2.startPeriod = 300;
-    period2.limit = 24.0;
-    period2.numberPhases = 3;
-    CompositeSchedule expected;
-    expected.chargingSchedulePeriod = {period1, period2};
-    expected.evseId = EVSEID_NOT_SET;
-    expected.duration = std::chrono::duration_cast<std::chrono::seconds>(minutes(10)).count();
-    expected.scheduleStart = now;
-    expected.chargingRateUnit = ChargingRateUnitEnum::A;
-
-    CompositeSchedule actual = calculate_composite_schedule(combined_schedules, now, end, std::nullopt,
-                                                            DEFAULT_AND_MAX_NUMBER_PHASES, LOW_VOLTAGE);
-
-    ASSERT_EQ(expected, actual);
-}
-
-TEST(OCPPTypesTest, CalculateChargingSchedule_OverlapMiddle) {
-    DateTime now = dt("12:00");
-    DateTime end = dt("12:10");
-    std::vector<period_entry_t> combined_schedules{
-        {dt("12:02"), dt("12:05"), 32.0, 1, std::nullopt, 21, ChargingRateUnitEnum::A, std::nullopt},
-        {dt("11:30"), dt("12:30"), 24.0, 3, std::nullopt, 1, ChargingRateUnitEnum::A, std::nullopt}};
-    ChargingSchedulePeriod period1;
-    period1.startPeriod = 0;
-    period1.limit = 24.0;
-    period1.numberPhases = 3;
-    ChargingSchedulePeriod period2;
-    period2.startPeriod = 120;
-    period2.limit = 32.0;
-    period2.numberPhases = 1;
-    ChargingSchedulePeriod period3;
-    period3.startPeriod = 300;
-    period3.limit = 24.0;
-    period3.numberPhases = 3;
-    CompositeSchedule expected;
-    expected.chargingSchedulePeriod = {period1, period2, period3};
-    expected.evseId = EVSEID_NOT_SET;
-    expected.duration = std::chrono::duration_cast<std::chrono::seconds>(minutes(10)).count();
-    expected.scheduleStart = now;
-    expected.chargingRateUnit = ChargingRateUnitEnum::A;
-
-    CompositeSchedule actual = calculate_composite_schedule(combined_schedules, now, end, std::nullopt,
-                                                            DEFAULT_AND_MAX_NUMBER_PHASES, LOW_VOLTAGE);
-
-    ASSERT_EQ(expected, actual);
-}
-
-TEST(OCPPTypesTest, CalculateChargingSchedule_OverlapIgnore) {
-    DateTime now = dt("12:00");
-    DateTime end = dt("12:10");
-    std::vector<period_entry_t> combined_schedules{
-        {dt("12:05"), dt("13:00"), 32.0, 1, std::nullopt, 21, ChargingRateUnitEnum::A, std::nullopt},
-        {dt("11:30"), dt("12:30"), 24.0, 3, std::nullopt, 31, ChargingRateUnitEnum::A, std::nullopt}};
-    ChargingSchedulePeriod period;
-    period.startPeriod = 0;
-    period.limit = 24.0;
-    period.numberPhases = 3;
-    CompositeSchedule expected;
-    expected.chargingSchedulePeriod = {period};
-    expected.evseId = EVSEID_NOT_SET;
-    expected.duration = std::chrono::duration_cast<std::chrono::seconds>(minutes(10)).count();
-    expected.scheduleStart = now;
-    expected.chargingRateUnit = ChargingRateUnitEnum::A;
-
-    CompositeSchedule actual = calculate_composite_schedule(combined_schedules, now, end, std::nullopt,
-                                                            DEFAULT_AND_MAX_NUMBER_PHASES, LOW_VOLTAGE);
-
-    ASSERT_EQ(expected, actual);
-}
-
-TEST(OCPPTypesTest, CalculateChargingSchedule_NoGapA) {
-    DateTime now = dt("12:00");
-    DateTime end = dt("12:10");
-    std::vector<period_entry_t> combined_schedules{
-        {dt("11:50"), dt("12:05"), 32.0, 1, std::nullopt, 21, ChargingRateUnitEnum::A, std::nullopt},
-        {dt("12:05"), dt("12:30"), 24.0, 3, std::nullopt, 31, ChargingRateUnitEnum::A, std::nullopt}};
-    ChargingSchedulePeriod period1;
-    period1.startPeriod = 0;
-    period1.limit = 32.0;
-    period1.numberPhases = 1;
-    ChargingSchedulePeriod period2;
-    period2.startPeriod = 300;
-    period2.limit = 24.0;
-    period2.numberPhases = 3;
-    CompositeSchedule expected;
-    expected.chargingSchedulePeriod = {period1, period2};
-    expected.evseId = EVSEID_NOT_SET;
-    expected.duration = std::chrono::duration_cast<std::chrono::seconds>(minutes(10)).count();
-    expected.scheduleStart = now;
-    expected.chargingRateUnit = ChargingRateUnitEnum::A;
-
-    CompositeSchedule actual = calculate_composite_schedule(combined_schedules, now, end, std::nullopt,
-                                                            DEFAULT_AND_MAX_NUMBER_PHASES, LOW_VOLTAGE);
-
-    ASSERT_EQ(expected, actual);
-}
-
-TEST(OCPPTypesTest, CalculateChargingSchedule_NoGapB) {
-    DateTime now = dt("12:00");
-    DateTime end = dt("12:10");
-    std::vector<period_entry_t> combined_schedules{
-        {dt("12:05"), dt("12:30"), 32.0, 1, std::nullopt, 21, ChargingRateUnitEnum::A, std::nullopt},
-        {dt("11:50"), dt("12:05"), 24.0, 3, std::nullopt, 31, ChargingRateUnitEnum::A, std::nullopt}};
-    ChargingSchedulePeriod period1;
-    period1.startPeriod = 0;
-    period1.limit = 24.0;
-    period1.numberPhases = 3;
-    ChargingSchedulePeriod period2;
-    period2.startPeriod = 300;
-    period2.limit = 32.0;
-    period2.numberPhases = 1;
-    CompositeSchedule expected;
-    expected.chargingSchedulePeriod = {period1, period2};
-    expected.evseId = EVSEID_NOT_SET;
-    expected.duration = std::chrono::duration_cast<std::chrono::seconds>(minutes(10)).count();
-    expected.scheduleStart = now;
-    expected.chargingRateUnit = ChargingRateUnitEnum::A;
-
-    CompositeSchedule actual = calculate_composite_schedule(combined_schedules, now, end, std::nullopt,
-                                                            DEFAULT_AND_MAX_NUMBER_PHASES, LOW_VOLTAGE);
-
-    ASSERT_EQ(expected, actual);
-}
-
-TEST(OCPPTypesTest, CalculateChargingSchedule_Overlap) {
-    DateTime now = dt("12:00");
-    DateTime end = dt("12:10");
-    std::vector<period_entry_t> combined_schedules{
-        {dt("11:50"), dt("12:05"), 32.0, 1, std::nullopt, 21, ChargingRateUnitEnum::A, std::nullopt},
-        {dt("12:05"), dt("12:30"), 24.0, 3, std::nullopt, 31, ChargingRateUnitEnum::A, std::nullopt}};
-    ChargingSchedulePeriod period1;
-    period1.startPeriod = 0;
-    period1.limit = 32.0;
-    period1.numberPhases = 1;
-    ChargingSchedulePeriod period2;
-    period2.startPeriod = 300;
-    period2.limit = 24.0;
-    period2.numberPhases = 3;
-    CompositeSchedule expected;
-    expected.chargingSchedulePeriod = {period1, period2};
-    expected.evseId = EVSEID_NOT_SET;
-    expected.duration = std::chrono::duration_cast<std::chrono::seconds>(minutes(10)).count();
-    expected.scheduleStart = now;
-    expected.chargingRateUnit = ChargingRateUnitEnum::A;
-
-    CompositeSchedule actual = calculate_composite_schedule(combined_schedules, now, end, std::nullopt,
-                                                            DEFAULT_AND_MAX_NUMBER_PHASES, LOW_VOLTAGE);
-
-    ASSERT_EQ(expected, actual);
-}
-
-/// Inverts the start and end times for the combined_schedules.
-TEST(OCPPTypesTest, CalculateChargingSchedule_OverlapInverted) {
-    DateTime now = dt("12:00");
-    DateTime end = dt("12:10");
-    std::vector<period_entry_t> combined_schedules{
-        {dt("12:05"), dt("12:30"), 32.0, 1, std::nullopt, 21, ChargingRateUnitEnum::A, std::nullopt},
-        {dt("11:50"), dt("12:05"), 24.0, 3, std::nullopt, 31, ChargingRateUnitEnum::A, std::nullopt}};
-    ChargingSchedulePeriod period1;
-    period1.startPeriod = 0;
-    period1.limit = 24.0;
-    period1.numberPhases = 3;
-    ChargingSchedulePeriod period2;
-    period2.startPeriod = 300;
-    period2.limit = 32.0;
-    period2.numberPhases = 1;
-    CompositeSchedule expected;
-    expected.chargingSchedulePeriod = {period1, period2};
-    expected.evseId = EVSEID_NOT_SET;
-    expected.duration = std::chrono::duration_cast<std::chrono::seconds>(minutes(10)).count();
-    expected.scheduleStart = now;
-    expected.chargingRateUnit = ChargingRateUnitEnum::A;
-
-    CompositeSchedule actual = calculate_composite_schedule(combined_schedules, now, end, std::nullopt,
-                                                            DEFAULT_AND_MAX_NUMBER_PHASES, LOW_VOLTAGE);
-
-    ASSERT_EQ(expected, actual);
-}
-
-TEST(OCPPTypesTest, CalculateChargingSchedule_1SecondGap) {
-    DateTime now = dt("12:00");
-    DateTime end = dt("12:10");
-    std::vector<period_entry_t> combined_schedules{
-        {dt("11:50"), DateTime{"2024-01-01T12:04:59Z"}, 32.0, 1, nullopt, 21, ChargingRateUnitEnum::A, std::nullopt},
-        {dt("12:05"), dt("12:30"), 24.0, 3, nullopt, 31, ChargingRateUnitEnum::A, std::nullopt}};
-    ChargingSchedulePeriod period1;
-    period1.startPeriod = 0;
-    period1.limit = 32.0;
-    period1.numberPhases = 1;
-    ChargingSchedulePeriod period2;
-    period2.startPeriod = 299;
-    period2.limit = std::nullopt;
-    ChargingSchedulePeriod period3;
-    period3.startPeriod = 300;
-    period3.limit = 24.0;
-    period3.numberPhases = 3;
-    CompositeSchedule expected;
-    expected.chargingSchedulePeriod = {period1, period2, period3};
-    expected.evseId = EVSEID_NOT_SET;
-    expected.duration = std::chrono::duration_cast<std::chrono::seconds>(minutes(10)).count();
-    expected.scheduleStart = now;
-    expected.chargingRateUnit = ChargingRateUnitEnum::A;
-
-    CompositeSchedule actual = calculate_composite_schedule(combined_schedules, now, end, std::nullopt,
-                                                            DEFAULT_AND_MAX_NUMBER_PHASES, LOW_VOLTAGE);
-
-    ASSERT_EQ(expected, actual);
-}
-
-TEST(OCPPTypesTest, CalculateChargingSchedule_WithPhaseToUse) {
-    DateTime now = dt("12:00");
-    DateTime end = dt("12:10");
-    std::vector<period_entry_t> combined_schedules{
-        {dt("11:50"), DateTime{"2024-01-01T12:04:59Z"}, 32.0, 1, 3, 21, ChargingRateUnitEnum::A, std::nullopt},
-        {dt("12:05"), dt("12:30"), 24.0, 3, std::nullopt, 31, ChargingRateUnitEnum::A, std::nullopt}};
-    ChargingSchedulePeriod period1;
-    period1.startPeriod = 0;
-    period1.limit = 32.0;
-    period1.numberPhases = 1;
-    period1.phaseToUse = 3;
-    ChargingSchedulePeriod period2;
-    period2.startPeriod = 299;
-    period2.limit = std::nullopt;
-    ChargingSchedulePeriod period3;
-    period3.startPeriod = 300;
-    period3.limit = 24.0;
-    period3.numberPhases = 3;
-    CompositeSchedule expected;
-    expected.chargingSchedulePeriod = {period1, period2, period3};
-    expected.evseId = EVSEID_NOT_SET;
-    expected.duration = std::chrono::duration_cast<std::chrono::seconds>(minutes(10)).count();
-    expected.scheduleStart = now;
-    expected.chargingRateUnit = ChargingRateUnitEnum::A;
-
-    CompositeSchedule actual = calculate_composite_schedule(combined_schedules, now, end, std::nullopt,
-                                                            DEFAULT_AND_MAX_NUMBER_PHASES, LOW_VOLTAGE);
-
-    ASSERT_EQ(expected, actual);
-}
-
-TEST(OCPPTypesTest, CalculateChargingScheduleCombined_Default) {
-    ChargingSchedulePeriod period;
-    period.startPeriod = 0;
-    period.limit = DEFAULT_LIMIT_AMPS;
-    period.numberPhases = DEFAULT_AND_MAX_NUMBER_PHASES;
-    CompositeSchedule expected;
-    expected.chargingSchedulePeriod = {period};
-    expected.evseId = EVSEID_NOT_SET;
-    expected.duration = DEFAULT_SCHEDULE.duration;
-    expected.scheduleStart = DEFAULT_SCHEDULE.scheduleStart;
-    expected.chargingRateUnit = DEFAULT_SCHEDULE.chargingRateUnit;
-
-    const CompositeSchedule actual = calculate_composite_schedule(DEFAULT_SCHEDULE, DEFAULT_SCHEDULE, DEFAULT_SCHEDULE,
-                                                                  DEFAULT_SCHEDULE, DEFAULT_LIMITS, LOW_VOLTAGE);
-
-    ASSERT_EQ(expected, actual);
-}
-
-TEST(OCPPTypesTest, CalculateChargingScheduleCombined_CombinedTxDefault) {
-    CompositeSchedule profile = DEFAULT_SCHEDULE;
-    ChargingSchedulePeriod period1;
-    period1.startPeriod = 0;
-    period1.limit = 10.0;
-    CompositeSchedule tx_default_schedule;
-    tx_default_schedule.chargingSchedulePeriod = {period1};
-    tx_default_schedule.evseId = EVSEID_NOT_SET;
-    tx_default_schedule.duration = 600;
-    tx_default_schedule.scheduleStart = dt("12:00");
-    tx_default_schedule.chargingRateUnit = ChargingRateUnitEnum::A;
-
-    ChargingSchedulePeriod period2;
-    period2.startPeriod = 0;
-    period2.limit = 10;
-    period2.numberPhases = DEFAULT_AND_MAX_NUMBER_PHASES;
-    CompositeSchedule expected;
-    expected.chargingSchedulePeriod = {period2};
-    expected.evseId = EVSEID_NOT_SET;
-    expected.duration = 600;
-    expected.scheduleStart = dt("12:00");
-    expected.chargingRateUnit = ChargingRateUnitEnum::A;
-
-    const CompositeSchedule actual =
-        calculate_composite_schedule(profile, profile, tx_default_schedule, profile, DEFAULT_LIMITS, LOW_VOLTAGE);
-
-    ASSERT_EQ(expected, actual);
-}
-
-TEST(OCPPTypesTest, CalculateChargingScheduleCombined_CombinedTxDefaultTx) {
-    CompositeSchedule charging_station_max = DEFAULT_SCHEDULE;
-    ChargingSchedulePeriod period1;
-    period1.startPeriod = 0;
-    period1.limit = 10.0;
-    CompositeSchedule tx_default_schedule;
-    tx_default_schedule.chargingSchedulePeriod = {period1};
-    tx_default_schedule.evseId = EVSEID_NOT_SET;
-    tx_default_schedule.duration = 600;
-    tx_default_schedule.scheduleStart = dt("12:00");
-    tx_default_schedule.chargingRateUnit = ChargingRateUnitEnum::A;
-    ChargingSchedulePeriod period2;
-    period2.startPeriod = 0;
-    period2.limit = 32.0;
-    CompositeSchedule tx_schedule;
-    tx_schedule.chargingSchedulePeriod = {period2};
-    tx_schedule.evseId = EVSEID_NOT_SET;
-    tx_schedule.duration = 600;
-    tx_schedule.scheduleStart = dt("12:00");
-    tx_schedule.chargingRateUnit = ChargingRateUnitEnum::A;
-
-    ChargingSchedulePeriod period3;
-    period3.startPeriod = 0;
-    period3.limit = 32.0;
-    period3.numberPhases = DEFAULT_AND_MAX_NUMBER_PHASES;
-    CompositeSchedule expected;
-    expected.chargingSchedulePeriod = {period3};
-    expected.evseId = EVSEID_NOT_SET;
-    expected.duration = 600;
-    expected.scheduleStart = dt("12:00");
-    expected.chargingRateUnit = ChargingRateUnitEnum::A;
-
-    const CompositeSchedule actual = calculate_composite_schedule(
-        DEFAULT_SCHEDULE, charging_station_max, tx_default_schedule, tx_schedule, DEFAULT_LIMITS, LOW_VOLTAGE);
-
-    ASSERT_EQ(expected, actual);
-}
-
-TEST(OCPPTypesTest, CalculateChargingScheduleCombined_CombinedOverlapTxAndTxDefault) {
-    ChargingSchedulePeriod period1;
-    period1.startPeriod = 0;
-    period1.limit = 10.0;
-    ChargingSchedulePeriod period2;
-    period2.startPeriod = 300;
-    period2.limit = 24.0;
-    CompositeSchedule tx_default_schedule;
-    tx_default_schedule.chargingSchedulePeriod = {period1, period2};
-    tx_default_schedule.evseId = EVSEID_NOT_SET;
-    tx_default_schedule.duration = 600;
-    tx_default_schedule.scheduleStart = dt("12:00");
-    tx_default_schedule.chargingRateUnit = ChargingRateUnitEnum::A;
-
-    ChargingSchedulePeriod period3;
-    period3.startPeriod = 0;
-    period3.limit = std::nullopt;
-    ChargingSchedulePeriod period4;
-    period4.startPeriod = 150;
-    period4.limit = 32.0;
-    ChargingSchedulePeriod period5;
-    period5.startPeriod = 450;
-    period5.limit = std::nullopt;
-    CompositeSchedule tx_schedule;
-    tx_schedule.chargingSchedulePeriod = {period3, period4, period5};
-    tx_schedule.evseId = EVSEID_NOT_SET;
-    tx_schedule.duration = 600;
-    tx_schedule.scheduleStart = dt("12:00");
-    tx_schedule.chargingRateUnit = ChargingRateUnitEnum::A;
-
-    ChargingSchedulePeriod period6;
-    period6.startPeriod = 0;
-    period6.limit = std::nullopt;
-    CompositeSchedule charging_station_max;
-    charging_station_max.chargingSchedulePeriod = {period6};
-    charging_station_max.evseId = EVSEID_NOT_SET;
-    charging_station_max.duration = 600;
-    charging_station_max.scheduleStart = dt("12:00");
-    charging_station_max.chargingRateUnit = ChargingRateUnitEnum::A;
-
-    ChargingSchedulePeriod period7;
-    period7.startPeriod = 0;
-    period7.limit = 10.0;
-    period7.numberPhases = DEFAULT_AND_MAX_NUMBER_PHASES;
-    ChargingSchedulePeriod period8;
-    period8.startPeriod = 150;
-    period8.limit = 32.0;
-    period8.numberPhases = DEFAULT_AND_MAX_NUMBER_PHASES;
-    ChargingSchedulePeriod period9;
-    period9.startPeriod = 450;
-    period9.limit = 24.0;
-    period9.numberPhases = DEFAULT_AND_MAX_NUMBER_PHASES;
-
-    CompositeSchedule expected;
-    expected.chargingSchedulePeriod = {period7, period8, period9};
-    expected.evseId = EVSEID_NOT_SET;
-    expected.duration = 600;
-    expected.scheduleStart = dt("12:00");
-    expected.chargingRateUnit = ChargingRateUnitEnum::A;
-
-    const CompositeSchedule actual = calculate_composite_schedule(
-        DEFAULT_SCHEDULE, charging_station_max, tx_default_schedule, tx_schedule, DEFAULT_LIMITS, LOW_VOLTAGE);
-
-    ASSERT_EQ(expected, actual);
-}
-
-TEST(OCPPTypesTest, CalculateChargingScheduleCombined_CombinedOverlapTxTxDefaultAndChargingStationMax) {
-    ChargingSchedulePeriod period1;
-    period1.startPeriod = 0;
-    period1.limit = 10.0;
-    ChargingSchedulePeriod period2;
-    period2.startPeriod = 300;
-    period2.limit = 24.0;
-    CompositeSchedule tx_default_schedule;
-    tx_default_schedule.chargingSchedulePeriod = {period1, period2};
-    tx_default_schedule.evseId = EVSEID_NOT_SET;
-    tx_default_schedule.duration = 600;
-    tx_default_schedule.scheduleStart = dt("12:00");
-    tx_default_schedule.chargingRateUnit = ChargingRateUnitEnum::A;
-
-    ChargingSchedulePeriod period3;
-    period3.startPeriod = 0;
-    period3.limit = std::nullopt;
-    ChargingSchedulePeriod period4;
-    period4.startPeriod = 150;
-    period4.limit = 32.0;
-    ChargingSchedulePeriod period5;
-    period5.startPeriod = 450;
-    period5.limit = std::nullopt;
-
-    CompositeSchedule tx_schedule;
-    tx_schedule.chargingSchedulePeriod = {period3, period4, period5};
-    tx_schedule.evseId = EVSEID_NOT_SET;
-    tx_schedule.duration = 600;
-    tx_schedule.scheduleStart = dt("12:00");
-    tx_schedule.chargingRateUnit = ChargingRateUnitEnum::A;
-
-    ChargingSchedulePeriod period6;
-    period6.startPeriod = 0;
-    period6.limit = std::nullopt;
-    ChargingSchedulePeriod period7;
-    period7.startPeriod = 500;
-    period7.limit = 15.0;
-    ChargingSchedulePeriod period8;
-    period8.startPeriod = 550;
-    period8.limit = std::nullopt;
-    CompositeSchedule charging_station_max;
-    charging_station_max.chargingSchedulePeriod = {period6, period7, period8};
-    charging_station_max.evseId = EVSEID_NOT_SET;
-    charging_station_max.duration = 600;
-    charging_station_max.scheduleStart = dt("12:00");
-    charging_station_max.chargingRateUnit = ChargingRateUnitEnum::A;
-
-    ChargingSchedulePeriod period_expected1;
-    period_expected1.startPeriod = 0;
-    period_expected1.limit = 10.0;
-    period_expected1.numberPhases = DEFAULT_AND_MAX_NUMBER_PHASES;
-    ChargingSchedulePeriod period_expected2;
-    period_expected2.startPeriod = 150;
-    period_expected2.limit = 32.0;
-    period_expected2.numberPhases = DEFAULT_AND_MAX_NUMBER_PHASES;
-    ChargingSchedulePeriod period_expected3;
-    period_expected3.startPeriod = 450;
-    period_expected3.limit = 24.0;
-    period_expected3.numberPhases = DEFAULT_AND_MAX_NUMBER_PHASES;
-    ChargingSchedulePeriod period_expected4;
-    period_expected4.startPeriod = 500;
-    period_expected4.limit = 15.0;
-    period_expected4.numberPhases = DEFAULT_AND_MAX_NUMBER_PHASES;
-    ChargingSchedulePeriod period_expected5;
-    period_expected5.startPeriod = 550;
-    period_expected5.limit = 24.0;
-    period_expected5.numberPhases = DEFAULT_AND_MAX_NUMBER_PHASES;
-
-    CompositeSchedule expected;
-    expected.chargingSchedulePeriod = {period_expected1, period_expected2, period_expected3, period_expected4,
-                                       period_expected5};
-    expected.evseId = EVSEID_NOT_SET;
-    expected.duration = 600;
-    expected.scheduleStart = dt("12:00");
-    expected.chargingRateUnit = ChargingRateUnitEnum::A;
-
-    const CompositeSchedule actual = calculate_composite_schedule(
-        DEFAULT_SCHEDULE, charging_station_max, tx_default_schedule, tx_schedule, DEFAULT_LIMITS, LOW_VOLTAGE);
-
-    ASSERT_EQ(expected, actual);
-}
-
-=======
->>>>>>> b7131c6f
 } // namespace