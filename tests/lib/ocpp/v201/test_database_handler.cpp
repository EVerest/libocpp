// SPDX-License-Identifier: Apache-2.0
// Copyright 2020 - 2024 Pionix GmbH and Contributors to EVerest

#include "comparators.hpp"
#include "database_testing_utils.hpp"
#include "ocpp/v201/enums.hpp"
#include "ocpp/v201/messages/GetChargingProfiles.hpp"
#include "ocpp/v201/ocpp_enums.hpp"
#include "ocpp/v201/ocpp_types.hpp"
#include "gmock/gmock.h"
#include "gtest/gtest.h"
#include <boost/uuid/uuid_generators.hpp>
#include <boost/uuid/uuid_io.hpp>
#include <gmock/gmock.h>
#include <gtest/gtest.h>
#include <ocpp/v201/database_handler.hpp>
#include <optional>

using namespace ocpp;
using namespace ocpp::v201;

const int STATION_WIDE_ID = 0;
const int DEFAULT_EVSE_ID = 1;

class DatabaseHandlerTest : public DatabaseTestingUtils {
public:
    DatabaseHandler database_handler{std::make_unique<DatabaseConnection>("file::memory:?cache=shared"),
                                     std::filesystem::path(MIGRATION_FILES_LOCATION_V201)};

    DatabaseHandlerTest() {
        this->database_handler.open_connection();
    }

    std::unique_ptr<EnhancedTransaction> default_transaction() {
        auto transaction = std::make_unique<EnhancedTransaction>(this->database_handler, true);
        transaction->transactionId = "txId";
        transaction->connector_id = 1;
        transaction->start_time = DateTime{"2024-07-15T08:01:02Z"};
        transaction->seq_no = 10;
        transaction->chargingState = ChargingStateEnum::SuspendedEV;
        transaction->id_token_sent = true;

        return transaction;
    }

    std::string uuid() {
        std::stringstream s;
        s << uuid_generator();
        return s.str();
    }

    boost::uuids::random_generator uuid_generator = boost::uuids::random_generator();
};

TEST_F(DatabaseHandlerTest, TransactionInsertAndGet) {
    constexpr int32_t evse_id = 1;

    auto transaction = default_transaction();

    this->database_handler.transaction_insert(*transaction, evse_id);

    auto transaction_get = this->database_handler.transaction_get(evse_id);

    EXPECT_NE(transaction_get, nullptr);
    EXPECT_EQ(transaction->transactionId, transaction_get->transactionId);
    EXPECT_EQ(transaction->connector_id, transaction_get->connector_id);
    EXPECT_EQ(transaction->start_time, transaction_get->start_time);
    EXPECT_EQ(transaction->seq_no, transaction_get->seq_no);
    EXPECT_EQ(transaction->chargingState, transaction_get->chargingState);
    EXPECT_EQ(transaction->id_token_sent, transaction_get->id_token_sent);
}

TEST_F(DatabaseHandlerTest, TransactionGetNotFound) {
    constexpr int32_t evse_id = 1;
    auto transaction_get = this->database_handler.transaction_get(evse_id);
    EXPECT_EQ(transaction_get, nullptr);
}

TEST_F(DatabaseHandlerTest, TransactionInsertDuplicateTransactionId) {
    constexpr int32_t evse_id = 1;

    auto transaction = default_transaction();

    this->database_handler.transaction_insert(*transaction, evse_id);

    EXPECT_THROW(this->database_handler.transaction_insert(*transaction, evse_id + 1), DatabaseException);
}

TEST_F(DatabaseHandlerTest, TransactionInsertDuplicateEvseId) {
    constexpr int32_t evse_id = 1;

    auto transaction = default_transaction();

    this->database_handler.transaction_insert(*transaction, evse_id);

    transaction->transactionId = "txId2";

    EXPECT_THROW(this->database_handler.transaction_insert(*transaction, evse_id), DatabaseException);
}

TEST_F(DatabaseHandlerTest, TransactionUpdateSeqNo) {
    constexpr int32_t evse_id = 1;
    constexpr int32_t new_seq_no = 20;

    auto transaction = default_transaction();

    transaction->seq_no = 10;

    this->database_handler.transaction_insert(*transaction, evse_id);
    this->database_handler.transaction_update_seq_no(transaction->transactionId, new_seq_no);

    auto transaction_get = this->database_handler.transaction_get(evse_id);

    EXPECT_NE(transaction_get, nullptr);
    EXPECT_EQ(transaction_get->seq_no, new_seq_no);
}

TEST_F(DatabaseHandlerTest, TransactionUpdateChargingState) {
    constexpr int32_t evse_id = 1;
    constexpr auto new_state = ChargingStateEnum::Charging;

    auto transaction = default_transaction();

    transaction->chargingState = ChargingStateEnum::SuspendedEV;

    this->database_handler.transaction_insert(*transaction, evse_id);
    this->database_handler.transaction_update_charging_state(transaction->transactionId, new_state);

    auto transaction_get = this->database_handler.transaction_get(evse_id);

    EXPECT_NE(transaction_get, nullptr);
    EXPECT_EQ(transaction_get->chargingState, new_state);
}

TEST_F(DatabaseHandlerTest, TransactionUpdateIdTokenSent) {
    constexpr int32_t evse_id = 1;
    constexpr bool new_state = true;

    auto transaction = default_transaction();

    transaction->id_token_sent = false;

    this->database_handler.transaction_insert(*transaction, evse_id);
    this->database_handler.transaction_update_id_token_sent(transaction->transactionId, new_state);

    auto transaction_get = this->database_handler.transaction_get(evse_id);

    EXPECT_NE(transaction_get, nullptr);
    EXPECT_EQ(transaction_get->id_token_sent, new_state);
}

TEST_F(DatabaseHandlerTest, TransactionDelete) {
    constexpr int32_t evse_id = 1;

    auto transaction = default_transaction();

    this->database_handler.transaction_insert(*transaction, evse_id);

    EXPECT_NE(this->database_handler.transaction_get(evse_id), nullptr);

    this->database_handler.transaction_delete(transaction->transactionId);

    EXPECT_EQ(this->database_handler.transaction_get(evse_id), nullptr);
}

TEST_F(DatabaseHandlerTest, TransactionDeleteNotFound) {
    EXPECT_NO_THROW(this->database_handler.transaction_delete("txIdNotFound"));
}

TEST_F(DatabaseHandlerTest, KO1_FR27_DatabaseWithNoData_InsertProfile) {
    ChargingProfile profile;
    profile.id = 1;
    profile.stackLevel = 1;
    profile.chargingProfilePurpose = ChargingProfilePurposeEnum::TxDefaultProfile;
    profile.chargingProfileKind = ChargingProfileKindEnum::Absolute;
    this->database_handler.insert_or_update_charging_profile(1, profile);

    auto sut = this->database_handler.get_all_charging_profiles_group_by_evse();

    EXPECT_EQ(sut.size(), 1);
    EXPECT_EQ(sut[1].size(), 1);        // Access the profiles at EVSE_ID 1
    EXPECT_EQ(sut[1][0].id, 1);         // Access the profiles at EVSE_ID 1 and get the first profile
    EXPECT_EQ(sut[1][0].stackLevel, 1); // Access the profiles at EVSE_ID 1 and get the first profile
}

TEST_F(DatabaseHandlerTest, KO1_FR27_DatabaseWithProfileData_UpdateProfile) {
    ChargingProfile profile1;
    profile1.id = 2;
    profile1.stackLevel = 1;
    profile1.chargingProfilePurpose = ChargingProfilePurposeEnum::TxDefaultProfile;
    profile1.chargingProfileKind = ChargingProfileKindEnum::Absolute;
    this->database_handler.insert_or_update_charging_profile(1, profile1);
    ChargingProfile profile2;
    profile2.id = 2;
    profile2.stackLevel = 2;
    profile2.chargingProfilePurpose = ChargingProfilePurposeEnum::TxDefaultProfile;
    profile2.chargingProfileKind = ChargingProfileKindEnum::Absolute;
    this->database_handler.insert_or_update_charging_profile(1, profile2);

    std::string sql = "SELECT COUNT(*) FROM CHARGING_PROFILES";
    auto select_stmt = this->database->new_statement(sql);

    EXPECT_EQ(select_stmt->step(), SQLITE_ROW);

    auto count = select_stmt->column_int(0);
    EXPECT_EQ(count, 1);
}

TEST_F(DatabaseHandlerTest, KO1_FR27_DatabaseWithProfileData_InsertNewProfile) {
    ChargingProfile profile1;
    profile1.id = 1;
    profile1.stackLevel = 1;
    profile1.chargingProfilePurpose = ChargingProfilePurposeEnum::TxDefaultProfile;
    profile1.chargingProfileKind = ChargingProfileKindEnum::Absolute;
    this->database_handler.insert_or_update_charging_profile(1, profile1);
    ChargingProfile profile2;
    profile2.id = 2;
    profile2.stackLevel = 1;
    profile2.chargingProfilePurpose = ChargingProfilePurposeEnum::TxDefaultProfile;
    profile2.chargingProfileKind = ChargingProfileKindEnum::Absolute;
    this->database_handler.insert_or_update_charging_profile(1, profile2);

    std::string sql = "SELECT COUNT(*) FROM CHARGING_PROFILES";
    auto select_stmt = this->database->new_statement(sql);

    EXPECT_EQ(select_stmt->step(), SQLITE_ROW);

    auto count = select_stmt->column_int(0);
    EXPECT_EQ(count, 2);
}

TEST_F(DatabaseHandlerTest, KO1_FR27_DatabaseWithProfileData_DeleteRemovesSpecifiedProfiles) {
    ChargingProfile profile1;
    profile1.id = 1;
    profile1.stackLevel = 1;
    profile1.chargingProfilePurpose = ChargingProfilePurposeEnum::TxDefaultProfile;
    profile1.chargingProfileKind = ChargingProfileKindEnum::Absolute;
    this->database_handler.insert_or_update_charging_profile(1, profile1);
    ChargingProfile profile2;
    profile2.id = 2;
    profile2.stackLevel = 1;
    profile2.chargingProfilePurpose = ChargingProfilePurposeEnum::TxDefaultProfile;
    profile2.chargingProfileKind = ChargingProfileKindEnum::Absolute;
    this->database_handler.insert_or_update_charging_profile(1, profile2);

    auto sql = "SELECT COUNT(*) FROM CHARGING_PROFILES";

    auto select_stmt = this->database->new_statement(sql);

    EXPECT_NE(select_stmt->step(), SQLITE_DONE);
    auto count = select_stmt->column_int(0);
    EXPECT_EQ(count, 2);

    select_stmt->step();

    this->database_handler.delete_charging_profile(1);

    select_stmt->reset();

    EXPECT_NE(select_stmt->step(), SQLITE_DONE);
    count = select_stmt->column_int(0);
    EXPECT_EQ(count, 1);
    select_stmt->step();
}

TEST_F(DatabaseHandlerTest, KO1_FR27_DatabaseWithProfileData_DeleteAllRemovesAllProfiles) {
    ChargingProfile profile1;
    profile1.id = 1;
    profile1.stackLevel = 1;
    profile1.chargingProfilePurpose = ChargingProfilePurposeEnum::TxDefaultProfile;
    profile1.chargingProfileKind = ChargingProfileKindEnum::Absolute;
    this->database_handler.insert_or_update_charging_profile(1, profile1);
    ChargingProfile profile2;
    profile2.id = 2;
    profile2.stackLevel = 1;
    profile2.chargingProfilePurpose = ChargingProfilePurposeEnum::TxDefaultProfile;
    profile2.chargingProfileKind = ChargingProfileKindEnum::Absolute;
    this->database_handler.insert_or_update_charging_profile(1, profile2);

    auto sql = "SELECT COUNT(*) FROM CHARGING_PROFILES";

    auto select_stmt = this->database->new_statement(sql);

    EXPECT_NE(select_stmt->step(), SQLITE_DONE);
    auto count = select_stmt->column_int(0);
    EXPECT_EQ(count, 2);
    select_stmt->step();

    this->database_handler.clear_charging_profiles();
    select_stmt->reset();

    EXPECT_NE(select_stmt->step(), SQLITE_DONE);
    count = select_stmt->column_int(0);
    EXPECT_EQ(count, 0);
    select_stmt->step();
}

TEST_F(DatabaseHandlerTest, KO1_FR27_DatabaseWithNoProfileData_DeleteAllDoesNotFail) {

    auto sql = "SELECT COUNT(*) FROM CHARGING_PROFILES";

    auto select_stmt = this->database->new_statement(sql);

    EXPECT_NE(select_stmt->step(), SQLITE_DONE);
    auto count = select_stmt->column_int(0);
    EXPECT_EQ(count, 0);
    select_stmt->step();

    this->database_handler.clear_charging_profiles();
    select_stmt->reset();

    EXPECT_NE(select_stmt->step(), SQLITE_DONE);
    count = select_stmt->column_int(0);
    EXPECT_EQ(count, 0);
    select_stmt->step();
}

TEST_F(DatabaseHandlerTest, KO1_FR27_DatabaseWithSingleProfileData_LoadsChargingProfile) {
    ChargingProfile profile;
    profile.id = 1;
    profile.stackLevel = 1;
    profile.chargingProfilePurpose = ChargingProfilePurposeEnum::TxDefaultProfile;
    profile.chargingProfileKind = ChargingProfileKindEnum::Absolute;
    this->database_handler.insert_or_update_charging_profile(1, profile);

    auto sut = this->database_handler.get_all_charging_profiles_group_by_evse();

    EXPECT_EQ(sut.size(), 1);

    // The evse id is found
    EXPECT_NE(sut.find(1), sut.end());

    auto profiles = sut[1];

    EXPECT_EQ(profiles.size(), 1);
    EXPECT_EQ(profile, profiles[0]);
}

TEST_F(DatabaseHandlerTest, KO1_FR27_DatabaseWithMultipleProfileSameEvse_LoadsChargingProfile) {
    ChargingProfile p1;
    p1.id = 1;
    p1.stackLevel = 1;
    p1.chargingProfilePurpose = ChargingProfilePurposeEnum::TxDefaultProfile;
    p1.chargingProfileKind = ChargingProfileKindEnum::Absolute;

    this->database_handler.insert_or_update_charging_profile(1, p1);

    ChargingProfile p2;
    p2.id = 2;
    p2.stackLevel = 2;
    p2.chargingProfilePurpose = ChargingProfilePurposeEnum::TxDefaultProfile;
    p2.chargingProfileKind = ChargingProfileKindEnum::Absolute;
    this->database_handler.insert_or_update_charging_profile(1, p2);

    ChargingProfile p3;
    p3.id = 3;
    p3.stackLevel = 3;
    p3.chargingProfilePurpose = ChargingProfilePurposeEnum::TxDefaultProfile;
    p3.chargingProfileKind = ChargingProfileKindEnum::Absolute;
    this->database_handler.insert_or_update_charging_profile(1, p3);

    auto sut = this->database_handler.get_all_charging_profiles_group_by_evse();

    EXPECT_EQ(sut.size(), 1);

    // The evse id is found
    EXPECT_NE(sut.find(1), sut.end());

    auto profiles = sut[1];

    EXPECT_EQ(profiles.size(), 3);
    EXPECT_EQ(profiles[0], p1);
    EXPECT_EQ(profiles[1], p2);
    EXPECT_EQ(profiles[2], p3);
}

TEST_F(DatabaseHandlerTest, KO1_FR27_DatabaseWithMultipleProfileDiffEvse_LoadsChargingProfile) {
    ChargingProfile p1;
    p1.id = 1;
    p1.stackLevel = 1;
    p1.chargingProfilePurpose = ChargingProfilePurposeEnum::TxDefaultProfile;
    p1.chargingProfileKind = ChargingProfileKindEnum::Absolute;
    this->database_handler.insert_or_update_charging_profile(1, p1);

    ChargingProfile p2;
    p2.id = 2;
    p2.stackLevel = 2;
    p2.chargingProfilePurpose = ChargingProfilePurposeEnum::TxProfile;
    p2.chargingProfileKind = ChargingProfileKindEnum::Absolute;
    this->database_handler.insert_or_update_charging_profile(1, p2);

    ChargingProfile p3;
    p3.id = 3;
    p3.stackLevel = 3;
    p3.chargingProfilePurpose = ChargingProfilePurposeEnum::TxDefaultProfile;
    p3.chargingProfileKind = ChargingProfileKindEnum::Absolute;
    this->database_handler.insert_or_update_charging_profile(2, p3);

    ChargingProfile p4;
    p4.id = 4;
    p4.stackLevel = 4;
    p4.chargingProfilePurpose = ChargingProfilePurposeEnum::TxProfile;
    p4.chargingProfileKind = ChargingProfileKindEnum::Absolute;
    this->database_handler.insert_or_update_charging_profile(2, p4);

    ChargingProfile p5;
    p5.id = 5;
    p5.stackLevel = 5;
    p5.chargingProfilePurpose = ChargingProfilePurposeEnum::TxDefaultProfile;
    p5.chargingProfileKind = ChargingProfileKindEnum::Absolute;
    this->database_handler.insert_or_update_charging_profile(3, p5);

    ChargingProfile p6;
    p6.id = 6;
    p6.stackLevel = 6;
    p6.chargingProfilePurpose = ChargingProfilePurposeEnum::TxProfile;
    p6.chargingProfileKind = ChargingProfileKindEnum::Absolute;
    this->database_handler.insert_or_update_charging_profile(3, p6);

    auto sut = this->database_handler.get_all_charging_profiles_group_by_evse();

    EXPECT_EQ(sut.size(), 3);

    EXPECT_NE(sut.find(1), sut.end());
    EXPECT_NE(sut.find(2), sut.end());
    EXPECT_NE(sut.find(3), sut.end());

    auto profiles1 = sut[1];
    auto profiles2 = sut[2];
    auto profiles3 = sut[3];

    EXPECT_EQ(profiles1.size(), 2);
    EXPECT_EQ(profiles1[0], p1);
    EXPECT_EQ(profiles1[1], p2);

    EXPECT_EQ(profiles2.size(), 2);
    EXPECT_EQ(profiles2[0], p3);
    EXPECT_EQ(profiles2[1], p4);

    EXPECT_EQ(profiles3.size(), 2);
    EXPECT_EQ(profiles3[0], p5);
    EXPECT_EQ(profiles3[1], p6);
}

TEST_F(DatabaseHandlerTest, GetAllChargingProfiles_GetsAllProfiles) {
    ChargingProfile profile1;
    profile1.id = 1;
    profile1.stackLevel = 1;
    profile1.chargingProfilePurpose = ChargingProfilePurposeEnum::TxDefaultProfile;
    profile1.chargingProfileKind = ChargingProfileKindEnum::Absolute;

    ChargingProfile profile2;
    profile2.id = 2;
    profile2.stackLevel = 1;
    profile2.chargingProfilePurpose = ChargingProfilePurposeEnum::TxProfile;
    profile2.chargingProfileKind = ChargingProfileKindEnum::Absolute;

    this->database_handler.insert_or_update_charging_profile(DEFAULT_EVSE_ID, profile1);
    this->database_handler.insert_or_update_charging_profile(DEFAULT_EVSE_ID + 1, profile2);

    auto profiles = this->database_handler.get_all_charging_profiles();

    EXPECT_EQ(profiles.size(), 2);
    EXPECT_THAT(profiles, testing::Contains(profile1));
    EXPECT_THAT(profiles, testing::Contains(profile2));
}

TEST_F(DatabaseHandlerTest, GetChargingProfilesForEvse_GetsProfilesForEVSE) {
    ChargingProfile profile1;
    profile1.id = 1;
    profile1.stackLevel = 1;
    profile1.chargingProfilePurpose = ChargingProfilePurposeEnum::TxDefaultProfile;
    profile1.chargingProfileKind = ChargingProfileKindEnum::Absolute;

    ChargingProfile profile2;
    profile2.id = 2;
    profile2.stackLevel = 2;
    profile2.chargingProfilePurpose = ChargingProfilePurposeEnum::TxProfile;
    profile2.chargingProfileKind = ChargingProfileKindEnum::Absolute;

    this->database_handler.insert_or_update_charging_profile(DEFAULT_EVSE_ID, profile1);
    this->database_handler.insert_or_update_charging_profile(DEFAULT_EVSE_ID, profile2);

    auto profiles = this->database_handler.get_charging_profiles_for_evse(DEFAULT_EVSE_ID);

    EXPECT_EQ(profiles.size(), 2);
    EXPECT_THAT(profiles, testing::Contains(profile1));
    EXPECT_THAT(profiles, testing::Contains(profile2));
}

TEST_F(DatabaseHandlerTest, GetChargingProfilesForEvse_DoesNotGetProfilesOnOtherEVSE) {
    ChargingProfile profile1;
    profile1.id = 1;
    profile1.stackLevel = 1;
    profile1.chargingProfilePurpose = ChargingProfilePurposeEnum::TxDefaultProfile;
    profile1.chargingProfileKind = ChargingProfileKindEnum::Absolute;

    ChargingProfile profile2;
    profile2.id = 2;
    profile2.stackLevel = 1;
    profile2.chargingProfilePurpose = ChargingProfilePurposeEnum::TxProfile;
    profile2.chargingProfileKind = ChargingProfileKindEnum::Absolute;

    this->database_handler.insert_or_update_charging_profile(DEFAULT_EVSE_ID, profile1);
    this->database_handler.insert_or_update_charging_profile(DEFAULT_EVSE_ID + 1, profile2);

    auto profiles = this->database_handler.get_charging_profiles_for_evse(DEFAULT_EVSE_ID);

    EXPECT_EQ(profiles.size(), 1);
    EXPECT_THAT(profiles, testing::Contains(profile1));
    EXPECT_THAT(profiles, testing::Not(testing::Contains(profile2)));
}

TEST_F(DatabaseHandlerTest, DeleteChargingProfileByTransactionId_DeletesByTransactionId) {
    const auto profile_id = 1;
    const auto transaction_id = uuid();
    ChargingProfile profile1;
    profile1.id = profile_id;
    profile1.stackLevel = 1;
    profile1.chargingProfilePurpose = ChargingProfilePurposeEnum::TxDefaultProfile;
    profile1.chargingProfileKind = ChargingProfileKindEnum::Absolute;

    ChargingProfile profile2;
    profile2.id = profile_id + 1;
    profile2.stackLevel = 1;
    profile2.chargingProfilePurpose = ChargingProfilePurposeEnum::TxProfile;
    profile2.chargingProfileKind = ChargingProfileKindEnum::Absolute;
    profile2.transactionId = transaction_id;

    this->database_handler.insert_or_update_charging_profile(1, profile1);
    this->database_handler.insert_or_update_charging_profile(1, profile2);

    auto profiles = this->database_handler.get_all_charging_profiles();
    EXPECT_THAT(profiles, testing::SizeIs(2));
    EXPECT_THAT(profiles, testing::Contains(profile1));
    EXPECT_THAT(profiles, testing::Contains(profile2));

    this->database_handler.delete_charging_profile_by_transaction_id(transaction_id);

    auto sut = this->database_handler.get_all_charging_profiles();
    EXPECT_THAT(sut, testing::SizeIs(1));
    EXPECT_THAT(sut, testing::Contains(profile1));
    EXPECT_THAT(sut, testing::Not(testing::Contains(profile2)));
}

TEST_F(DatabaseHandlerTest, ClearChargingProfilesMatchingCriteria_WhenGivenProfileId_DeletesProfile) {
    const ClearChargingProfile clear_criteria;

    const auto profile_id = 1;
    ChargingProfile p1;
    p1.id = profile_id;
    p1.stackLevel = 1;
    p1.chargingProfilePurpose = ChargingProfilePurposeEnum::TxDefaultProfile;
    p1.chargingProfileKind = ChargingProfileKindEnum::Absolute;
    this->database_handler.insert_or_update_charging_profile(DEFAULT_EVSE_ID, p1);

    auto profiles = this->database_handler.get_all_charging_profiles();
    EXPECT_EQ(profiles.size(), 1);

    auto sut = this->database_handler.clear_charging_profiles_matching_criteria(profile_id, clear_criteria);
    EXPECT_TRUE(sut);

    profiles = this->database_handler.get_all_charging_profiles();
    EXPECT_EQ(profiles.size(), 0);
}

TEST_F(DatabaseHandlerTest, ClearChargingProfilesMatchingCriteria_WhenNotGivenProfileId_DoesNotDeleteProfile) {
    const ClearChargingProfile clear_criteria;

    const auto profile_id = 1;
    ChargingProfile p1;
    p1.id = profile_id;
    p1.stackLevel = 1;
    p1.chargingProfilePurpose = ChargingProfilePurposeEnum::TxDefaultProfile;
    p1.chargingProfileKind = ChargingProfileKindEnum::Absolute;
    this->database_handler.insert_or_update_charging_profile(DEFAULT_EVSE_ID, p1);

    auto profiles = this->database_handler.get_all_charging_profiles();
    EXPECT_EQ(profiles.size(), 1);

    auto sut = this->database_handler.clear_charging_profiles_matching_criteria({}, clear_criteria);
    EXPECT_FALSE(sut);

    profiles = this->database_handler.get_all_charging_profiles();
    EXPECT_EQ(profiles.size(), 1);
    EXPECT_THAT(profiles, testing::Contains(p1));
}

TEST_F(DatabaseHandlerTest, ClearChargingProfilesMatchingCriteria_WhenNotGivenCriteria_DeletesAllProfiles) {
    const auto profile_id = 1;
    ChargingProfile p1;
    p1.id = profile_id;
    p1.stackLevel = 1;
    p1.chargingProfilePurpose = ChargingProfilePurposeEnum::TxDefaultProfile;
    p1.chargingProfileKind = ChargingProfileKindEnum::Absolute;
    ChargingProfile p2;
    p2.id = profile_id + 1;
    p2.stackLevel = 1;
    p2.chargingProfilePurpose = ChargingProfilePurposeEnum::TxProfile;
    p2.chargingProfileKind = ChargingProfileKindEnum::Absolute;
    this->database_handler.insert_or_update_charging_profile(DEFAULT_EVSE_ID, p1);
    this->database_handler.insert_or_update_charging_profile(DEFAULT_EVSE_ID + 1, p2);

    auto profiles = this->database_handler.get_all_charging_profiles();
    EXPECT_EQ(profiles.size(), 2);

    auto sut = this->database_handler.clear_charging_profiles_matching_criteria({}, {});
    EXPECT_TRUE(sut);

    profiles = this->database_handler.get_all_charging_profiles();
    EXPECT_EQ(profiles.size(), 0);
}

TEST_F(DatabaseHandlerTest, ClearChargingProfilesMatchingCriteria_WhenAllCriteriaMatch_DeletesProfile) {
    const auto purpose = ChargingProfilePurposeEnum::TxDefaultProfile;
    const auto stack_level = 1;

    ClearChargingProfile clear_criteria;
    clear_criteria.evseId = DEFAULT_EVSE_ID;
    clear_criteria.chargingProfilePurpose = purpose;
    clear_criteria.stackLevel = stack_level;

    ChargingProfile p1;
    p1.id = 1;
    p1.stackLevel = stack_level;
    p1.chargingProfilePurpose = purpose;
    p1.chargingProfileKind = ChargingProfileKindEnum::Absolute;
    this->database_handler.insert_or_update_charging_profile(DEFAULT_EVSE_ID, p1);

    auto profiles = this->database_handler.get_all_charging_profiles();
    EXPECT_EQ(profiles.size(), 1);

    auto sut = this->database_handler.clear_charging_profiles_matching_criteria({}, clear_criteria);
    EXPECT_TRUE(sut);

    profiles = this->database_handler.get_all_charging_profiles();
    EXPECT_EQ(profiles.size(), 0);
}

TEST_F(DatabaseHandlerTest, ClearChargingProfilesMatchingCriteria_UnknownPurpose_DoesNotDeleteProfile) {
    const auto different_purpose = ChargingProfilePurposeEnum::TxProfile;
    const auto stack_level = 1;

    ClearChargingProfile clear_criteria;
    clear_criteria.evseId = DEFAULT_EVSE_ID;
    clear_criteria.chargingProfilePurpose = different_purpose;
    clear_criteria.stackLevel = stack_level;

    ChargingProfile p1;
    p1.id = 1;
    p1.stackLevel = stack_level;
    p1.chargingProfilePurpose = ChargingProfilePurposeEnum::TxDefaultProfile;
    p1.chargingProfileKind = ChargingProfileKindEnum::Absolute;
    this->database_handler.insert_or_update_charging_profile(DEFAULT_EVSE_ID, p1);

    auto profiles = this->database_handler.get_all_charging_profiles();
    EXPECT_EQ(profiles.size(), 1);
    EXPECT_THAT(profiles, testing::Contains(p1));

    auto sut = this->database_handler.clear_charging_profiles_matching_criteria({}, clear_criteria);
    EXPECT_FALSE(sut);

    profiles = this->database_handler.get_all_charging_profiles();
    EXPECT_EQ(profiles.size(), 1);
    EXPECT_THAT(profiles, testing::Contains(p1));
}

TEST_F(DatabaseHandlerTest, ClearChargingProfilesMatchingCriteria_UnknownStackLevel_DoesNotDeleteProfile) {
    const auto purpose = ChargingProfilePurposeEnum::TxDefaultProfile;
    const auto different_stack_level = 2;

    ClearChargingProfile clear_criteria;
    clear_criteria.evseId = DEFAULT_EVSE_ID;
    clear_criteria.chargingProfilePurpose = purpose;
    clear_criteria.stackLevel = different_stack_level;

    ChargingProfile p1;
    p1.id = 1;
    p1.stackLevel = 1;
    p1.chargingProfilePurpose = purpose;
    p1.chargingProfileKind = ChargingProfileKindEnum::Absolute;
    this->database_handler.insert_or_update_charging_profile(DEFAULT_EVSE_ID, p1);

    auto profiles = this->database_handler.get_all_charging_profiles();
    EXPECT_EQ(profiles.size(), 1);
    EXPECT_THAT(profiles, testing::Contains(p1));

    auto sut = this->database_handler.clear_charging_profiles_matching_criteria({}, clear_criteria);
    EXPECT_FALSE(sut);

    profiles = this->database_handler.get_all_charging_profiles();
    EXPECT_EQ(profiles.size(), 1);
    EXPECT_THAT(profiles, testing::Contains(p1));
}

TEST_F(DatabaseHandlerTest, ClearChargingProfilesMatchingCriteria_UnknownEvseId_DoesNotDeleteProfile) {
    const auto purpose = ChargingProfilePurposeEnum::TxDefaultProfile;
    const auto stack_level = 1;
    const auto different_evse_id = DEFAULT_EVSE_ID + 1;

    ClearChargingProfile clear_criteria;
    clear_criteria.evseId = different_evse_id;
    clear_criteria.chargingProfilePurpose = purpose;
    clear_criteria.stackLevel = stack_level;

    ChargingProfile p1;
    p1.id = 1;
    p1.stackLevel = stack_level;
    p1.chargingProfilePurpose = purpose;
    p1.chargingProfileKind = ChargingProfileKindEnum::Absolute;
    this->database_handler.insert_or_update_charging_profile(DEFAULT_EVSE_ID, p1);

    auto profiles = this->database_handler.get_all_charging_profiles();
    EXPECT_EQ(profiles.size(), 1);
    EXPECT_THAT(profiles, testing::Contains(p1));

    auto sut = this->database_handler.clear_charging_profiles_matching_criteria({}, clear_criteria);
    EXPECT_FALSE(sut);

    profiles = this->database_handler.get_all_charging_profiles();
    EXPECT_EQ(profiles.size(), 1);
    EXPECT_THAT(profiles, testing::Contains(p1));
}

TEST_F(DatabaseHandlerTest, ClearChargingProfilesMatchingCriteria_DoesNotDeleteExternalConstraints) {
    const auto purpose = ChargingProfilePurposeEnum::ChargingStationExternalConstraints;
    const auto stack_level = 1;

    ClearChargingProfile clear_criteria;
    clear_criteria.evseId = STATION_WIDE_ID;
    clear_criteria.chargingProfilePurpose = purpose;
    clear_criteria.stackLevel = stack_level;

    ChargingProfile p1;
    p1.id = 1;
    p1.stackLevel = stack_level;
    p1.chargingProfilePurpose = purpose;
    p1.chargingProfileKind = ChargingProfileKindEnum::Absolute;
    this->database_handler.insert_or_update_charging_profile(STATION_WIDE_ID, p1);

    auto profiles = this->database_handler.get_all_charging_profiles();
    EXPECT_EQ(profiles.size(), 1);

    auto sut = this->database_handler.clear_charging_profiles_matching_criteria({}, clear_criteria);
    EXPECT_FALSE(sut);

    profiles = this->database_handler.get_all_charging_profiles();
    EXPECT_EQ(profiles.size(), 1);
    EXPECT_THAT(profiles, testing::Contains(p1));
}

TEST_F(DatabaseHandlerTest, GetChargingProfilesMatchingCriteria_NoCriteriaReturnsAll) {
    ChargingProfile profile;
    profile.id = 1;
    profile.stackLevel = 1;
    profile.chargingProfilePurpose = ChargingProfilePurposeEnum::TxDefaultProfile;
    profile.chargingProfileKind = ChargingProfileKindEnum::Absolute;
    this->database_handler.insert_or_update_charging_profile(DEFAULT_EVSE_ID, profile);

    auto profiles = this->database_handler.get_all_charging_profiles();
    EXPECT_EQ(profiles.size(), 1);

    std::vector<ReportedChargingProfile> sut =
        this->database_handler.get_charging_profiles_matching_criteria(std::nullopt, {});
    EXPECT_EQ(sut.size(), 1);
}

TEST_F(DatabaseHandlerTest, GetChargingProfilesMatchingCriteria_NoMatchingIdsReturnsEmpty) {
    auto profile_id = 1;
    ChargingProfile profile;
    profile.id = profile_id;
    profile.stackLevel = 1;
    profile.chargingProfilePurpose = ChargingProfilePurposeEnum::TxDefaultProfile;
    profile.chargingProfileKind = ChargingProfileKindEnum::Absolute;
    this->database_handler.insert_or_update_charging_profile(DEFAULT_EVSE_ID, profile);

    auto profiles = this->database_handler.get_all_charging_profiles();
    EXPECT_EQ(profiles.size(), 1);

    ChargingProfileCriterion criteria;
    criteria.chargingProfileId = std::vector<int32_t>{2};

    std::vector<ReportedChargingProfile> sut =
        this->database_handler.get_charging_profiles_matching_criteria(std::nullopt, criteria);

    EXPECT_EQ(sut.size(), 0);
}

TEST_F(DatabaseHandlerTest, GetChargingProfilesMatchingCriteria_MatchingIdReturnsSingleProfile) {
    auto profile_id_1 = 1;
    ChargingProfile profile1;
    profile1.id = profile_id_1;
    profile1.stackLevel = 1;
    profile1.chargingProfilePurpose = ChargingProfilePurposeEnum::TxDefaultProfile;
    profile1.chargingProfileKind = ChargingProfileKindEnum::Absolute;

    this->database_handler.insert_or_update_charging_profile(DEFAULT_EVSE_ID, profile1);

    auto profile_id_2 = 2;
    ChargingProfile profile2;
    profile2.id = profile_id_2;
    profile2.stackLevel = 2;
    profile2.chargingProfilePurpose = ChargingProfilePurposeEnum::TxDefaultProfile;
    profile2.chargingProfileKind = ChargingProfileKindEnum::Absolute;

    this->database_handler.insert_or_update_charging_profile(DEFAULT_EVSE_ID, profile2);

    auto profiles = this->database_handler.get_all_charging_profiles();
    EXPECT_EQ(profiles.size(), 2);

    ChargingProfileCriterion criteria;
    criteria.chargingProfileId = std::vector<int32_t>{profile_id_1};

    std::vector<ReportedChargingProfile> sut =
        this->database_handler.get_charging_profiles_matching_criteria(std::nullopt, criteria);

    EXPECT_EQ(sut.size(), 1);
}

TEST_F(DatabaseHandlerTest, GetChargingProfilesMatchingCriteria_MatchingIdsReturnsMultipleProfiles) {
    auto profile_id_1 = 1;
    ChargingProfile profile1;
    profile1.id = profile_id_1;
    profile1.stackLevel = 1;
    profile1.chargingProfilePurpose = ChargingProfilePurposeEnum::TxDefaultProfile;
    profile1.chargingProfileKind = ChargingProfileKindEnum::Absolute;
    this->database_handler.insert_or_update_charging_profile(DEFAULT_EVSE_ID, profile1);

    auto profile_id_2 = 2;
    ChargingProfile profile2;
    profile2.id = profile_id_2;
    profile2.stackLevel = 2;
    profile2.chargingProfilePurpose = ChargingProfilePurposeEnum::TxDefaultProfile;
    profile2.chargingProfileKind = ChargingProfileKindEnum::Absolute;
    this->database_handler.insert_or_update_charging_profile(DEFAULT_EVSE_ID, profile2);

    auto profiles = this->database_handler.get_all_charging_profiles();
    EXPECT_EQ(profiles.size(), 2);

    ChargingProfileCriterion criteria;
    criteria.chargingProfileId = std::vector<int32_t>{profile_id_1, profile_id_2};

    std::vector<ReportedChargingProfile> sut =
        this->database_handler.get_charging_profiles_matching_criteria(std::nullopt, criteria);

    EXPECT_EQ(sut.size(), 2);
}

TEST_F(DatabaseHandlerTest, GetChargingProfilesMatchingCriteria_MatchingChargingProfilePurposeReturnsProfiles) {
    auto profile_id_1 = 1;
    ChargingProfile profile1;
    profile1.id = profile_id_1;
    profile1.stackLevel = 1;
    profile1.chargingProfilePurpose = ChargingProfilePurposeEnum::TxDefaultProfile;
    profile1.chargingProfileKind = ChargingProfileKindEnum::Absolute;
    this->database_handler.insert_or_update_charging_profile(DEFAULT_EVSE_ID, profile1);

    auto profile_id_2 = 2;
    ChargingProfile profile2;
    profile2.id = profile_id_2;
    profile2.stackLevel = 2;
    profile2.chargingProfilePurpose = ChargingProfilePurposeEnum::TxDefaultProfile;
    profile2.chargingProfileKind = ChargingProfileKindEnum::Absolute;
    this->database_handler.insert_or_update_charging_profile(DEFAULT_EVSE_ID, profile2);

    auto profile_id_3 = 3;
    ChargingProfile profile3;
    profile3.id = profile_id_3;
    profile3.stackLevel = 2;
    profile3.chargingProfilePurpose = ChargingProfilePurposeEnum::TxProfile;
    profile3.chargingProfileKind = ChargingProfileKindEnum::Absolute;
    this->database_handler.insert_or_update_charging_profile(DEFAULT_EVSE_ID, profile3);

    auto profiles = this->database_handler.get_all_charging_profiles();
    EXPECT_EQ(profiles.size(), 3);

    ChargingProfileCriterion criteria;
    criteria.chargingProfilePurpose = ChargingProfilePurposeEnum::TxDefaultProfile;

    std::vector<ReportedChargingProfile> sut =
        this->database_handler.get_charging_profiles_matching_criteria(std::nullopt, criteria);

    EXPECT_EQ(sut.size(), 2);
}

TEST_F(DatabaseHandlerTest, GetChargingProfilesMatchingCriteria_MatchingStackLevelReturnsProfiles) {
    auto profile_id_1 = 1;
    auto stack_level = 1;
    ChargingProfile profile1;
    profile1.id = profile_id_1;
    profile1.stackLevel = stack_level;
    profile1.chargingProfilePurpose = ChargingProfilePurposeEnum::TxDefaultProfile;
    profile1.chargingProfileKind = ChargingProfileKindEnum::Absolute;
    this->database_handler.insert_or_update_charging_profile(DEFAULT_EVSE_ID, profile1);

    auto profile_id_2 = 2;
    ChargingProfile profile2;
    profile2.id = profile_id_2;
    profile2.stackLevel = stack_level + 1;
    profile2.chargingProfilePurpose = ChargingProfilePurposeEnum::TxDefaultProfile;
    profile2.chargingProfileKind = ChargingProfileKindEnum::Absolute;
    this->database_handler.insert_or_update_charging_profile(DEFAULT_EVSE_ID, profile2);

    auto profile_id_3 = 3;
    ChargingProfile profile3;
    profile3.id = profile_id_3;
    profile3.stackLevel = stack_level + 1;
    profile3.chargingProfilePurpose = ChargingProfilePurposeEnum::TxProfile;
    profile3.chargingProfileKind = ChargingProfileKindEnum::Absolute;
    this->database_handler.insert_or_update_charging_profile(DEFAULT_EVSE_ID, profile3);

    auto profiles = this->database_handler.get_all_charging_profiles();
    EXPECT_EQ(profiles.size(), 3);

    ChargingProfileCriterion criteria;
    criteria.stackLevel = 2;

    std::vector<ReportedChargingProfile> sut =
        this->database_handler.get_charging_profiles_matching_criteria(std::nullopt, criteria);

    EXPECT_EQ(sut.size(), 2);
}

TEST_F(DatabaseHandlerTest, GetChargingProfilesMatchingCriteria_MatchingProfileSourceReturnsProfiles) {
    auto profile_id_1 = 1;
    auto stack_level = 1;
    ChargingProfile profile1;
    profile1.id = profile_id_1;
    profile1.stackLevel = stack_level;
    profile1.chargingProfilePurpose = ChargingProfilePurposeEnum::TxDefaultProfile;
    profile1.chargingProfileKind = ChargingProfileKindEnum::Absolute;
    this->database_handler.insert_or_update_charging_profile(DEFAULT_EVSE_ID, profile1);

    auto profile_id_2 = 2;
    ChargingProfile profile2;
    profile2.id = profile_id_2;
    profile2.stackLevel = stack_level + 1;
    profile2.chargingProfilePurpose = ChargingProfilePurposeEnum::TxDefaultProfile;
    profile2.chargingProfileKind = ChargingProfileKindEnum::Absolute;
    this->database_handler.insert_or_update_charging_profile(DEFAULT_EVSE_ID, profile2);

    auto profile_id_3 = 3;
<<<<<<< HEAD
    auto profile_3 = ChargingProfile{.id = profile_id_3,
                                     .stackLevel = stack_level + 1,
                                     .chargingProfilePurpose = ChargingProfilePurposeEnum::TxProfile};
    this->database_handler.insert_or_update_charging_profile(DEFAULT_EVSE_ID, profile_3,
                                                             ChargingLimitSourceEnumStringType::EMS);
=======
    ChargingProfile profile3;
    profile3.id = profile_id_3;
    profile3.stackLevel = stack_level + 1;
    profile3.chargingProfilePurpose = ChargingProfilePurposeEnum::TxProfile;
    profile3.chargingProfileKind = ChargingProfileKindEnum::Absolute;
    this->database_handler.insert_or_update_charging_profile(DEFAULT_EVSE_ID, profile3, ChargingLimitSourceEnum::EMS);
>>>>>>> 6a001022

    auto profiles = this->database_handler.get_all_charging_profiles();
    EXPECT_EQ(profiles.size(), 3);

<<<<<<< HEAD
    ChargingProfileCriterion criteria = {.chargingLimitSource = {{ChargingLimitSourceEnumStringType::CSO}}};
=======
    ChargingProfileCriterion criteria;
    criteria.chargingLimitSource = {{ChargingLimitSourceEnum::CSO}};
>>>>>>> 6a001022

    std::vector<ReportedChargingProfile> sut =
        this->database_handler.get_charging_profiles_matching_criteria(std::nullopt, criteria);

    EXPECT_EQ(sut.size(), 2);
}

TEST_F(DatabaseHandlerTest, GetChargingProfilesMatchingCriteria_MatchingProfileSourcesReturnsProfiles) {
    auto profile_id_1 = 1;
    auto stack_level = 1;
    ChargingProfile profile1;
    profile1.id = profile_id_1;
    profile1.stackLevel = stack_level;
    profile1.chargingProfilePurpose = ChargingProfilePurposeEnum::TxDefaultProfile;
    profile1.chargingProfileKind = ChargingProfileKindEnum::Absolute;
    this->database_handler.insert_or_update_charging_profile(DEFAULT_EVSE_ID, profile1);

    auto profile_id_2 = 2;
    ChargingProfile profile2;
    profile2.id = profile_id_2;
    profile2.stackLevel = stack_level + 1;
    profile2.chargingProfilePurpose = ChargingProfilePurposeEnum::TxDefaultProfile;
    profile2.chargingProfileKind = ChargingProfileKindEnum::Absolute;
    this->database_handler.insert_or_update_charging_profile(DEFAULT_EVSE_ID, profile2);

    auto profile_id_3 = 3;
<<<<<<< HEAD
    auto profile_3 = ChargingProfile{.id = profile_id_3,
                                     .stackLevel = stack_level + 1,
                                     .chargingProfilePurpose = ChargingProfilePurposeEnum::TxProfile};
    this->database_handler.insert_or_update_charging_profile(DEFAULT_EVSE_ID, profile_3,
                                                             ChargingLimitSourceEnumStringType::EMS);
=======
    ChargingProfile profile3;
    profile3.id = profile_id_3;
    profile3.stackLevel = stack_level + 1;
    profile3.chargingProfilePurpose = ChargingProfilePurposeEnum::TxProfile;
    profile3.chargingProfileKind = ChargingProfileKindEnum::Absolute;
    this->database_handler.insert_or_update_charging_profile(DEFAULT_EVSE_ID, profile3, ChargingLimitSourceEnum::EMS);
>>>>>>> 6a001022

    auto profiles = this->database_handler.get_all_charging_profiles();
    EXPECT_EQ(profiles.size(), 3);

<<<<<<< HEAD
    ChargingProfileCriterion criteria = {
        .chargingLimitSource = {{ChargingLimitSourceEnumStringType::CSO, ChargingLimitSourceEnumStringType::EMS}}};
=======
    ChargingProfileCriterion criteria;
    criteria.chargingLimitSource = {{ChargingLimitSourceEnum::CSO, ChargingLimitSourceEnum::EMS}};
>>>>>>> 6a001022

    std::vector<ReportedChargingProfile> sut =
        this->database_handler.get_charging_profiles_matching_criteria(std::nullopt, criteria);

    EXPECT_EQ(sut.size(), 3);
}

TEST_F(DatabaseHandlerTest, GetChargingProfilesMatchingCriteria_AllCriteriaSetReturnsOne) {
    auto profile_id_1 = 1;
    auto stack_level = 1;
    ChargingProfile profile1;
    profile1.id = profile_id_1;
    profile1.stackLevel = stack_level;
    profile1.chargingProfilePurpose = ChargingProfilePurposeEnum::TxDefaultProfile;
    profile1.chargingProfileKind = ChargingProfileKindEnum::Absolute;
    this->database_handler.insert_or_update_charging_profile(DEFAULT_EVSE_ID, profile1);

    auto profile_id_2 = 2;
    ChargingProfile profile2;
    profile2.id = profile_id_2;
    profile2.stackLevel = stack_level + 1;
    profile2.chargingProfilePurpose = ChargingProfilePurposeEnum::TxDefaultProfile;
    profile2.chargingProfileKind = ChargingProfileKindEnum::Absolute;
    this->database_handler.insert_or_update_charging_profile(DEFAULT_EVSE_ID, profile2);

    auto profile_id_3 = 3;
<<<<<<< HEAD
    auto profile_3 = ChargingProfile{.id = profile_id_3,
                                     .stackLevel = stack_level + 1,
                                     .chargingProfilePurpose = ChargingProfilePurposeEnum::TxProfile};
    this->database_handler.insert_or_update_charging_profile(DEFAULT_EVSE_ID, profile_3,
                                                             ChargingLimitSourceEnumStringType::CSO);
=======
    ChargingProfile profile3;
    profile3.id = profile_id_3;
    profile3.stackLevel = stack_level + 1;
    profile3.chargingProfilePurpose = ChargingProfilePurposeEnum::TxProfile;
    profile3.chargingProfileKind = ChargingProfileKindEnum::Absolute;
    this->database_handler.insert_or_update_charging_profile(DEFAULT_EVSE_ID, profile3, ChargingLimitSourceEnum::CSO);
>>>>>>> 6a001022

    auto profiles = this->database_handler.get_all_charging_profiles();
    EXPECT_EQ(profiles.size(), 3);

<<<<<<< HEAD
    ChargingProfileCriterion criteria = {.chargingProfilePurpose = ChargingProfilePurposeEnum::TxProfile,
                                         .stackLevel = 2,
                                         .chargingLimitSource = {{ChargingLimitSourceEnumStringType::CSO}}};
=======
    ChargingProfileCriterion criteria;
    criteria.chargingProfilePurpose = ChargingProfilePurposeEnum::TxProfile;
    criteria.stackLevel = 2;
    criteria.chargingLimitSource = {{ChargingLimitSourceEnum::CSO}};
>>>>>>> 6a001022

    std::vector<ReportedChargingProfile> sut =
        this->database_handler.get_charging_profiles_matching_criteria(std::nullopt, criteria);

    EXPECT_EQ(sut.size(), 1);
}

TEST_F(DatabaseHandlerTest, GetChargingProfilesMatchingCriteria_AllCriteriaSetReturnsNone) {
    auto profile_id_1 = 1;
    auto stack_level = 1;
    ChargingProfile profile1;
    profile1.id = profile_id_1;
    profile1.stackLevel = stack_level;
    profile1.chargingProfilePurpose = ChargingProfilePurposeEnum::TxDefaultProfile;
    profile1.chargingProfileKind = ChargingProfileKindEnum::Absolute;
    this->database_handler.insert_or_update_charging_profile(DEFAULT_EVSE_ID, profile1);

    auto profile_id_2 = 2;
    ChargingProfile profile2;
    profile2.id = profile_id_2;
    profile2.stackLevel = stack_level + 1;
    profile2.chargingProfilePurpose = ChargingProfilePurposeEnum::TxDefaultProfile;
    profile2.chargingProfileKind = ChargingProfileKindEnum::Absolute;
    this->database_handler.insert_or_update_charging_profile(DEFAULT_EVSE_ID, profile2);

    auto profile_id_3 = 3;
<<<<<<< HEAD
    auto profile_3 = ChargingProfile{.id = profile_id_3,
                                     .stackLevel = stack_level + 1,
                                     .chargingProfilePurpose = ChargingProfilePurposeEnum::TxProfile};
    this->database_handler.insert_or_update_charging_profile(DEFAULT_EVSE_ID, profile_3,
                                                             ChargingLimitSourceEnumStringType::CSO);
=======
    ChargingProfile profile3;
    profile3.id = profile_id_3;
    profile3.stackLevel = stack_level + 1;
    profile3.chargingProfilePurpose = ChargingProfilePurposeEnum::TxProfile;
    profile3.chargingProfileKind = ChargingProfileKindEnum::Absolute;
    this->database_handler.insert_or_update_charging_profile(DEFAULT_EVSE_ID, profile3, ChargingLimitSourceEnum::CSO);
>>>>>>> 6a001022

    auto profiles = this->database_handler.get_all_charging_profiles();
    EXPECT_EQ(profiles.size(), 3);

<<<<<<< HEAD
    ChargingProfileCriterion criteria = {.chargingProfilePurpose = ChargingProfilePurposeEnum::TxProfile,
                                         .stackLevel = 2,
                                         .chargingLimitSource = {{ChargingLimitSourceEnumStringType::EMS}}};
=======
    ChargingProfileCriterion criteria;
    criteria.chargingProfilePurpose = ChargingProfilePurposeEnum::TxProfile;
    criteria.stackLevel = 2;
    criteria.chargingLimitSource = {{ChargingLimitSourceEnum::EMS}};
>>>>>>> 6a001022

    std::vector<ReportedChargingProfile> sut =
        this->database_handler.get_charging_profiles_matching_criteria(std::nullopt, criteria);

    EXPECT_EQ(sut.size(), 0);
}

TEST_F(DatabaseHandlerTest, GetChargingProfilesMatchingCriteria_AllCriteriaSetReturnsNothing) {
    auto profile_id_1 = 1;
    auto stack_level = 1;
    ChargingProfile profile1;
    profile1.id = profile_id_1;
    profile1.stackLevel = stack_level;
    profile1.chargingProfilePurpose = ChargingProfilePurposeEnum::TxDefaultProfile;
    profile1.chargingProfileKind = ChargingProfileKindEnum::Absolute;
    this->database_handler.insert_or_update_charging_profile(DEFAULT_EVSE_ID, profile1);

    auto profile_id_2 = 2;
    ChargingProfile profile2;
    profile2.id = profile_id_2;
    profile2.stackLevel = stack_level + 1;
    profile2.chargingProfilePurpose = ChargingProfilePurposeEnum::TxDefaultProfile;
    profile2.chargingProfileKind = ChargingProfileKindEnum::Absolute;
    this->database_handler.insert_or_update_charging_profile(DEFAULT_EVSE_ID, profile2);

    auto profile_id_3 = 3;
<<<<<<< HEAD
    auto profile_3 = ChargingProfile{.id = profile_id_3,
                                     .stackLevel = stack_level + 1,
                                     .chargingProfilePurpose = ChargingProfilePurposeEnum::TxProfile};
    this->database_handler.insert_or_update_charging_profile(DEFAULT_EVSE_ID, profile_3,
                                                             ChargingLimitSourceEnumStringType::CSO);
=======
    ChargingProfile profile3;
    profile3.id = profile_id_3;
    profile3.stackLevel = stack_level + 1;
    profile3.chargingProfilePurpose = ChargingProfilePurposeEnum::TxProfile;
    profile3.chargingProfileKind = ChargingProfileKindEnum::Absolute;
    this->database_handler.insert_or_update_charging_profile(DEFAULT_EVSE_ID, profile3, ChargingLimitSourceEnum::CSO);
>>>>>>> 6a001022

    auto profiles = this->database_handler.get_all_charging_profiles();
    EXPECT_EQ(profiles.size(), 3);

<<<<<<< HEAD
    ChargingProfileCriterion criteria = {.chargingProfilePurpose = ChargingProfilePurposeEnum::TxProfile,
                                         .stackLevel = 2,
                                         .chargingLimitSource = {{ChargingLimitSourceEnumStringType::EMS}}};
=======
    ChargingProfileCriterion criteria;
    criteria.chargingProfilePurpose = ChargingProfilePurposeEnum::TxProfile;
    criteria.stackLevel = 2;
    criteria.chargingLimitSource = {{ChargingLimitSourceEnum::EMS}};
>>>>>>> 6a001022

    std::vector<ReportedChargingProfile> sut =
        this->database_handler.get_charging_profiles_matching_criteria(std::nullopt, criteria);

    EXPECT_EQ(sut.size(), 0);
}

TEST_F(DatabaseHandlerTest, GetChargingProfilesMatchingCriteriaAndEvseId0_AllCriteriaSetReturnsNone) {
    auto profile_id_1 = 1;
    auto stack_level = 1;
    ChargingProfile profile1;
    profile1.id = profile_id_1;
    profile1.stackLevel = stack_level;
    profile1.chargingProfilePurpose = ChargingProfilePurposeEnum::TxDefaultProfile;
    profile1.chargingProfileKind = ChargingProfileKindEnum::Absolute;
    this->database_handler.insert_or_update_charging_profile(DEFAULT_EVSE_ID, profile1);

    auto profile_id_2 = 2;
    ChargingProfile profile2;
    profile2.id = profile_id_2;
    profile2.stackLevel = stack_level + 1;
    profile2.chargingProfilePurpose = ChargingProfilePurposeEnum::TxDefaultProfile;
    profile2.chargingProfileKind = ChargingProfileKindEnum::Absolute;
    this->database_handler.insert_or_update_charging_profile(DEFAULT_EVSE_ID, profile2);

    auto profile_id_3 = 3;
<<<<<<< HEAD
    auto profile_3 = ChargingProfile{.id = profile_id_3,
                                     .stackLevel = stack_level + 1,
                                     .chargingProfilePurpose = ChargingProfilePurposeEnum::TxProfile};
    this->database_handler.insert_or_update_charging_profile(DEFAULT_EVSE_ID, profile_3,
                                                             ChargingLimitSourceEnumStringType::CSO);
=======
    ChargingProfile profile3;
    profile3.id = profile_id_3;
    profile3.stackLevel = stack_level + 1;
    profile3.chargingProfilePurpose = ChargingProfilePurposeEnum::TxProfile;
    profile3.chargingProfileKind = ChargingProfileKindEnum::Absolute;
    this->database_handler.insert_or_update_charging_profile(DEFAULT_EVSE_ID, profile3, ChargingLimitSourceEnum::CSO);
>>>>>>> 6a001022

    auto profiles = this->database_handler.get_all_charging_profiles();
    EXPECT_EQ(profiles.size(), 3);

<<<<<<< HEAD
    ChargingProfileCriterion criteria = {
        .chargingProfilePurpose = ChargingProfilePurposeEnum::TxDefaultProfile,
        .stackLevel = 2,
        .chargingLimitSource = {{ChargingLimitSourceEnumStringType::CSO}},
    };
=======
    ChargingProfileCriterion criteria;
    criteria.chargingProfilePurpose = ChargingProfilePurposeEnum::TxDefaultProfile;
    criteria.stackLevel = 2;
    criteria.chargingLimitSource = {{ChargingLimitSourceEnum::CSO}};
>>>>>>> 6a001022

    std::vector<ReportedChargingProfile> sut =
        this->database_handler.get_charging_profiles_matching_criteria(0, criteria);

    EXPECT_EQ(sut.size(), 0);
}

TEST_F(DatabaseHandlerTest, GetChargingProfilesMatchingCriteria_IfProfileIdAndEvseIdGiven_ReturnsMatchingProfile) {
    auto profile_id_1 = 1;
    auto stack_level = 1;
    ChargingProfile profile1;
    profile1.id = profile_id_1;
    profile1.stackLevel = stack_level;
    profile1.chargingProfilePurpose = ChargingProfilePurposeEnum::TxDefaultProfile;
    profile1.chargingProfileKind = ChargingProfileKindEnum::Absolute;
    this->database_handler.insert_or_update_charging_profile(DEFAULT_EVSE_ID, profile1);

    auto profile_id_2 = 2;
    ChargingProfile profile2;
    profile2.id = profile_id_2;
    profile2.stackLevel = stack_level + 1;
    profile2.chargingProfilePurpose = ChargingProfilePurposeEnum::TxDefaultProfile;
    profile2.chargingProfileKind = ChargingProfileKindEnum::Absolute;
    this->database_handler.insert_or_update_charging_profile(STATION_WIDE_ID, profile2);

    auto profiles = this->database_handler.get_all_charging_profiles();
    EXPECT_EQ(profiles.size(), 2);

    ChargingProfileCriterion criteria;
    criteria.chargingProfileId = {{profile_id_1, profile_id_2}};

    std::vector<ReportedChargingProfile> sut =
        this->database_handler.get_charging_profiles_matching_criteria(STATION_WIDE_ID, criteria);
    EXPECT_EQ(sut.size(), 1);

    EXPECT_THAT(sut[0].profile, testing::Eq(profile2));
}

TEST_F(DatabaseHandlerTest, GetChargingProfilesMatchingCriteria_MatchingProfileIds_ReturnsEVSEAndSource) {
    auto profile_id_1 = 1;
    auto stack_level = 1;
    ChargingProfile profile1;
    profile1.id = profile_id_1;
    profile1.stackLevel = stack_level;
    profile1.chargingProfilePurpose = ChargingProfilePurposeEnum::TxDefaultProfile;
    profile1.chargingProfileKind = ChargingProfileKindEnum::Absolute;
    this->database_handler.insert_or_update_charging_profile(DEFAULT_EVSE_ID, profile1);

    auto profile_id_2 = 2;
<<<<<<< HEAD
    auto profile_2 = ChargingProfile{.id = profile_id_2,
                                     .stackLevel = stack_level + 1,
                                     .chargingProfilePurpose = ChargingProfilePurposeEnum::TxDefaultProfile};
    this->database_handler.insert_or_update_charging_profile(STATION_WIDE_ID, profile_2,
                                                             ChargingLimitSourceEnumStringType::EMS);
=======
    ChargingProfile profile2;
    profile2.id = profile_id_2;
    profile2.stackLevel = stack_level + 1;
    profile2.chargingProfilePurpose = ChargingProfilePurposeEnum::TxDefaultProfile;
    profile2.chargingProfileKind = ChargingProfileKindEnum::Absolute;
    this->database_handler.insert_or_update_charging_profile(STATION_WIDE_ID, profile2, ChargingLimitSourceEnum::EMS);
>>>>>>> 6a001022

    auto profiles = this->database_handler.get_all_charging_profiles();
    EXPECT_EQ(profiles.size(), 2);

    ChargingProfileCriterion criteria;
    criteria.chargingProfileId = {{profile_id_1, profile_id_2}};

    std::vector<ReportedChargingProfile> sut =
        this->database_handler.get_charging_profiles_matching_criteria({}, criteria);
    EXPECT_EQ(sut.size(), 2);

<<<<<<< HEAD
    EXPECT_THAT(
        sut, testing::Contains(testing::FieldsAre(profile_1, DEFAULT_EVSE_ID, ChargingLimitSourceEnumStringType::CSO)));
    EXPECT_THAT(
        sut, testing::Contains(testing::FieldsAre(profile_2, STATION_WIDE_ID, ChargingLimitSourceEnumStringType::EMS)));
=======
    EXPECT_THAT(sut, testing::Contains(testing::FieldsAre(profile1, DEFAULT_EVSE_ID, ChargingLimitSourceEnum::CSO)));
    EXPECT_THAT(sut, testing::Contains(testing::FieldsAre(profile2, STATION_WIDE_ID, ChargingLimitSourceEnum::EMS)));
>>>>>>> 6a001022
}

TEST_F(DatabaseHandlerTest, GetChargingProfilesMatchingCriteria_MatchingCriteria_ReturnsEVSEAndSource) {
    auto profile_id_1 = 1;
    auto stack_level = 1;
    ChargingProfile profile1;
    profile1.id = profile_id_1;
    profile1.stackLevel = stack_level;
    profile1.chargingProfilePurpose = ChargingProfilePurposeEnum::TxDefaultProfile;
    profile1.chargingProfileKind = ChargingProfileKindEnum::Absolute;
    this->database_handler.insert_or_update_charging_profile(DEFAULT_EVSE_ID, profile1);

    auto profile_id_2 = 2;
<<<<<<< HEAD
    auto profile_2 = ChargingProfile{.id = profile_id_2,
                                     .stackLevel = stack_level + 1,
                                     .chargingProfilePurpose = ChargingProfilePurposeEnum::TxDefaultProfile};
    this->database_handler.insert_or_update_charging_profile(STATION_WIDE_ID, profile_2,
                                                             ChargingLimitSourceEnumStringType::EMS);
=======
    ChargingProfile profile2;
    profile2.id = profile_id_2;
    profile2.stackLevel = stack_level + 1;
    profile2.chargingProfilePurpose = ChargingProfilePurposeEnum::TxDefaultProfile;
    profile2.chargingProfileKind = ChargingProfileKindEnum::Absolute;
    this->database_handler.insert_or_update_charging_profile(STATION_WIDE_ID, profile2, ChargingLimitSourceEnum::EMS);
>>>>>>> 6a001022

    auto profiles = this->database_handler.get_all_charging_profiles();
    EXPECT_EQ(profiles.size(), 2);

    ChargingProfileCriterion criteria;
    criteria.chargingProfilePurpose = ChargingProfilePurposeEnum::TxDefaultProfile;

    std::vector<ReportedChargingProfile> sut =
        this->database_handler.get_charging_profiles_matching_criteria({}, criteria);
    EXPECT_EQ(sut.size(), 2);

<<<<<<< HEAD
    EXPECT_THAT(
        sut, testing::Contains(testing::FieldsAre(profile_1, DEFAULT_EVSE_ID, ChargingLimitSourceEnumStringType::CSO)));
    EXPECT_THAT(
        sut, testing::Contains(testing::FieldsAre(profile_2, STATION_WIDE_ID, ChargingLimitSourceEnumStringType::EMS)));
=======
    EXPECT_THAT(sut, testing::Contains(testing::FieldsAre(profile1, DEFAULT_EVSE_ID, ChargingLimitSourceEnum::CSO)));
    EXPECT_THAT(sut, testing::Contains(testing::FieldsAre(profile2, STATION_WIDE_ID, ChargingLimitSourceEnum::EMS)));
>>>>>>> 6a001022
}

TEST_F(DatabaseHandlerTest, GetChargingProfilesMatchingCriteria_OnlyEVSEIDSet_ReturnsProfileOnEVSE) {
    auto profile_id_1 = 1;
    auto stack_level = 1;
    ChargingProfile profile1;
    profile1.id = profile_id_1;
    profile1.stackLevel = stack_level;
    profile1.chargingProfilePurpose = ChargingProfilePurposeEnum::TxDefaultProfile;
    profile1.chargingProfileKind = ChargingProfileKindEnum::Absolute;
    this->database_handler.insert_or_update_charging_profile(DEFAULT_EVSE_ID, profile1);

    auto profile_id_2 = 2;
<<<<<<< HEAD
    auto profile_2 = ChargingProfile{.id = profile_id_2,
                                     .stackLevel = stack_level + 1,
                                     .chargingProfilePurpose = ChargingProfilePurposeEnum::TxDefaultProfile};
    this->database_handler.insert_or_update_charging_profile(STATION_WIDE_ID, profile_2,
                                                             ChargingLimitSourceEnumStringType::EMS);
=======
    ChargingProfile profile2;
    profile2.id = profile_id_2;
    profile2.stackLevel = stack_level + 1;
    profile2.chargingProfilePurpose = ChargingProfilePurposeEnum::TxDefaultProfile;
    profile2.chargingProfileKind = ChargingProfileKindEnum::Absolute;
    this->database_handler.insert_or_update_charging_profile(STATION_WIDE_ID, profile2, ChargingLimitSourceEnum::EMS);
>>>>>>> 6a001022

    auto profiles = this->database_handler.get_all_charging_profiles();
    EXPECT_EQ(profiles.size(), 2);

    std::vector<ReportedChargingProfile> sut =
        this->database_handler.get_charging_profiles_matching_criteria(DEFAULT_EVSE_ID, {});
    EXPECT_EQ(sut.size(), 1);

<<<<<<< HEAD
    EXPECT_THAT(
        sut, testing::Contains(testing::FieldsAre(profile_1, DEFAULT_EVSE_ID, ChargingLimitSourceEnumStringType::CSO)));
=======
    EXPECT_THAT(sut, testing::Contains(testing::FieldsAre(profile1, DEFAULT_EVSE_ID, ChargingLimitSourceEnum::CSO)));
>>>>>>> 6a001022
}<|MERGE_RESOLUTION|>--- conflicted
+++ resolved
@@ -940,30 +940,18 @@
     this->database_handler.insert_or_update_charging_profile(DEFAULT_EVSE_ID, profile2);
 
     auto profile_id_3 = 3;
-<<<<<<< HEAD
-    auto profile_3 = ChargingProfile{.id = profile_id_3,
-                                     .stackLevel = stack_level + 1,
-                                     .chargingProfilePurpose = ChargingProfilePurposeEnum::TxProfile};
-    this->database_handler.insert_or_update_charging_profile(DEFAULT_EVSE_ID, profile_3,
-                                                             ChargingLimitSourceEnumStringType::EMS);
-=======
     ChargingProfile profile3;
     profile3.id = profile_id_3;
     profile3.stackLevel = stack_level + 1;
     profile3.chargingProfilePurpose = ChargingProfilePurposeEnum::TxProfile;
     profile3.chargingProfileKind = ChargingProfileKindEnum::Absolute;
     this->database_handler.insert_or_update_charging_profile(DEFAULT_EVSE_ID, profile3, ChargingLimitSourceEnum::EMS);
->>>>>>> 6a001022
 
     auto profiles = this->database_handler.get_all_charging_profiles();
     EXPECT_EQ(profiles.size(), 3);
 
-<<<<<<< HEAD
-    ChargingProfileCriterion criteria = {.chargingLimitSource = {{ChargingLimitSourceEnumStringType::CSO}}};
-=======
     ChargingProfileCriterion criteria;
     criteria.chargingLimitSource = {{ChargingLimitSourceEnum::CSO}};
->>>>>>> 6a001022
 
     std::vector<ReportedChargingProfile> sut =
         this->database_handler.get_charging_profiles_matching_criteria(std::nullopt, criteria);
@@ -990,31 +978,18 @@
     this->database_handler.insert_or_update_charging_profile(DEFAULT_EVSE_ID, profile2);
 
     auto profile_id_3 = 3;
-<<<<<<< HEAD
-    auto profile_3 = ChargingProfile{.id = profile_id_3,
-                                     .stackLevel = stack_level + 1,
-                                     .chargingProfilePurpose = ChargingProfilePurposeEnum::TxProfile};
-    this->database_handler.insert_or_update_charging_profile(DEFAULT_EVSE_ID, profile_3,
-                                                             ChargingLimitSourceEnumStringType::EMS);
-=======
     ChargingProfile profile3;
     profile3.id = profile_id_3;
     profile3.stackLevel = stack_level + 1;
     profile3.chargingProfilePurpose = ChargingProfilePurposeEnum::TxProfile;
     profile3.chargingProfileKind = ChargingProfileKindEnum::Absolute;
     this->database_handler.insert_or_update_charging_profile(DEFAULT_EVSE_ID, profile3, ChargingLimitSourceEnum::EMS);
->>>>>>> 6a001022
 
     auto profiles = this->database_handler.get_all_charging_profiles();
     EXPECT_EQ(profiles.size(), 3);
 
-<<<<<<< HEAD
-    ChargingProfileCriterion criteria = {
-        .chargingLimitSource = {{ChargingLimitSourceEnumStringType::CSO, ChargingLimitSourceEnumStringType::EMS}}};
-=======
     ChargingProfileCriterion criteria;
     criteria.chargingLimitSource = {{ChargingLimitSourceEnum::CSO, ChargingLimitSourceEnum::EMS}};
->>>>>>> 6a001022
 
     std::vector<ReportedChargingProfile> sut =
         this->database_handler.get_charging_profiles_matching_criteria(std::nullopt, criteria);
@@ -1041,34 +1016,20 @@
     this->database_handler.insert_or_update_charging_profile(DEFAULT_EVSE_ID, profile2);
 
     auto profile_id_3 = 3;
-<<<<<<< HEAD
-    auto profile_3 = ChargingProfile{.id = profile_id_3,
-                                     .stackLevel = stack_level + 1,
-                                     .chargingProfilePurpose = ChargingProfilePurposeEnum::TxProfile};
-    this->database_handler.insert_or_update_charging_profile(DEFAULT_EVSE_ID, profile_3,
-                                                             ChargingLimitSourceEnumStringType::CSO);
-=======
     ChargingProfile profile3;
     profile3.id = profile_id_3;
     profile3.stackLevel = stack_level + 1;
     profile3.chargingProfilePurpose = ChargingProfilePurposeEnum::TxProfile;
     profile3.chargingProfileKind = ChargingProfileKindEnum::Absolute;
     this->database_handler.insert_or_update_charging_profile(DEFAULT_EVSE_ID, profile3, ChargingLimitSourceEnum::CSO);
->>>>>>> 6a001022
 
     auto profiles = this->database_handler.get_all_charging_profiles();
     EXPECT_EQ(profiles.size(), 3);
 
-<<<<<<< HEAD
-    ChargingProfileCriterion criteria = {.chargingProfilePurpose = ChargingProfilePurposeEnum::TxProfile,
-                                         .stackLevel = 2,
-                                         .chargingLimitSource = {{ChargingLimitSourceEnumStringType::CSO}}};
-=======
     ChargingProfileCriterion criteria;
     criteria.chargingProfilePurpose = ChargingProfilePurposeEnum::TxProfile;
     criteria.stackLevel = 2;
     criteria.chargingLimitSource = {{ChargingLimitSourceEnum::CSO}};
->>>>>>> 6a001022
 
     std::vector<ReportedChargingProfile> sut =
         this->database_handler.get_charging_profiles_matching_criteria(std::nullopt, criteria);
@@ -1095,34 +1056,20 @@
     this->database_handler.insert_or_update_charging_profile(DEFAULT_EVSE_ID, profile2);
 
     auto profile_id_3 = 3;
-<<<<<<< HEAD
-    auto profile_3 = ChargingProfile{.id = profile_id_3,
-                                     .stackLevel = stack_level + 1,
-                                     .chargingProfilePurpose = ChargingProfilePurposeEnum::TxProfile};
-    this->database_handler.insert_or_update_charging_profile(DEFAULT_EVSE_ID, profile_3,
-                                                             ChargingLimitSourceEnumStringType::CSO);
-=======
     ChargingProfile profile3;
     profile3.id = profile_id_3;
     profile3.stackLevel = stack_level + 1;
     profile3.chargingProfilePurpose = ChargingProfilePurposeEnum::TxProfile;
     profile3.chargingProfileKind = ChargingProfileKindEnum::Absolute;
     this->database_handler.insert_or_update_charging_profile(DEFAULT_EVSE_ID, profile3, ChargingLimitSourceEnum::CSO);
->>>>>>> 6a001022
 
     auto profiles = this->database_handler.get_all_charging_profiles();
     EXPECT_EQ(profiles.size(), 3);
 
-<<<<<<< HEAD
-    ChargingProfileCriterion criteria = {.chargingProfilePurpose = ChargingProfilePurposeEnum::TxProfile,
-                                         .stackLevel = 2,
-                                         .chargingLimitSource = {{ChargingLimitSourceEnumStringType::EMS}}};
-=======
     ChargingProfileCriterion criteria;
     criteria.chargingProfilePurpose = ChargingProfilePurposeEnum::TxProfile;
     criteria.stackLevel = 2;
     criteria.chargingLimitSource = {{ChargingLimitSourceEnum::EMS}};
->>>>>>> 6a001022
 
     std::vector<ReportedChargingProfile> sut =
         this->database_handler.get_charging_profiles_matching_criteria(std::nullopt, criteria);
@@ -1149,34 +1096,20 @@
     this->database_handler.insert_or_update_charging_profile(DEFAULT_EVSE_ID, profile2);
 
     auto profile_id_3 = 3;
-<<<<<<< HEAD
-    auto profile_3 = ChargingProfile{.id = profile_id_3,
-                                     .stackLevel = stack_level + 1,
-                                     .chargingProfilePurpose = ChargingProfilePurposeEnum::TxProfile};
-    this->database_handler.insert_or_update_charging_profile(DEFAULT_EVSE_ID, profile_3,
-                                                             ChargingLimitSourceEnumStringType::CSO);
-=======
     ChargingProfile profile3;
     profile3.id = profile_id_3;
     profile3.stackLevel = stack_level + 1;
     profile3.chargingProfilePurpose = ChargingProfilePurposeEnum::TxProfile;
     profile3.chargingProfileKind = ChargingProfileKindEnum::Absolute;
     this->database_handler.insert_or_update_charging_profile(DEFAULT_EVSE_ID, profile3, ChargingLimitSourceEnum::CSO);
->>>>>>> 6a001022
 
     auto profiles = this->database_handler.get_all_charging_profiles();
     EXPECT_EQ(profiles.size(), 3);
 
-<<<<<<< HEAD
-    ChargingProfileCriterion criteria = {.chargingProfilePurpose = ChargingProfilePurposeEnum::TxProfile,
-                                         .stackLevel = 2,
-                                         .chargingLimitSource = {{ChargingLimitSourceEnumStringType::EMS}}};
-=======
     ChargingProfileCriterion criteria;
     criteria.chargingProfilePurpose = ChargingProfilePurposeEnum::TxProfile;
     criteria.stackLevel = 2;
     criteria.chargingLimitSource = {{ChargingLimitSourceEnum::EMS}};
->>>>>>> 6a001022
 
     std::vector<ReportedChargingProfile> sut =
         this->database_handler.get_charging_profiles_matching_criteria(std::nullopt, criteria);
@@ -1203,36 +1136,20 @@
     this->database_handler.insert_or_update_charging_profile(DEFAULT_EVSE_ID, profile2);
 
     auto profile_id_3 = 3;
-<<<<<<< HEAD
-    auto profile_3 = ChargingProfile{.id = profile_id_3,
-                                     .stackLevel = stack_level + 1,
-                                     .chargingProfilePurpose = ChargingProfilePurposeEnum::TxProfile};
-    this->database_handler.insert_or_update_charging_profile(DEFAULT_EVSE_ID, profile_3,
-                                                             ChargingLimitSourceEnumStringType::CSO);
-=======
     ChargingProfile profile3;
     profile3.id = profile_id_3;
     profile3.stackLevel = stack_level + 1;
     profile3.chargingProfilePurpose = ChargingProfilePurposeEnum::TxProfile;
     profile3.chargingProfileKind = ChargingProfileKindEnum::Absolute;
     this->database_handler.insert_or_update_charging_profile(DEFAULT_EVSE_ID, profile3, ChargingLimitSourceEnum::CSO);
->>>>>>> 6a001022
 
     auto profiles = this->database_handler.get_all_charging_profiles();
     EXPECT_EQ(profiles.size(), 3);
 
-<<<<<<< HEAD
-    ChargingProfileCriterion criteria = {
-        .chargingProfilePurpose = ChargingProfilePurposeEnum::TxDefaultProfile,
-        .stackLevel = 2,
-        .chargingLimitSource = {{ChargingLimitSourceEnumStringType::CSO}},
-    };
-=======
     ChargingProfileCriterion criteria;
     criteria.chargingProfilePurpose = ChargingProfilePurposeEnum::TxDefaultProfile;
     criteria.stackLevel = 2;
     criteria.chargingLimitSource = {{ChargingLimitSourceEnum::CSO}};
->>>>>>> 6a001022
 
     std::vector<ReportedChargingProfile> sut =
         this->database_handler.get_charging_profiles_matching_criteria(0, criteria);
@@ -1282,20 +1199,12 @@
     this->database_handler.insert_or_update_charging_profile(DEFAULT_EVSE_ID, profile1);
 
     auto profile_id_2 = 2;
-<<<<<<< HEAD
-    auto profile_2 = ChargingProfile{.id = profile_id_2,
-                                     .stackLevel = stack_level + 1,
-                                     .chargingProfilePurpose = ChargingProfilePurposeEnum::TxDefaultProfile};
-    this->database_handler.insert_or_update_charging_profile(STATION_WIDE_ID, profile_2,
-                                                             ChargingLimitSourceEnumStringType::EMS);
-=======
     ChargingProfile profile2;
     profile2.id = profile_id_2;
     profile2.stackLevel = stack_level + 1;
     profile2.chargingProfilePurpose = ChargingProfilePurposeEnum::TxDefaultProfile;
     profile2.chargingProfileKind = ChargingProfileKindEnum::Absolute;
     this->database_handler.insert_or_update_charging_profile(STATION_WIDE_ID, profile2, ChargingLimitSourceEnum::EMS);
->>>>>>> 6a001022
 
     auto profiles = this->database_handler.get_all_charging_profiles();
     EXPECT_EQ(profiles.size(), 2);
@@ -1307,15 +1216,8 @@
         this->database_handler.get_charging_profiles_matching_criteria({}, criteria);
     EXPECT_EQ(sut.size(), 2);
 
-<<<<<<< HEAD
-    EXPECT_THAT(
-        sut, testing::Contains(testing::FieldsAre(profile_1, DEFAULT_EVSE_ID, ChargingLimitSourceEnumStringType::CSO)));
-    EXPECT_THAT(
-        sut, testing::Contains(testing::FieldsAre(profile_2, STATION_WIDE_ID, ChargingLimitSourceEnumStringType::EMS)));
-=======
     EXPECT_THAT(sut, testing::Contains(testing::FieldsAre(profile1, DEFAULT_EVSE_ID, ChargingLimitSourceEnum::CSO)));
     EXPECT_THAT(sut, testing::Contains(testing::FieldsAre(profile2, STATION_WIDE_ID, ChargingLimitSourceEnum::EMS)));
->>>>>>> 6a001022
 }
 
 TEST_F(DatabaseHandlerTest, GetChargingProfilesMatchingCriteria_MatchingCriteria_ReturnsEVSEAndSource) {
@@ -1329,20 +1231,12 @@
     this->database_handler.insert_or_update_charging_profile(DEFAULT_EVSE_ID, profile1);
 
     auto profile_id_2 = 2;
-<<<<<<< HEAD
-    auto profile_2 = ChargingProfile{.id = profile_id_2,
-                                     .stackLevel = stack_level + 1,
-                                     .chargingProfilePurpose = ChargingProfilePurposeEnum::TxDefaultProfile};
-    this->database_handler.insert_or_update_charging_profile(STATION_WIDE_ID, profile_2,
-                                                             ChargingLimitSourceEnumStringType::EMS);
-=======
     ChargingProfile profile2;
     profile2.id = profile_id_2;
     profile2.stackLevel = stack_level + 1;
     profile2.chargingProfilePurpose = ChargingProfilePurposeEnum::TxDefaultProfile;
     profile2.chargingProfileKind = ChargingProfileKindEnum::Absolute;
     this->database_handler.insert_or_update_charging_profile(STATION_WIDE_ID, profile2, ChargingLimitSourceEnum::EMS);
->>>>>>> 6a001022
 
     auto profiles = this->database_handler.get_all_charging_profiles();
     EXPECT_EQ(profiles.size(), 2);
@@ -1354,15 +1248,8 @@
         this->database_handler.get_charging_profiles_matching_criteria({}, criteria);
     EXPECT_EQ(sut.size(), 2);
 
-<<<<<<< HEAD
-    EXPECT_THAT(
-        sut, testing::Contains(testing::FieldsAre(profile_1, DEFAULT_EVSE_ID, ChargingLimitSourceEnumStringType::CSO)));
-    EXPECT_THAT(
-        sut, testing::Contains(testing::FieldsAre(profile_2, STATION_WIDE_ID, ChargingLimitSourceEnumStringType::EMS)));
-=======
     EXPECT_THAT(sut, testing::Contains(testing::FieldsAre(profile1, DEFAULT_EVSE_ID, ChargingLimitSourceEnum::CSO)));
     EXPECT_THAT(sut, testing::Contains(testing::FieldsAre(profile2, STATION_WIDE_ID, ChargingLimitSourceEnum::EMS)));
->>>>>>> 6a001022
 }
 
 TEST_F(DatabaseHandlerTest, GetChargingProfilesMatchingCriteria_OnlyEVSEIDSet_ReturnsProfileOnEVSE) {
@@ -1376,20 +1263,12 @@
     this->database_handler.insert_or_update_charging_profile(DEFAULT_EVSE_ID, profile1);
 
     auto profile_id_2 = 2;
-<<<<<<< HEAD
-    auto profile_2 = ChargingProfile{.id = profile_id_2,
-                                     .stackLevel = stack_level + 1,
-                                     .chargingProfilePurpose = ChargingProfilePurposeEnum::TxDefaultProfile};
-    this->database_handler.insert_or_update_charging_profile(STATION_WIDE_ID, profile_2,
-                                                             ChargingLimitSourceEnumStringType::EMS);
-=======
     ChargingProfile profile2;
     profile2.id = profile_id_2;
     profile2.stackLevel = stack_level + 1;
     profile2.chargingProfilePurpose = ChargingProfilePurposeEnum::TxDefaultProfile;
     profile2.chargingProfileKind = ChargingProfileKindEnum::Absolute;
     this->database_handler.insert_or_update_charging_profile(STATION_WIDE_ID, profile2, ChargingLimitSourceEnum::EMS);
->>>>>>> 6a001022
 
     auto profiles = this->database_handler.get_all_charging_profiles();
     EXPECT_EQ(profiles.size(), 2);
@@ -1398,10 +1277,5 @@
         this->database_handler.get_charging_profiles_matching_criteria(DEFAULT_EVSE_ID, {});
     EXPECT_EQ(sut.size(), 1);
 
-<<<<<<< HEAD
-    EXPECT_THAT(
-        sut, testing::Contains(testing::FieldsAre(profile_1, DEFAULT_EVSE_ID, ChargingLimitSourceEnumStringType::CSO)));
-=======
     EXPECT_THAT(sut, testing::Contains(testing::FieldsAre(profile1, DEFAULT_EVSE_ID, ChargingLimitSourceEnum::CSO)));
->>>>>>> 6a001022
 }