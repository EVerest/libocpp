// SPDX-License-Identifier: Apache-2.0
// Copyright 2020 - 2024 Pionix GmbH and Contributors to EVerest

#include "date/tz.h"
#include "everest/logging.hpp"
#include "lib/ocpp/common/database_testing_utils.hpp"
#include "ocpp/common/constants.hpp"
#include "ocpp/common/types.hpp"
#include "ocpp/v201/ctrlr_component_variables.hpp"
#include "ocpp/v201/device_model.hpp"
#include "ocpp/v201/device_model_storage_sqlite.hpp"
#include "ocpp/v201/init_device_model_db.hpp"
#include "ocpp/v201/ocpp_types.hpp"
#include "ocpp/v201/utils.hpp"
#include <algorithm>
#include <boost/uuid/uuid_generators.hpp>
#include <boost/uuid/uuid_io.hpp>
#include <cstdint>
#include <filesystem>
#include <gmock/gmock.h>
#include <gtest/gtest.h>
#include <iostream>
#include <memory>
#include <sqlite3.h>
#include <string>

#include <component_state_manager_mock.hpp>
#include <device_model_storage_mock.hpp>
#include <evse_manager_fake.hpp>
#include <evse_mock.hpp>
#include <evse_security_mock.hpp>
#include <ocpp/common/call_types.hpp>
#include <ocpp/v201/evse.hpp>
#include <ocpp/v201/smart_charging.hpp>
#include <optional>

#include "smart_charging_test_utils.hpp"

#include <sstream>
#include <vector>

namespace ocpp::v201 {
static const int NR_OF_EVSES = 1;
static const int STATION_WIDE_ID = 0;
static const int DEFAULT_EVSE_ID = 1;
static const int DEFAULT_PROFILE_ID = 1;
static const int DEFAULT_STACK_LEVEL = 1;
static const std::string DEFAULT_TX_ID = "10c75ff7-74f5-44f5-9d01-f649f3ac7b78";
const static std::string MIGRATION_FILES_PATH = "./resources/v201/device_model_migration_files";
const static std::string CONFIG_PATH = "./resources/example_config/v201/component_config";
const static std::string DEVICE_MODEL_DB_IN_MEMORY_PATH = "file::memory:?cache=shared";

class TestSmartChargingHandler : public SmartChargingHandler {
public:
    using SmartChargingHandler::validate_charging_station_max_profile;
    using SmartChargingHandler::validate_evse_exists;
    using SmartChargingHandler::validate_profile_schedules;
    using SmartChargingHandler::validate_tx_default_profile;
    using SmartChargingHandler::validate_tx_profile;

    using SmartChargingHandler::SmartChargingHandler;
};

class CompositeScheduleTestFixtureV201 : public DatabaseTestingUtils {
protected:
    void SetUp() override {
    }

    void TearDown() override {
    }

    ChargingSchedule create_charge_schedule(ChargingRateUnitEnum charging_rate_unit) {
        int32_t id;
        std::vector<ChargingSchedulePeriod> charging_schedule_period;
        std::optional<CustomData> custom_data;
        std::optional<ocpp::DateTime> start_schedule;
        std::optional<int32_t> duration;
        std::optional<float> min_charging_rate;
        std::optional<SalesTariff> sales_tariff;

        return ChargingSchedule{
            id,
            charging_rate_unit,
            charging_schedule_period,
            custom_data,
            start_schedule,
            duration,
            min_charging_rate,
            std::nullopt,
            std::nullopt,
            sales_tariff,
        };
    }

    ChargingSchedule create_charge_schedule(ChargingRateUnitEnum charging_rate_unit,
                                            std::vector<ChargingSchedulePeriod> charging_schedule_period,
                                            std::optional<ocpp::DateTime> start_schedule = std::nullopt) {
        int32_t id;
        std::optional<CustomData> custom_data;
        std::optional<int32_t> duration;
        std::optional<float> min_charging_rate;
        std::optional<SalesTariff> sales_tariff;

        return ChargingSchedule{
            id,
            charging_rate_unit,
            charging_schedule_period,
            custom_data,
            start_schedule,
            duration,
            min_charging_rate,
            std::nullopt,
            std::nullopt,
            sales_tariff,
        };
    }

    std::vector<ChargingSchedulePeriod>
    create_charging_schedule_periods(int32_t start_period, std::optional<int32_t> number_phases = std::nullopt,
                                     std::optional<int32_t> phase_to_use = std::nullopt) {
        ChargingSchedulePeriod charging_schedule_period;
        charging_schedule_period.startPeriod = start_period;
        charging_schedule_period.numberPhases = number_phases;
        charging_schedule_period.phaseToUse = phase_to_use;

        return {charging_schedule_period};
    }

    std::vector<ChargingSchedulePeriod> create_charging_schedule_periods(std::vector<int32_t> start_periods) {
        auto charging_schedule_periods = std::vector<ChargingSchedulePeriod>();
        for (auto start_period : start_periods) {
            ChargingSchedulePeriod charging_schedule_period;
            charging_schedule_period.startPeriod = start_period;
            charging_schedule_periods.push_back(charging_schedule_period);
        }

        return charging_schedule_periods;
    }

    std::vector<ChargingSchedulePeriod>
    create_charging_schedule_periods_with_phases(int32_t start_period, int32_t numberPhases, int32_t phaseToUse) {
        ChargingSchedulePeriod charging_schedule_period;
        charging_schedule_period.startPeriod = start_period;
        charging_schedule_period.numberPhases = numberPhases;
        charging_schedule_period.phaseToUse = phaseToUse;

        return {charging_schedule_period};
    }

    ChargingProfile
    create_charging_profile(int32_t charging_profile_id, ChargingProfilePurposeEnum charging_profile_purpose,
                            ChargingSchedule charging_schedule, std::optional<std::string> transaction_id = {},
                            ChargingProfileKindEnum charging_profile_kind = ChargingProfileKindEnum::Absolute,
                            int stack_level = DEFAULT_STACK_LEVEL, std::optional<ocpp::DateTime> validFrom = {},
                            std::optional<ocpp::DateTime> validTo = {}) {
        auto recurrency_kind = RecurrencyKindEnum::Daily;
        std::vector<ChargingSchedule> charging_schedules = {charging_schedule};
        ChargingProfile charging_profile;
        charging_profile.id = charging_profile_id;
        charging_profile.stackLevel = stack_level;
        charging_profile.chargingProfilePurpose = charging_profile_purpose;
        charging_profile.chargingProfileKind = charging_profile_kind;
        charging_profile.chargingSchedule = charging_schedules;
        charging_profile.customData = {};
        charging_profile.recurrencyKind = recurrency_kind;
        charging_profile.validFrom = validFrom;
        charging_profile.validTo = validTo;
        charging_profile.transactionId = transaction_id;
        return charging_profile;
    }

    void create_device_model_db(const std::string& path) {
        InitDeviceModelDb db(path, MIGRATION_FILES_PATH);
        db.initialize_database(CONFIG_PATH, true);
    }

    std::shared_ptr<DeviceModel>
    create_device_model(const std::optional<std::string> ac_phase_switching_supported = "true") {
        create_device_model_db(DEVICE_MODEL_DB_IN_MEMORY_PATH);
        auto device_model_storage = std::make_unique<DeviceModelStorageSqlite>(DEVICE_MODEL_DB_IN_MEMORY_PATH);
        auto device_model = std::make_shared<DeviceModel>(std::move(device_model_storage));

        // Defaults
        const auto& charging_rate_unit_cv = ControllerComponentVariables::ChargingScheduleChargingRateUnit;
        device_model->set_value(charging_rate_unit_cv.component, charging_rate_unit_cv.variable.value(),
                                AttributeEnum::Actual, "A,W", "test", true);

        const auto& ac_phase_switching_cv = ControllerComponentVariables::ACPhaseSwitchingSupported;
        device_model->set_value(ac_phase_switching_cv.component, ac_phase_switching_cv.variable.value(),
                                AttributeEnum::Actual, ac_phase_switching_supported.value_or(""), "test", true);

        return device_model;
    }

    TestSmartChargingHandler create_smart_charging_handler() {
        std::unique_ptr<common::DatabaseConnection> database_connection =
            std::make_unique<common::DatabaseConnection>(fs::path("/tmp/ocpp201") / "cp.db");
        std::shared_ptr<DatabaseHandler> database_handler =
            std::make_shared<DatabaseHandler>(std::move(database_connection), MIGRATION_FILES_LOCATION_V201);
        database_handler->open_connection();
        return TestSmartChargingHandler(*this->evse_manager, device_model, database_handler);
    }

    // Default values used within the tests
    std::unique_ptr<EvseManagerFake> evse_manager = std::make_unique<EvseManagerFake>(NR_OF_EVSES);

    sqlite3* db_handle;

    bool ignore_no_transaction = true;
    std::shared_ptr<DeviceModel> device_model = create_device_model();
    TestSmartChargingHandler handler = create_smart_charging_handler();
    boost::uuids::random_generator uuid_generator = boost::uuids::random_generator();
};

TEST_F(CompositeScheduleTestFixtureV201, K08_CalculateCompositeSchedule_FoundationTest_Grid) {
    std::vector<ChargingProfile> profiles =
        SmartChargingTestUtils::get_charging_profiles_from_directory(BASE_JSON_PATH + "/grid/");
    const DateTime start_time = ocpp::DateTime("2024-01-17T00:00:00");
    const DateTime end_time = ocpp::DateTime("2024-01-18T00:00:00");
<<<<<<< HEAD
    CompositeSchedule expected = {
        .evseId = DEFAULT_EVSE_ID,
        .duration = 86400,
        .scheduleStart = start_time,
        .chargingRateUnit = ChargingRateUnitEnum::W,
        .chargingSchedulePeriod = {{
                                       .startPeriod = 0,
                                       .limit = 1.0,
                                       .numberPhases = 1,
                                   },
                                   {
                                       .startPeriod = 3600,
                                       .limit = 2.0,
                                       .numberPhases = 1,
                                   },
                                   {
                                       .startPeriod = 7200,
                                       .limit = 3.0,
                                       .numberPhases = 1,
                                   },
                                   {
                                       .startPeriod = 10800,
                                       .limit = 4.0,
                                       .numberPhases = 1,
                                   },
                                   {
                                       .startPeriod = 14400,
                                       .limit = 5.0,
                                       .numberPhases = 1,
                                   },
                                   {
                                       .startPeriod = 18000,
                                       .limit = 6.0,
                                       .numberPhases = 1,
                                   },
                                   {
                                       .startPeriod = 21600,
                                       .limit = 7.0,
                                       .numberPhases = 1,
                                   },
                                   {
                                       .startPeriod = 25200,
                                       .limit = 8.0,
                                       .numberPhases = 1,
                                   },
                                   {
                                       .startPeriod = 28800,
                                       .limit = 9.0,
                                       .numberPhases = 1,
                                   },
                                   {
                                       .startPeriod = 32400,
                                       .limit = 10.0,
                                       .numberPhases = 1,
                                   },
                                   {
                                       .startPeriod = 36000,
                                       .limit = 11.0,
                                       .numberPhases = 1,
                                   },
                                   {
                                       .startPeriod = 39600,
                                       .limit = 12.0,
                                       .numberPhases = 1,
                                   },
                                   {
                                       .startPeriod = 43200,
                                       .limit = 13.0,
                                       .numberPhases = 1,
                                   },
                                   {
                                       .startPeriod = 46800,
                                       .limit = 14.0,
                                       .numberPhases = 1,
                                   },
                                   {
                                       .startPeriod = 50400,
                                       .limit = 15.0,
                                       .numberPhases = 1,
                                   },
                                   {
                                       .startPeriod = 54000,
                                       .limit = 16.0,
                                       .numberPhases = 1,
                                   },
                                   {
                                       .startPeriod = 57600,
                                       .limit = 17.0,
                                       .numberPhases = 1,
                                   },
                                   {
                                       .startPeriod = 61200,
                                       .limit = 18.0,
                                       .numberPhases = 1,
                                   },
                                   {
                                       .startPeriod = 64800,
                                       .limit = 19.0,
                                       .numberPhases = 1,
                                   },
                                   {
                                       .startPeriod = 68400,
                                       .limit = 20.0,
                                       .numberPhases = 1,
                                   },
                                   {
                                       .startPeriod = 72000,
                                       .limit = 21.0,
                                       .numberPhases = 1,
                                   },
                                   {
                                       .startPeriod = 75600,
                                       .limit = 22.0,
                                       .numberPhases = 1,
                                   },
                                   {
                                       .startPeriod = 79200,
                                       .limit = 23.0,
                                       .numberPhases = 1,
                                   },
                                   {
                                       .startPeriod = 82800,
                                       .limit = 24.0,
                                       .numberPhases = 1,
                                   }},
    };
=======
    ChargingSchedulePeriod period1;
    period1.startPeriod = 0;
    period1.limit = 1.0;
    period1.numberPhases = 1;
    ChargingSchedulePeriod period2;
    period2.startPeriod = 3600;
    period2.limit = 2.0;
    period2.numberPhases = 1;
    ChargingSchedulePeriod period3;
    period3.startPeriod = 7200;
    period3.limit = 3.0;
    period3.numberPhases = 1;
    ChargingSchedulePeriod period4;
    period4.startPeriod = 10800;
    period4.limit = 4.0;
    period4.numberPhases = 1;
    ChargingSchedulePeriod period5;
    period5.startPeriod = 14400;
    period5.limit = 5.0;
    period5.numberPhases = 1;
    ChargingSchedulePeriod period6;
    period6.startPeriod = 18000;
    period6.limit = 6.0;
    period6.numberPhases = 1;
    ChargingSchedulePeriod period7;
    period7.startPeriod = 21600;
    period7.limit = 7.0;
    period7.numberPhases = 1;
    ChargingSchedulePeriod period8;
    period8.startPeriod = 25200;
    period8.limit = 8.0;
    period8.numberPhases = 1;
    ChargingSchedulePeriod period9;
    period9.startPeriod = 28800;
    period9.limit = 9.0;
    period9.numberPhases = 1;
    ChargingSchedulePeriod period10;
    period10.startPeriod = 32400;
    period10.limit = 10.0;
    period10.numberPhases = 1;
    ChargingSchedulePeriod period11;
    period11.startPeriod = 36000;
    period11.limit = 11.0;
    period11.numberPhases = 1;
    ChargingSchedulePeriod period12;
    period12.startPeriod = 39600;
    period12.limit = 12.0;
    period12.numberPhases = 1;
    ChargingSchedulePeriod period13;
    period13.startPeriod = 43200;
    period13.limit = 13.0;
    period13.numberPhases = 1;
    ChargingSchedulePeriod period14;
    period14.startPeriod = 46800;
    period14.limit = 14.0;
    period14.numberPhases = 1;
    ChargingSchedulePeriod period15;
    period15.startPeriod = 50400;
    period15.limit = 15.0;
    period15.numberPhases = 1;
    ChargingSchedulePeriod period16;
    period16.startPeriod = 54000;
    period16.limit = 16.0;
    period16.numberPhases = 1;
    ChargingSchedulePeriod period17;
    period17.startPeriod = 57600;
    period17.limit = 17.0;
    period17.numberPhases = 1;
    ChargingSchedulePeriod period18;
    period18.startPeriod = 61200;
    period18.limit = 18.0;
    period18.numberPhases = 1;
    ChargingSchedulePeriod period19;
    period19.startPeriod = 64800;
    period19.limit = 19.0;
    period19.numberPhases = 1;
    ChargingSchedulePeriod period20;
    period20.startPeriod = 68400;
    period20.limit = 20.0;
    period20.numberPhases = 1;
    ChargingSchedulePeriod period21;
    period21.startPeriod = 72000;
    period21.limit = 21.0;
    period21.numberPhases = 1;
    ChargingSchedulePeriod period22;
    period22.startPeriod = 75600;
    period22.limit = 22.0;
    period22.numberPhases = 1;
    ChargingSchedulePeriod period23;
    period23.startPeriod = 79200;
    period23.limit = 23.0;
    period23.numberPhases = 1;
    ChargingSchedulePeriod period24;
    period24.startPeriod = 82800;
    period24.limit = 24.0;
    period24.numberPhases = 1;
    CompositeSchedule expected;
    expected.chargingSchedulePeriod = {period1,  period2,  period3,  period4,  period5,  period6,  period7,  period8,
                                       period9,  period10, period11, period12, period13, period14, period15, period16,
                                       period17, period18, period19, period20, period21, period22, period23, period24};
    expected.evseId = DEFAULT_EVSE_ID;
    expected.duration = 86400;
    expected.scheduleStart = start_time;
    expected.chargingRateUnit = ChargingRateUnitEnum::W;
>>>>>>> 6a001022

    CompositeSchedule actual =
        handler.calculate_composite_schedule(profiles, start_time, end_time, DEFAULT_EVSE_ID, ChargingRateUnitEnum::W);

    ASSERT_EQ(actual, expected);
}

TEST_F(CompositeScheduleTestFixtureV201, K08_CalculateCompositeSchedule_LayeredTest_SameStartTime) {
    std::vector<ChargingProfile> profiles =
        SmartChargingTestUtils::get_charging_profiles_from_directory(BASE_JSON_PATH + "/layered/");

    // Time Window: START = Stack #1 start time || END = Stack #1 end time
    {
        const DateTime start_time = ocpp::DateTime("2024-01-18T18:04:00");
        const DateTime end_time = ocpp::DateTime("2024-01-18T18:22:00");

<<<<<<< HEAD
        CompositeSchedule expected = {
            .evseId = DEFAULT_EVSE_ID,
            .duration = 1080,
            .scheduleStart = start_time,
            .chargingRateUnit = ChargingRateUnitEnum::W,
            .chargingSchedulePeriod = {{
                .startPeriod = 0,
                .limit = 19.0,
                .numberPhases = 1,
            }},
        };
=======
        ChargingSchedulePeriod period;
        period.startPeriod = 0;
        period.limit = 19.0;
        period.numberPhases = 1;
        CompositeSchedule expected;
        expected.chargingSchedulePeriod = {period};
        expected.evseId = DEFAULT_EVSE_ID;
        expected.duration = 1080;
        expected.scheduleStart = start_time;
        expected.chargingRateUnit = ChargingRateUnitEnum::W;
>>>>>>> 6a001022

        CompositeSchedule actual = handler.calculate_composite_schedule(profiles, start_time, end_time, DEFAULT_EVSE_ID,
                                                                        ChargingRateUnitEnum::W);

        ASSERT_EQ(actual, expected);
    }

    // Time Window: START = Stack #1 start time || END = After Stack #1 end time Before next Start #0 start time
    {
        const DateTime start_time = ocpp::DateTime("2024-01-17T18:04:00");
        const DateTime end_time = ocpp::DateTime("2024-01-17T18:33:00");

<<<<<<< HEAD
        CompositeSchedule expected = {
            .evseId = DEFAULT_EVSE_ID,
            .duration = 1740,
            .scheduleStart = start_time,
            .chargingRateUnit = ChargingRateUnitEnum::W,
            .chargingSchedulePeriod = {{
                                           .startPeriod = 0,
                                           .limit = 2000.0,
                                           .numberPhases = 1,
                                       },
                                       {
                                           .startPeriod = 1080,
                                           .limit = 19.0,
                                           .numberPhases = 1,
                                       }},
        };
=======
        ChargingSchedulePeriod period1;
        period1.startPeriod = 0;
        period1.limit = 2000.0;
        period1.numberPhases = 1;
        ChargingSchedulePeriod period2;
        period2.startPeriod = 1080;
        period2.limit = 19.0;
        period2.numberPhases = 1;
        CompositeSchedule expected;
        expected.chargingSchedulePeriod = {period1, period2};
        expected.evseId = DEFAULT_EVSE_ID;
        expected.duration = 1740;
        expected.scheduleStart = start_time;
        expected.chargingRateUnit = ChargingRateUnitEnum::W;
>>>>>>> 6a001022

        CompositeSchedule actual = handler.calculate_composite_schedule(profiles, start_time, end_time, DEFAULT_EVSE_ID,
                                                                        ChargingRateUnitEnum::W);

        ASSERT_EQ(actual, expected);
    }

    // Time Window: START = Stack #1 start time || END = After next Start #0 start time
    {
        const DateTime start_time = ocpp::DateTime("2024-01-17T18:04:00");
        const DateTime end_time = ocpp::DateTime("2024-01-17T19:04:00");

<<<<<<< HEAD
        CompositeSchedule expected = {
            .evseId = DEFAULT_EVSE_ID,
            .duration = 3600,
            .scheduleStart = start_time,
            .chargingRateUnit = ChargingRateUnitEnum::W,
            .chargingSchedulePeriod = {{
                                           .startPeriod = 0,
                                           .limit = 2000.0,
                                           .numberPhases = 1,
                                       },
                                       {
                                           .startPeriod = 1080,
                                           .limit = 19.0,
                                           .numberPhases = 1,
                                       },
                                       {
                                           .startPeriod = 3360,
                                           .limit = 20.0,
                                           .numberPhases = 1,
                                       }},
        };
=======
        ChargingSchedulePeriod period1;
        period1.startPeriod = 0;
        period1.limit = 2000.0;
        period1.numberPhases = 1;
        ChargingSchedulePeriod period2;
        period2.startPeriod = 1080;
        period2.limit = 19.0;
        period2.numberPhases = 1;
        ChargingSchedulePeriod period3;
        period3.startPeriod = 3360;
        period3.limit = 20.0;
        period3.numberPhases = 1;

        CompositeSchedule expected;
        expected.chargingSchedulePeriod = {period1, period2, period3};
        expected.evseId = DEFAULT_EVSE_ID;
        expected.duration = 3600;
        expected.scheduleStart = start_time;
        expected.chargingRateUnit = ChargingRateUnitEnum::W;
>>>>>>> 6a001022

        CompositeSchedule actual = handler.calculate_composite_schedule(profiles, start_time, end_time, DEFAULT_EVSE_ID,
                                                                        ChargingRateUnitEnum::W);

        ASSERT_EQ(actual, expected);
    }
}

TEST_F(CompositeScheduleTestFixtureV201, K08_CalculateCompositeSchedule_LayeredRecurringTest_FutureStartTime) {
    std::vector<ChargingProfile> profiles =
        SmartChargingTestUtils::get_charging_profiles_from_directory(BASE_JSON_PATH + "/layered_recurring/");

    const DateTime start_time = ocpp::DateTime("2024-02-17T18:04:00");
    const DateTime end_time = ocpp::DateTime("2024-02-17T18:05:00");

<<<<<<< HEAD
    CompositeSchedule expected = {
        .evseId = DEFAULT_EVSE_ID,
        .duration = 60,
        .scheduleStart = start_time,
        .chargingRateUnit = ChargingRateUnitEnum::W,
        .chargingSchedulePeriod = {{
            .startPeriod = 0,
            .limit = 2000.0,
            .numberPhases = 1,
        }},
    };
=======
    ChargingSchedulePeriod period;
    period.startPeriod = 0;
    period.limit = 2000.0;
    period.numberPhases = 1;
    CompositeSchedule expected;
    expected.chargingSchedulePeriod = {period};
    expected.evseId = DEFAULT_EVSE_ID;
    expected.duration = 60;
    expected.scheduleStart = start_time;
    expected.chargingRateUnit = ChargingRateUnitEnum::W;
>>>>>>> 6a001022

    CompositeSchedule actual =
        handler.calculate_composite_schedule(profiles, start_time, end_time, DEFAULT_EVSE_ID, ChargingRateUnitEnum::W);

    ASSERT_EQ(actual, expected);
}

TEST_F(CompositeScheduleTestFixtureV201, K08_CalculateCompositeSchedule_LayeredTest_PreviousStartTime) {
    std::vector<ChargingProfile> profiles =
        SmartChargingTestUtils::get_charging_profiles_from_file("singles/TXProfile_Absolute_Start18-04.json");
    const DateTime start_time = ocpp::DateTime("2024-01-17T18:00:00");
    const DateTime end_time = ocpp::DateTime("2024-01-17T18:05:00");
<<<<<<< HEAD
    CompositeSchedule expected = {
        .evseId = DEFAULT_EVSE_ID,
        .duration = 300,
        .scheduleStart = start_time,
        .chargingRateUnit = ChargingRateUnitEnum::W,
        .chargingSchedulePeriod = {{
                                       .startPeriod = 0,
                                       .limit = DEFAULT_LIMIT_WATTS,
                                       .numberPhases = DEFAULT_AND_MAX_NUMBER_PHASES,
                                   },
                                   {
                                       .startPeriod = 240,
                                       .limit =
                                           profiles.at(0).chargingSchedule.front().chargingSchedulePeriod.front().limit,
                                       .numberPhases = 1,
                                   }},
    };
=======
    ChargingSchedulePeriod period1;
    period1.startPeriod = 0;
    period1.limit = DEFAULT_LIMIT_WATTS;
    period1.numberPhases = DEFAULT_AND_MAX_NUMBER_PHASES;
    ChargingSchedulePeriod period2;
    period2.startPeriod = 240;
    period2.limit = profiles.at(0).chargingSchedule.front().chargingSchedulePeriod.front().limit;
    period2.numberPhases = 1;
    CompositeSchedule expected;
    expected.chargingSchedulePeriod = {period1, period2};
    expected.evseId = DEFAULT_EVSE_ID;
    expected.duration = 300;
    expected.scheduleStart = start_time;
    expected.chargingRateUnit = ChargingRateUnitEnum::W;
>>>>>>> 6a001022

    CompositeSchedule actual =
        handler.calculate_composite_schedule(profiles, start_time, end_time, DEFAULT_EVSE_ID, ChargingRateUnitEnum::W);

    ASSERT_EQ(actual, expected);
}

TEST_F(CompositeScheduleTestFixtureV201, K08_CalculateCompositeSchedule_LayeredRecurringTest_PreviousStartTime) {
    std::vector<ChargingProfile> profiles =
        SmartChargingTestUtils::get_charging_profiles_from_directory(BASE_JSON_PATH + "/layered_recurring/");
    const DateTime start_time = ocpp::DateTime("2024-02-19T18:00:00");
    const DateTime end_time = ocpp::DateTime("2024-02-19T19:04:00");
<<<<<<< HEAD
    CompositeSchedule expected = {
        .evseId = DEFAULT_EVSE_ID,
        .duration = 3840,
        .scheduleStart = start_time,
        .chargingRateUnit = ChargingRateUnitEnum::W,
        .chargingSchedulePeriod =
            {{
                 .startPeriod = 0,
                 .limit = 19.0,
                 .numberPhases = 1,
             },
             {
                 .startPeriod = 240,
                 .limit = profiles.back().chargingSchedule.front().chargingSchedulePeriod.front().limit,
                 .numberPhases = 1,
             },
             {
                 .startPeriod = 1320,
                 .limit = 19.0,
                 .numberPhases = 1,
             },
             {
                 .startPeriod = 3600,
                 .limit = 20.0,
                 .numberPhases = 1,
             }},
    };
=======
    ChargingSchedulePeriod period1;
    period1.startPeriod = 0;
    period1.limit = 19.0;
    period1.numberPhases = 1;
    ChargingSchedulePeriod period2;
    period2.startPeriod = 240;
    period2.limit = profiles.back().chargingSchedule.front().chargingSchedulePeriod.front().limit;
    period2.numberPhases = 1;
    ChargingSchedulePeriod period3;
    period3.startPeriod = 1320;
    period3.limit = 19.0;
    period3.numberPhases = 1;
    ChargingSchedulePeriod period4;
    period4.startPeriod = 3600;
    period4.limit = 20.0;
    period4.numberPhases = 1;
    CompositeSchedule expected;
    expected.chargingSchedulePeriod = {period1, period2, period3, period4}, expected.evseId = DEFAULT_EVSE_ID;
    expected.duration = 3840;
    expected.scheduleStart = start_time;
    expected.chargingRateUnit = ChargingRateUnitEnum::W;
>>>>>>> 6a001022

    CompositeSchedule actual =
        handler.calculate_composite_schedule(profiles, start_time, end_time, DEFAULT_EVSE_ID, ChargingRateUnitEnum::W);

    ASSERT_EQ(actual, expected);
}

/**
 * Calculate Composite Schedule
 */
TEST_F(CompositeScheduleTestFixtureV201, K08_CalculateCompositeSchedule_ValidateBaselineProfileVector) {
    const DateTime start_time = ocpp::DateTime("2024-01-17T18:01:00");
    const DateTime end_time = ocpp::DateTime("2024-01-18T06:00:00");
    std::vector<ChargingProfile> profiles = SmartChargingTestUtils::get_baseline_profile_vector();
<<<<<<< HEAD
    CompositeSchedule expected = {
        .evseId = DEFAULT_EVSE_ID,
        .duration = 43140,
        .scheduleStart = start_time,
        .chargingRateUnit = ChargingRateUnitEnum::W,
        .chargingSchedulePeriod = {{
                                       .startPeriod = 0,
                                       .limit = 2000.0,
                                       .numberPhases = 1,
                                   },
                                   {
                                       .startPeriod = 1020,
                                       .limit = 11000.0,
                                       .numberPhases = 3,
                                   },
                                   {
                                       .startPeriod = 25140,
                                       .limit = 6000.0,
                                       .numberPhases = 3,
                                   }},
    };
=======
    ChargingSchedulePeriod period1;
    period1.startPeriod = 0;
    period1.limit = 2000.0;
    period1.numberPhases = 1;
    ChargingSchedulePeriod period2;
    period2.startPeriod = 1020;
    period2.limit = 11000.0;
    period2.numberPhases = 3;
    ChargingSchedulePeriod period3;
    period3.startPeriod = 25140;
    period3.limit = 6000.0;
    period3.numberPhases = 3;
    CompositeSchedule expected;
    expected.chargingSchedulePeriod = {period1, period2, period3};
    expected.evseId = DEFAULT_EVSE_ID;
    expected.duration = 43140;
    expected.scheduleStart = start_time;
    expected.chargingRateUnit = ChargingRateUnitEnum::W;
>>>>>>> 6a001022

    CompositeSchedule actual =
        handler.calculate_composite_schedule(profiles, start_time, end_time, DEFAULT_EVSE_ID, ChargingRateUnitEnum::W);

    ASSERT_EQ(actual, expected);
}

TEST_F(CompositeScheduleTestFixtureV201, K08_CalculateCompositeSchedule_RelativeProfile_minutia) {
    const DateTime start_time = ocpp::DateTime("2024-05-17T05:00:00");
    const DateTime end_time = ocpp::DateTime("2024-05-17T06:00:00");

    std::vector<ChargingProfile> profiles =
        SmartChargingTestUtils::get_charging_profiles_from_directory(BASE_JSON_PATH + "/relative/");
    this->evse_manager->open_transaction(DEFAULT_EVSE_ID, profiles.at(0).transactionId.value());

    // Doing this in order to avoid mocking system_clock::now()
    auto transaction = std::move(this->evse_manager->get_evse(DEFAULT_EVSE_ID).get_transaction());

<<<<<<< HEAD
    CompositeSchedule expected = {
        .evseId = DEFAULT_EVSE_ID,
        .duration = 3600,
        .scheduleStart = start_time,
        .chargingRateUnit = ChargingRateUnitEnum::W,
        .chargingSchedulePeriod = {{
            .startPeriod = 0,
            .limit = 2000.0,
            .numberPhases = 1,
        }},
    };
=======
    ChargingSchedulePeriod period;
    period.startPeriod = 0;
    period.limit = 2000.0;
    period.numberPhases = 1;
    CompositeSchedule expected;
    expected.chargingSchedulePeriod = {period};
    expected.evseId = DEFAULT_EVSE_ID;
    expected.duration = 3600;
    expected.scheduleStart = start_time;
    expected.chargingRateUnit = ChargingRateUnitEnum::W;
>>>>>>> 6a001022

    CompositeSchedule actual =
        handler.calculate_composite_schedule(profiles, start_time, end_time, DEFAULT_EVSE_ID, ChargingRateUnitEnum::W);

    ASSERT_EQ(actual, expected);
}

TEST_F(CompositeScheduleTestFixtureV201, K08_CalculateCompositeSchedule_RelativeProfile_e2e) {
    std::vector<ChargingProfile> profiles =
        SmartChargingTestUtils::get_charging_profiles_from_directory(BASE_JSON_PATH + "/relative/");
    this->evse_manager->open_transaction(DEFAULT_EVSE_ID, profiles.at(0).transactionId.value());

    // Doing this in order to avoid mocking system_clock::now()
    auto transaction = std::move(this->evse_manager->get_evse(DEFAULT_EVSE_ID).get_transaction());

    const DateTime start_time = ocpp::DateTime("2024-05-17T05:00:00");
    const DateTime end_time = ocpp::DateTime("2024-05-17T06:01:00");

<<<<<<< HEAD
    CompositeSchedule expected = {
        .evseId = DEFAULT_EVSE_ID,
        .duration = 3660,
        .scheduleStart = start_time,
        .chargingRateUnit = ChargingRateUnitEnum::W,
        .chargingSchedulePeriod = {{
                                       .startPeriod = 0,
                                       .limit = 2000.0,
                                       .numberPhases = 1,
                                   },
                                   {
                                       .startPeriod = 3601,
                                       .limit = 7.0,
                                       .numberPhases = 1,
                                   }},
    };
=======
    ChargingSchedulePeriod period1;
    period1.startPeriod = 0;
    period1.limit = 2000.0;
    period1.numberPhases = 1;
    ChargingSchedulePeriod period2;
    period2.startPeriod = 3601;
    period2.limit = 7.0;
    period2.numberPhases = 1;
    CompositeSchedule expected;
    expected.chargingSchedulePeriod = {period1, period2};
    expected.evseId = DEFAULT_EVSE_ID;
    expected.duration = 3660;
    expected.scheduleStart = start_time;
    expected.chargingRateUnit = ChargingRateUnitEnum::W;
>>>>>>> 6a001022

    CompositeSchedule actual =
        handler.calculate_composite_schedule(profiles, start_time, end_time, DEFAULT_EVSE_ID, ChargingRateUnitEnum::W);

    ASSERT_EQ(actual, expected);
}

TEST_F(CompositeScheduleTestFixtureV201, K08_CalculateCompositeSchedule_DemoCaseOne_17th) {
    std::vector<ChargingProfile> profiles =
        SmartChargingTestUtils::get_charging_profiles_from_directory(BASE_JSON_PATH + "/case_one/");
    ChargingProfile relative_profile = profiles.front();
    auto transaction_id = relative_profile.transactionId.value();
    this->evse_manager->open_transaction(DEFAULT_EVSE_ID, transaction_id);
    const DateTime start_time = ocpp::DateTime("2024-01-17T18:00:00");
    const DateTime end_time = ocpp::DateTime("2024-01-18T06:00:00");

<<<<<<< HEAD
    CompositeSchedule expected = {
        .evseId = DEFAULT_EVSE_ID,
        .duration = 43200,
        .scheduleStart = start_time,
        .chargingRateUnit = ChargingRateUnitEnum::W,
        .chargingSchedulePeriod = {{
                                       .startPeriod = 0,
                                       .limit = 2000.0,
                                       .numberPhases = 1,
                                   },
                                   {
                                       .startPeriod = 1080,
                                       .limit = 11000.0,
                                       .numberPhases = 1,
                                   },
                                   {
                                       .startPeriod = 25200,
                                       .limit = 6000.0,
                                       .numberPhases = 1,
                                   }},
    };
=======
    ChargingSchedulePeriod period1;
    period1.startPeriod = 0;
    period1.limit = 2000.0;
    period1.numberPhases = 1;
    ChargingSchedulePeriod period2;
    period2.startPeriod = 1080;
    period2.limit = 11000.0;
    period2.numberPhases = 1;
    ChargingSchedulePeriod period3;
    period3.startPeriod = 25200;
    period3.limit = 6000.0;
    period3.numberPhases = 1;
    CompositeSchedule expected;
    expected.chargingSchedulePeriod = {period1, period2, period3};
    expected.evseId = DEFAULT_EVSE_ID;
    expected.duration = 43200;
    expected.scheduleStart = start_time;
    expected.chargingRateUnit = ChargingRateUnitEnum::W;
>>>>>>> 6a001022

    CompositeSchedule actual =
        handler.calculate_composite_schedule(profiles, start_time, end_time, DEFAULT_EVSE_ID, ChargingRateUnitEnum::W);

    ASSERT_EQ(actual, expected);
}

TEST_F(CompositeScheduleTestFixtureV201, K08_CalculateCompositeSchedule_DemoCaseOne_19th) {
    std::vector<ChargingProfile> profiles =
        SmartChargingTestUtils::get_charging_profiles_from_directory(BASE_JSON_PATH + "/case_one/");
    ChargingProfile first_profile = profiles.front();
    auto transaction_id = first_profile.transactionId.value();
    this->evse_manager->open_transaction(DEFAULT_EVSE_ID, transaction_id);
    const DateTime start_time = ocpp::DateTime("2024-01-19T18:00:00");
    const DateTime end_time = ocpp::DateTime("2024-01-20T06:00:00");

<<<<<<< HEAD
    CompositeSchedule expected = {
        .evseId = DEFAULT_EVSE_ID,
        .duration = 43200,
        .scheduleStart = start_time,
        .chargingRateUnit = ChargingRateUnitEnum::W,
        .chargingSchedulePeriod = {{
                                       .startPeriod = 0,
                                       .limit = 11000.0,
                                       .numberPhases = 1,
                                   },
                                   {
                                       .startPeriod = 25200,
                                       .limit = 6000.0,
                                       .numberPhases = 1,
                                   }},
    };
=======
    ChargingSchedulePeriod period1;
    period1.startPeriod = 0;
    period1.limit = 11000.0;
    period1.numberPhases = 1;
    ChargingSchedulePeriod period2;
    period2.startPeriod = 25200;
    period2.limit = 6000.0;
    period2.numberPhases = 1;
    CompositeSchedule expected;
    expected.chargingSchedulePeriod = {period1, period2};
    expected.evseId = DEFAULT_EVSE_ID;
    expected.duration = 43200;
    expected.scheduleStart = start_time;
    expected.chargingRateUnit = ChargingRateUnitEnum::W;
>>>>>>> 6a001022

    CompositeSchedule actual =
        handler.calculate_composite_schedule(profiles, start_time, end_time, DEFAULT_EVSE_ID, ChargingRateUnitEnum::W);

    ASSERT_EQ(ProfileValidationResultEnum::Valid,
              handler.conform_and_validate_profile(profiles.at(0), DEFAULT_EVSE_ID));
    ASSERT_EQ(ProfileValidationResultEnum::Valid,
              handler.conform_and_validate_profile(profiles.at(1), DEFAULT_EVSE_ID));
    ASSERT_EQ(actual, expected);
}

TEST_F(CompositeScheduleTestFixtureV201, K08_CalculateCompositeSchedule_MaxOverridesHigherLimits) {
    std::vector<ChargingProfile> profiles =
        SmartChargingTestUtils::get_charging_profiles_from_directory(BASE_JSON_PATH + "/max/");

    const DateTime start_time = ocpp::DateTime("2024-01-17T00:00:00");
    const DateTime end_time = ocpp::DateTime("2024-01-17T02:00:00");

<<<<<<< HEAD
    CompositeSchedule expected = {
        .evseId = DEFAULT_EVSE_ID,
        .duration = 7200,
        .scheduleStart = start_time,
        .chargingRateUnit = ChargingRateUnitEnum::W,
        .chargingSchedulePeriod = {{
                                       .startPeriod = 0,
                                       .limit = 10.0,
                                       .numberPhases = 1,
                                   },
                                   {
                                       .startPeriod = 3600,
                                       .limit = 20.0,
                                       .numberPhases = 1,
                                   }},
    };
=======
    ChargingSchedulePeriod period1;
    period1.startPeriod = 0;
    period1.limit = 10.0;
    period1.numberPhases = 1;
    ChargingSchedulePeriod period2;
    period2.startPeriod = 3600;
    period2.limit = 20.0;
    period2.numberPhases = 1;
    CompositeSchedule expected;
    expected.chargingSchedulePeriod = {period1, period2};
    expected.evseId = DEFAULT_EVSE_ID;
    expected.duration = 7200;
    expected.scheduleStart = start_time;
    expected.chargingRateUnit = ChargingRateUnitEnum::W;
>>>>>>> 6a001022

    CompositeSchedule actual =
        handler.calculate_composite_schedule(profiles, start_time, end_time, DEFAULT_EVSE_ID, ChargingRateUnitEnum::W);
    ASSERT_EQ(actual, expected);
}

TEST_F(CompositeScheduleTestFixtureV201, K08_CalculateCompositeSchedule_MaxOverridenByLowerLimits) {
    std::vector<ChargingProfile> profiles =
        SmartChargingTestUtils::get_charging_profiles_from_directory(BASE_JSON_PATH + "/max/");

    const DateTime start_time = ocpp::DateTime("2024-01-17T22:00:00");
    const DateTime end_time = ocpp::DateTime("2024-01-18T00:00:00");

<<<<<<< HEAD
    CompositeSchedule expected = {
        .evseId = DEFAULT_EVSE_ID,
        .duration = 7200,
        .scheduleStart = start_time,
        .chargingRateUnit = ChargingRateUnitEnum::W,
        .chargingSchedulePeriod = {{
                                       .startPeriod = 0,
                                       .limit = 230.0,
                                       .numberPhases = 1,
                                   },
                                   {
                                       .startPeriod = 3600,
                                       .limit = 10.0,
                                       .numberPhases = 1,
                                   }},
    };
=======
    ChargingSchedulePeriod period1;
    period1.startPeriod = 0;
    period1.limit = 230.0;
    period1.numberPhases = 1;
    ChargingSchedulePeriod period2;
    period2.startPeriod = 3600;
    period2.limit = 10.0;
    period2.numberPhases = 1;
    CompositeSchedule expected;
    expected.chargingSchedulePeriod = {period1, period2};
    expected.evseId = DEFAULT_EVSE_ID;
    expected.duration = 7200;
    expected.scheduleStart = start_time;
    expected.chargingRateUnit = ChargingRateUnitEnum::W;
>>>>>>> 6a001022

    CompositeSchedule actual =
        handler.calculate_composite_schedule(profiles, start_time, end_time, DEFAULT_EVSE_ID, ChargingRateUnitEnum::W);
    ASSERT_EQ(actual, expected);
}

TEST_F(CompositeScheduleTestFixtureV201, K08_CalculateCompositeSchedule_ExternalOverridesHigherLimits) {
    std::vector<ChargingProfile> profiles =
        SmartChargingTestUtils::get_charging_profiles_from_directory(BASE_JSON_PATH + "/external/");

    const DateTime start_time = ocpp::DateTime("2024-01-17T00:00:00");
    const DateTime end_time = ocpp::DateTime("2024-01-17T02:00:00");

<<<<<<< HEAD
    CompositeSchedule expected = {
        .evseId = DEFAULT_EVSE_ID,
        .duration = 7200,
        .scheduleStart = start_time,
        .chargingRateUnit = ChargingRateUnitEnum::W,
        .chargingSchedulePeriod = {{
                                       .startPeriod = 0,
                                       .limit = 10.0,
                                       .numberPhases = 1,
                                   },
                                   {
                                       .startPeriod = 3600,
                                       .limit = 20.0,
                                       .numberPhases = 1,
                                   }},
    };
=======
    ChargingSchedulePeriod period1;
    period1.startPeriod = 0;
    period1.limit = 10.0;
    period1.numberPhases = 1;
    ChargingSchedulePeriod period2;
    period2.startPeriod = 3600;
    period2.limit = 20.0;
    period2.numberPhases = 1;
    CompositeSchedule expected;
    expected.chargingSchedulePeriod = {period1, period2};
    expected.evseId = DEFAULT_EVSE_ID;
    expected.duration = 7200;
    expected.scheduleStart = start_time;
    expected.chargingRateUnit = ChargingRateUnitEnum::W;
>>>>>>> 6a001022

    CompositeSchedule actual =
        handler.calculate_composite_schedule(profiles, start_time, end_time, DEFAULT_EVSE_ID, ChargingRateUnitEnum::W);
    ASSERT_EQ(actual, expected);
}

TEST_F(CompositeScheduleTestFixtureV201, K08_CalculateCompositeSchedule_ExternalOverridenByLowerLimits) {
    std::vector<ChargingProfile> profiles =
        SmartChargingTestUtils::get_charging_profiles_from_directory(BASE_JSON_PATH + "/external/");

    const DateTime start_time = ocpp::DateTime("2024-01-17T22:00:00");
    const DateTime end_time = ocpp::DateTime("2024-01-18T00:00:00");

<<<<<<< HEAD
    CompositeSchedule expected = {
        .evseId = DEFAULT_EVSE_ID,
        .duration = 7200,
        .scheduleStart = start_time,
        .chargingRateUnit = ChargingRateUnitEnum::W,
        .chargingSchedulePeriod = {{
                                       .startPeriod = 0,
                                       .limit = 230.0,
                                       .numberPhases = 1,
                                   },
                                   {
                                       .startPeriod = 3600,
                                       .limit = 10.0,
                                       .numberPhases = 1,
                                   }},
    };
=======
    ChargingSchedulePeriod period1;
    period1.startPeriod = 0;
    period1.limit = 230.0;
    period1.numberPhases = 1;
    ChargingSchedulePeriod period2;
    period2.startPeriod = 3600;
    period2.limit = 10.0;
    period2.numberPhases = 1;
    CompositeSchedule expected;
    expected.chargingSchedulePeriod = {period1, period2};
    expected.evseId = DEFAULT_EVSE_ID;
    expected.duration = 7200;
    expected.scheduleStart = start_time;
    expected.chargingRateUnit = ChargingRateUnitEnum::W;
>>>>>>> 6a001022

    CompositeSchedule actual =
        handler.calculate_composite_schedule(profiles, start_time, end_time, DEFAULT_EVSE_ID, ChargingRateUnitEnum::W);
    ASSERT_EQ(actual, expected);
}

TEST_F(CompositeScheduleTestFixtureV201, OCTT_TC_K_41_CS) {
    std::vector<ChargingProfile> profiles =
        SmartChargingTestUtils::get_charging_profiles_from_directory(BASE_JSON_PATH + "/OCCT_TC_K_41_CS/");

    const DateTime start_time = ocpp::DateTime("2024-08-21T12:24:40");
    const DateTime end_time = ocpp::DateTime("2024-08-21T12:31:20");

<<<<<<< HEAD
    CompositeSchedule expected = {
        .evseId = DEFAULT_EVSE_ID,
        .duration = 400,
        .scheduleStart = start_time,
        .chargingRateUnit = ChargingRateUnitEnum::A,
        .chargingSchedulePeriod = {{
                                       .startPeriod = 0,
                                       .limit = 8.0,
                                       .numberPhases = 3,
                                   },
                                   {.startPeriod = 46, .limit = 10.0, .numberPhases = 3},
                                   {.startPeriod = 196, .limit = 6.0, .numberPhases = 3},
                                   {.startPeriod = 236, .limit = 10.0, .numberPhases = 3},
                                   {.startPeriod = 260, .limit = 8.0, .numberPhases = 3},
                                   {.startPeriod = 300, .limit = 10.0, .numberPhases = 3}},
    };
=======
    ChargingSchedulePeriod period1;
    period1.startPeriod = 0;
    period1.limit = 8.0;
    period1.numberPhases = 3;
    ChargingSchedulePeriod period2;
    period2.startPeriod = 46;
    period2.limit = 10.0;
    period2.numberPhases = 3;
    ChargingSchedulePeriod period3;
    period3.startPeriod = 196;
    period3.limit = 6.0;
    period3.numberPhases = 3;
    ChargingSchedulePeriod period4;
    period4.startPeriod = 236;
    period4.limit = 10.0;
    period4.numberPhases = 3;
    ChargingSchedulePeriod period5;
    period5.startPeriod = 260;
    period5.limit = 8.0;
    period5.numberPhases = 3;
    ChargingSchedulePeriod period6;
    period6.startPeriod = 300;
    period6.limit = 10.0;
    period6.numberPhases = 3;
    CompositeSchedule expected;
    expected.chargingSchedulePeriod = {period1, period2, period3, period4, period5, period6};
    expected.evseId = DEFAULT_EVSE_ID;
    expected.duration = 400;
    expected.scheduleStart = start_time;
    expected.chargingRateUnit = ChargingRateUnitEnum::A;
>>>>>>> 6a001022

    CompositeSchedule actual =
        handler.calculate_composite_schedule(profiles, start_time, end_time, DEFAULT_EVSE_ID, ChargingRateUnitEnum::A);

    ASSERT_EQ(actual, expected);
}

} // namespace ocpp::v201<|MERGE_RESOLUTION|>--- conflicted
+++ resolved
@@ -217,134 +217,6 @@
         SmartChargingTestUtils::get_charging_profiles_from_directory(BASE_JSON_PATH + "/grid/");
     const DateTime start_time = ocpp::DateTime("2024-01-17T00:00:00");
     const DateTime end_time = ocpp::DateTime("2024-01-18T00:00:00");
-<<<<<<< HEAD
-    CompositeSchedule expected = {
-        .evseId = DEFAULT_EVSE_ID,
-        .duration = 86400,
-        .scheduleStart = start_time,
-        .chargingRateUnit = ChargingRateUnitEnum::W,
-        .chargingSchedulePeriod = {{
-                                       .startPeriod = 0,
-                                       .limit = 1.0,
-                                       .numberPhases = 1,
-                                   },
-                                   {
-                                       .startPeriod = 3600,
-                                       .limit = 2.0,
-                                       .numberPhases = 1,
-                                   },
-                                   {
-                                       .startPeriod = 7200,
-                                       .limit = 3.0,
-                                       .numberPhases = 1,
-                                   },
-                                   {
-                                       .startPeriod = 10800,
-                                       .limit = 4.0,
-                                       .numberPhases = 1,
-                                   },
-                                   {
-                                       .startPeriod = 14400,
-                                       .limit = 5.0,
-                                       .numberPhases = 1,
-                                   },
-                                   {
-                                       .startPeriod = 18000,
-                                       .limit = 6.0,
-                                       .numberPhases = 1,
-                                   },
-                                   {
-                                       .startPeriod = 21600,
-                                       .limit = 7.0,
-                                       .numberPhases = 1,
-                                   },
-                                   {
-                                       .startPeriod = 25200,
-                                       .limit = 8.0,
-                                       .numberPhases = 1,
-                                   },
-                                   {
-                                       .startPeriod = 28800,
-                                       .limit = 9.0,
-                                       .numberPhases = 1,
-                                   },
-                                   {
-                                       .startPeriod = 32400,
-                                       .limit = 10.0,
-                                       .numberPhases = 1,
-                                   },
-                                   {
-                                       .startPeriod = 36000,
-                                       .limit = 11.0,
-                                       .numberPhases = 1,
-                                   },
-                                   {
-                                       .startPeriod = 39600,
-                                       .limit = 12.0,
-                                       .numberPhases = 1,
-                                   },
-                                   {
-                                       .startPeriod = 43200,
-                                       .limit = 13.0,
-                                       .numberPhases = 1,
-                                   },
-                                   {
-                                       .startPeriod = 46800,
-                                       .limit = 14.0,
-                                       .numberPhases = 1,
-                                   },
-                                   {
-                                       .startPeriod = 50400,
-                                       .limit = 15.0,
-                                       .numberPhases = 1,
-                                   },
-                                   {
-                                       .startPeriod = 54000,
-                                       .limit = 16.0,
-                                       .numberPhases = 1,
-                                   },
-                                   {
-                                       .startPeriod = 57600,
-                                       .limit = 17.0,
-                                       .numberPhases = 1,
-                                   },
-                                   {
-                                       .startPeriod = 61200,
-                                       .limit = 18.0,
-                                       .numberPhases = 1,
-                                   },
-                                   {
-                                       .startPeriod = 64800,
-                                       .limit = 19.0,
-                                       .numberPhases = 1,
-                                   },
-                                   {
-                                       .startPeriod = 68400,
-                                       .limit = 20.0,
-                                       .numberPhases = 1,
-                                   },
-                                   {
-                                       .startPeriod = 72000,
-                                       .limit = 21.0,
-                                       .numberPhases = 1,
-                                   },
-                                   {
-                                       .startPeriod = 75600,
-                                       .limit = 22.0,
-                                       .numberPhases = 1,
-                                   },
-                                   {
-                                       .startPeriod = 79200,
-                                       .limit = 23.0,
-                                       .numberPhases = 1,
-                                   },
-                                   {
-                                       .startPeriod = 82800,
-                                       .limit = 24.0,
-                                       .numberPhases = 1,
-                                   }},
-    };
-=======
     ChargingSchedulePeriod period1;
     period1.startPeriod = 0;
     period1.limit = 1.0;
@@ -449,7 +321,6 @@
     expected.duration = 86400;
     expected.scheduleStart = start_time;
     expected.chargingRateUnit = ChargingRateUnitEnum::W;
->>>>>>> 6a001022
 
     CompositeSchedule actual =
         handler.calculate_composite_schedule(profiles, start_time, end_time, DEFAULT_EVSE_ID, ChargingRateUnitEnum::W);
@@ -466,19 +337,6 @@
         const DateTime start_time = ocpp::DateTime("2024-01-18T18:04:00");
         const DateTime end_time = ocpp::DateTime("2024-01-18T18:22:00");
 
-<<<<<<< HEAD
-        CompositeSchedule expected = {
-            .evseId = DEFAULT_EVSE_ID,
-            .duration = 1080,
-            .scheduleStart = start_time,
-            .chargingRateUnit = ChargingRateUnitEnum::W,
-            .chargingSchedulePeriod = {{
-                .startPeriod = 0,
-                .limit = 19.0,
-                .numberPhases = 1,
-            }},
-        };
-=======
         ChargingSchedulePeriod period;
         period.startPeriod = 0;
         period.limit = 19.0;
@@ -489,7 +347,6 @@
         expected.duration = 1080;
         expected.scheduleStart = start_time;
         expected.chargingRateUnit = ChargingRateUnitEnum::W;
->>>>>>> 6a001022
 
         CompositeSchedule actual = handler.calculate_composite_schedule(profiles, start_time, end_time, DEFAULT_EVSE_ID,
                                                                         ChargingRateUnitEnum::W);
@@ -502,24 +359,6 @@
         const DateTime start_time = ocpp::DateTime("2024-01-17T18:04:00");
         const DateTime end_time = ocpp::DateTime("2024-01-17T18:33:00");
 
-<<<<<<< HEAD
-        CompositeSchedule expected = {
-            .evseId = DEFAULT_EVSE_ID,
-            .duration = 1740,
-            .scheduleStart = start_time,
-            .chargingRateUnit = ChargingRateUnitEnum::W,
-            .chargingSchedulePeriod = {{
-                                           .startPeriod = 0,
-                                           .limit = 2000.0,
-                                           .numberPhases = 1,
-                                       },
-                                       {
-                                           .startPeriod = 1080,
-                                           .limit = 19.0,
-                                           .numberPhases = 1,
-                                       }},
-        };
-=======
         ChargingSchedulePeriod period1;
         period1.startPeriod = 0;
         period1.limit = 2000.0;
@@ -534,7 +373,6 @@
         expected.duration = 1740;
         expected.scheduleStart = start_time;
         expected.chargingRateUnit = ChargingRateUnitEnum::W;
->>>>>>> 6a001022
 
         CompositeSchedule actual = handler.calculate_composite_schedule(profiles, start_time, end_time, DEFAULT_EVSE_ID,
                                                                         ChargingRateUnitEnum::W);
@@ -547,29 +385,6 @@
         const DateTime start_time = ocpp::DateTime("2024-01-17T18:04:00");
         const DateTime end_time = ocpp::DateTime("2024-01-17T19:04:00");
 
-<<<<<<< HEAD
-        CompositeSchedule expected = {
-            .evseId = DEFAULT_EVSE_ID,
-            .duration = 3600,
-            .scheduleStart = start_time,
-            .chargingRateUnit = ChargingRateUnitEnum::W,
-            .chargingSchedulePeriod = {{
-                                           .startPeriod = 0,
-                                           .limit = 2000.0,
-                                           .numberPhases = 1,
-                                       },
-                                       {
-                                           .startPeriod = 1080,
-                                           .limit = 19.0,
-                                           .numberPhases = 1,
-                                       },
-                                       {
-                                           .startPeriod = 3360,
-                                           .limit = 20.0,
-                                           .numberPhases = 1,
-                                       }},
-        };
-=======
         ChargingSchedulePeriod period1;
         period1.startPeriod = 0;
         period1.limit = 2000.0;
@@ -589,7 +404,6 @@
         expected.duration = 3600;
         expected.scheduleStart = start_time;
         expected.chargingRateUnit = ChargingRateUnitEnum::W;
->>>>>>> 6a001022
 
         CompositeSchedule actual = handler.calculate_composite_schedule(profiles, start_time, end_time, DEFAULT_EVSE_ID,
                                                                         ChargingRateUnitEnum::W);
@@ -605,19 +419,6 @@
     const DateTime start_time = ocpp::DateTime("2024-02-17T18:04:00");
     const DateTime end_time = ocpp::DateTime("2024-02-17T18:05:00");
 
-<<<<<<< HEAD
-    CompositeSchedule expected = {
-        .evseId = DEFAULT_EVSE_ID,
-        .duration = 60,
-        .scheduleStart = start_time,
-        .chargingRateUnit = ChargingRateUnitEnum::W,
-        .chargingSchedulePeriod = {{
-            .startPeriod = 0,
-            .limit = 2000.0,
-            .numberPhases = 1,
-        }},
-    };
-=======
     ChargingSchedulePeriod period;
     period.startPeriod = 0;
     period.limit = 2000.0;
@@ -628,7 +429,6 @@
     expected.duration = 60;
     expected.scheduleStart = start_time;
     expected.chargingRateUnit = ChargingRateUnitEnum::W;
->>>>>>> 6a001022
 
     CompositeSchedule actual =
         handler.calculate_composite_schedule(profiles, start_time, end_time, DEFAULT_EVSE_ID, ChargingRateUnitEnum::W);
@@ -641,25 +441,6 @@
         SmartChargingTestUtils::get_charging_profiles_from_file("singles/TXProfile_Absolute_Start18-04.json");
     const DateTime start_time = ocpp::DateTime("2024-01-17T18:00:00");
     const DateTime end_time = ocpp::DateTime("2024-01-17T18:05:00");
-<<<<<<< HEAD
-    CompositeSchedule expected = {
-        .evseId = DEFAULT_EVSE_ID,
-        .duration = 300,
-        .scheduleStart = start_time,
-        .chargingRateUnit = ChargingRateUnitEnum::W,
-        .chargingSchedulePeriod = {{
-                                       .startPeriod = 0,
-                                       .limit = DEFAULT_LIMIT_WATTS,
-                                       .numberPhases = DEFAULT_AND_MAX_NUMBER_PHASES,
-                                   },
-                                   {
-                                       .startPeriod = 240,
-                                       .limit =
-                                           profiles.at(0).chargingSchedule.front().chargingSchedulePeriod.front().limit,
-                                       .numberPhases = 1,
-                                   }},
-    };
-=======
     ChargingSchedulePeriod period1;
     period1.startPeriod = 0;
     period1.limit = DEFAULT_LIMIT_WATTS;
@@ -674,7 +455,6 @@
     expected.duration = 300;
     expected.scheduleStart = start_time;
     expected.chargingRateUnit = ChargingRateUnitEnum::W;
->>>>>>> 6a001022
 
     CompositeSchedule actual =
         handler.calculate_composite_schedule(profiles, start_time, end_time, DEFAULT_EVSE_ID, ChargingRateUnitEnum::W);
@@ -687,35 +467,6 @@
         SmartChargingTestUtils::get_charging_profiles_from_directory(BASE_JSON_PATH + "/layered_recurring/");
     const DateTime start_time = ocpp::DateTime("2024-02-19T18:00:00");
     const DateTime end_time = ocpp::DateTime("2024-02-19T19:04:00");
-<<<<<<< HEAD
-    CompositeSchedule expected = {
-        .evseId = DEFAULT_EVSE_ID,
-        .duration = 3840,
-        .scheduleStart = start_time,
-        .chargingRateUnit = ChargingRateUnitEnum::W,
-        .chargingSchedulePeriod =
-            {{
-                 .startPeriod = 0,
-                 .limit = 19.0,
-                 .numberPhases = 1,
-             },
-             {
-                 .startPeriod = 240,
-                 .limit = profiles.back().chargingSchedule.front().chargingSchedulePeriod.front().limit,
-                 .numberPhases = 1,
-             },
-             {
-                 .startPeriod = 1320,
-                 .limit = 19.0,
-                 .numberPhases = 1,
-             },
-             {
-                 .startPeriod = 3600,
-                 .limit = 20.0,
-                 .numberPhases = 1,
-             }},
-    };
-=======
     ChargingSchedulePeriod period1;
     period1.startPeriod = 0;
     period1.limit = 19.0;
@@ -733,11 +484,11 @@
     period4.limit = 20.0;
     period4.numberPhases = 1;
     CompositeSchedule expected;
-    expected.chargingSchedulePeriod = {period1, period2, period3, period4}, expected.evseId = DEFAULT_EVSE_ID;
+    expected.chargingSchedulePeriod = {period1, period2, period3, period4};
+    expected.evseId = DEFAULT_EVSE_ID;
     expected.duration = 3840;
     expected.scheduleStart = start_time;
     expected.chargingRateUnit = ChargingRateUnitEnum::W;
->>>>>>> 6a001022
 
     CompositeSchedule actual =
         handler.calculate_composite_schedule(profiles, start_time, end_time, DEFAULT_EVSE_ID, ChargingRateUnitEnum::W);
@@ -752,29 +503,6 @@
     const DateTime start_time = ocpp::DateTime("2024-01-17T18:01:00");
     const DateTime end_time = ocpp::DateTime("2024-01-18T06:00:00");
     std::vector<ChargingProfile> profiles = SmartChargingTestUtils::get_baseline_profile_vector();
-<<<<<<< HEAD
-    CompositeSchedule expected = {
-        .evseId = DEFAULT_EVSE_ID,
-        .duration = 43140,
-        .scheduleStart = start_time,
-        .chargingRateUnit = ChargingRateUnitEnum::W,
-        .chargingSchedulePeriod = {{
-                                       .startPeriod = 0,
-                                       .limit = 2000.0,
-                                       .numberPhases = 1,
-                                   },
-                                   {
-                                       .startPeriod = 1020,
-                                       .limit = 11000.0,
-                                       .numberPhases = 3,
-                                   },
-                                   {
-                                       .startPeriod = 25140,
-                                       .limit = 6000.0,
-                                       .numberPhases = 3,
-                                   }},
-    };
-=======
     ChargingSchedulePeriod period1;
     period1.startPeriod = 0;
     period1.limit = 2000.0;
@@ -793,7 +521,6 @@
     expected.duration = 43140;
     expected.scheduleStart = start_time;
     expected.chargingRateUnit = ChargingRateUnitEnum::W;
->>>>>>> 6a001022
 
     CompositeSchedule actual =
         handler.calculate_composite_schedule(profiles, start_time, end_time, DEFAULT_EVSE_ID, ChargingRateUnitEnum::W);
@@ -812,19 +539,6 @@
     // Doing this in order to avoid mocking system_clock::now()
     auto transaction = std::move(this->evse_manager->get_evse(DEFAULT_EVSE_ID).get_transaction());
 
-<<<<<<< HEAD
-    CompositeSchedule expected = {
-        .evseId = DEFAULT_EVSE_ID,
-        .duration = 3600,
-        .scheduleStart = start_time,
-        .chargingRateUnit = ChargingRateUnitEnum::W,
-        .chargingSchedulePeriod = {{
-            .startPeriod = 0,
-            .limit = 2000.0,
-            .numberPhases = 1,
-        }},
-    };
-=======
     ChargingSchedulePeriod period;
     period.startPeriod = 0;
     period.limit = 2000.0;
@@ -835,7 +549,6 @@
     expected.duration = 3600;
     expected.scheduleStart = start_time;
     expected.chargingRateUnit = ChargingRateUnitEnum::W;
->>>>>>> 6a001022
 
     CompositeSchedule actual =
         handler.calculate_composite_schedule(profiles, start_time, end_time, DEFAULT_EVSE_ID, ChargingRateUnitEnum::W);
@@ -854,24 +567,6 @@
     const DateTime start_time = ocpp::DateTime("2024-05-17T05:00:00");
     const DateTime end_time = ocpp::DateTime("2024-05-17T06:01:00");
 
-<<<<<<< HEAD
-    CompositeSchedule expected = {
-        .evseId = DEFAULT_EVSE_ID,
-        .duration = 3660,
-        .scheduleStart = start_time,
-        .chargingRateUnit = ChargingRateUnitEnum::W,
-        .chargingSchedulePeriod = {{
-                                       .startPeriod = 0,
-                                       .limit = 2000.0,
-                                       .numberPhases = 1,
-                                   },
-                                   {
-                                       .startPeriod = 3601,
-                                       .limit = 7.0,
-                                       .numberPhases = 1,
-                                   }},
-    };
-=======
     ChargingSchedulePeriod period1;
     period1.startPeriod = 0;
     period1.limit = 2000.0;
@@ -886,7 +581,6 @@
     expected.duration = 3660;
     expected.scheduleStart = start_time;
     expected.chargingRateUnit = ChargingRateUnitEnum::W;
->>>>>>> 6a001022
 
     CompositeSchedule actual =
         handler.calculate_composite_schedule(profiles, start_time, end_time, DEFAULT_EVSE_ID, ChargingRateUnitEnum::W);
@@ -903,29 +597,6 @@
     const DateTime start_time = ocpp::DateTime("2024-01-17T18:00:00");
     const DateTime end_time = ocpp::DateTime("2024-01-18T06:00:00");
 
-<<<<<<< HEAD
-    CompositeSchedule expected = {
-        .evseId = DEFAULT_EVSE_ID,
-        .duration = 43200,
-        .scheduleStart = start_time,
-        .chargingRateUnit = ChargingRateUnitEnum::W,
-        .chargingSchedulePeriod = {{
-                                       .startPeriod = 0,
-                                       .limit = 2000.0,
-                                       .numberPhases = 1,
-                                   },
-                                   {
-                                       .startPeriod = 1080,
-                                       .limit = 11000.0,
-                                       .numberPhases = 1,
-                                   },
-                                   {
-                                       .startPeriod = 25200,
-                                       .limit = 6000.0,
-                                       .numberPhases = 1,
-                                   }},
-    };
-=======
     ChargingSchedulePeriod period1;
     period1.startPeriod = 0;
     period1.limit = 2000.0;
@@ -944,7 +615,6 @@
     expected.duration = 43200;
     expected.scheduleStart = start_time;
     expected.chargingRateUnit = ChargingRateUnitEnum::W;
->>>>>>> 6a001022
 
     CompositeSchedule actual =
         handler.calculate_composite_schedule(profiles, start_time, end_time, DEFAULT_EVSE_ID, ChargingRateUnitEnum::W);
@@ -961,24 +631,6 @@
     const DateTime start_time = ocpp::DateTime("2024-01-19T18:00:00");
     const DateTime end_time = ocpp::DateTime("2024-01-20T06:00:00");
 
-<<<<<<< HEAD
-    CompositeSchedule expected = {
-        .evseId = DEFAULT_EVSE_ID,
-        .duration = 43200,
-        .scheduleStart = start_time,
-        .chargingRateUnit = ChargingRateUnitEnum::W,
-        .chargingSchedulePeriod = {{
-                                       .startPeriod = 0,
-                                       .limit = 11000.0,
-                                       .numberPhases = 1,
-                                   },
-                                   {
-                                       .startPeriod = 25200,
-                                       .limit = 6000.0,
-                                       .numberPhases = 1,
-                                   }},
-    };
-=======
     ChargingSchedulePeriod period1;
     period1.startPeriod = 0;
     period1.limit = 11000.0;
@@ -993,7 +645,6 @@
     expected.duration = 43200;
     expected.scheduleStart = start_time;
     expected.chargingRateUnit = ChargingRateUnitEnum::W;
->>>>>>> 6a001022
 
     CompositeSchedule actual =
         handler.calculate_composite_schedule(profiles, start_time, end_time, DEFAULT_EVSE_ID, ChargingRateUnitEnum::W);
@@ -1012,24 +663,6 @@
     const DateTime start_time = ocpp::DateTime("2024-01-17T00:00:00");
     const DateTime end_time = ocpp::DateTime("2024-01-17T02:00:00");
 
-<<<<<<< HEAD
-    CompositeSchedule expected = {
-        .evseId = DEFAULT_EVSE_ID,
-        .duration = 7200,
-        .scheduleStart = start_time,
-        .chargingRateUnit = ChargingRateUnitEnum::W,
-        .chargingSchedulePeriod = {{
-                                       .startPeriod = 0,
-                                       .limit = 10.0,
-                                       .numberPhases = 1,
-                                   },
-                                   {
-                                       .startPeriod = 3600,
-                                       .limit = 20.0,
-                                       .numberPhases = 1,
-                                   }},
-    };
-=======
     ChargingSchedulePeriod period1;
     period1.startPeriod = 0;
     period1.limit = 10.0;
@@ -1044,7 +677,6 @@
     expected.duration = 7200;
     expected.scheduleStart = start_time;
     expected.chargingRateUnit = ChargingRateUnitEnum::W;
->>>>>>> 6a001022
 
     CompositeSchedule actual =
         handler.calculate_composite_schedule(profiles, start_time, end_time, DEFAULT_EVSE_ID, ChargingRateUnitEnum::W);
@@ -1058,24 +690,6 @@
     const DateTime start_time = ocpp::DateTime("2024-01-17T22:00:00");
     const DateTime end_time = ocpp::DateTime("2024-01-18T00:00:00");
 
-<<<<<<< HEAD
-    CompositeSchedule expected = {
-        .evseId = DEFAULT_EVSE_ID,
-        .duration = 7200,
-        .scheduleStart = start_time,
-        .chargingRateUnit = ChargingRateUnitEnum::W,
-        .chargingSchedulePeriod = {{
-                                       .startPeriod = 0,
-                                       .limit = 230.0,
-                                       .numberPhases = 1,
-                                   },
-                                   {
-                                       .startPeriod = 3600,
-                                       .limit = 10.0,
-                                       .numberPhases = 1,
-                                   }},
-    };
-=======
     ChargingSchedulePeriod period1;
     period1.startPeriod = 0;
     period1.limit = 230.0;
@@ -1090,7 +704,6 @@
     expected.duration = 7200;
     expected.scheduleStart = start_time;
     expected.chargingRateUnit = ChargingRateUnitEnum::W;
->>>>>>> 6a001022
 
     CompositeSchedule actual =
         handler.calculate_composite_schedule(profiles, start_time, end_time, DEFAULT_EVSE_ID, ChargingRateUnitEnum::W);
@@ -1104,24 +717,6 @@
     const DateTime start_time = ocpp::DateTime("2024-01-17T00:00:00");
     const DateTime end_time = ocpp::DateTime("2024-01-17T02:00:00");
 
-<<<<<<< HEAD
-    CompositeSchedule expected = {
-        .evseId = DEFAULT_EVSE_ID,
-        .duration = 7200,
-        .scheduleStart = start_time,
-        .chargingRateUnit = ChargingRateUnitEnum::W,
-        .chargingSchedulePeriod = {{
-                                       .startPeriod = 0,
-                                       .limit = 10.0,
-                                       .numberPhases = 1,
-                                   },
-                                   {
-                                       .startPeriod = 3600,
-                                       .limit = 20.0,
-                                       .numberPhases = 1,
-                                   }},
-    };
-=======
     ChargingSchedulePeriod period1;
     period1.startPeriod = 0;
     period1.limit = 10.0;
@@ -1136,7 +731,6 @@
     expected.duration = 7200;
     expected.scheduleStart = start_time;
     expected.chargingRateUnit = ChargingRateUnitEnum::W;
->>>>>>> 6a001022
 
     CompositeSchedule actual =
         handler.calculate_composite_schedule(profiles, start_time, end_time, DEFAULT_EVSE_ID, ChargingRateUnitEnum::W);
@@ -1150,24 +744,6 @@
     const DateTime start_time = ocpp::DateTime("2024-01-17T22:00:00");
     const DateTime end_time = ocpp::DateTime("2024-01-18T00:00:00");
 
-<<<<<<< HEAD
-    CompositeSchedule expected = {
-        .evseId = DEFAULT_EVSE_ID,
-        .duration = 7200,
-        .scheduleStart = start_time,
-        .chargingRateUnit = ChargingRateUnitEnum::W,
-        .chargingSchedulePeriod = {{
-                                       .startPeriod = 0,
-                                       .limit = 230.0,
-                                       .numberPhases = 1,
-                                   },
-                                   {
-                                       .startPeriod = 3600,
-                                       .limit = 10.0,
-                                       .numberPhases = 1,
-                                   }},
-    };
-=======
     ChargingSchedulePeriod period1;
     period1.startPeriod = 0;
     period1.limit = 230.0;
@@ -1182,7 +758,6 @@
     expected.duration = 7200;
     expected.scheduleStart = start_time;
     expected.chargingRateUnit = ChargingRateUnitEnum::W;
->>>>>>> 6a001022
 
     CompositeSchedule actual =
         handler.calculate_composite_schedule(profiles, start_time, end_time, DEFAULT_EVSE_ID, ChargingRateUnitEnum::W);
@@ -1196,24 +771,6 @@
     const DateTime start_time = ocpp::DateTime("2024-08-21T12:24:40");
     const DateTime end_time = ocpp::DateTime("2024-08-21T12:31:20");
 
-<<<<<<< HEAD
-    CompositeSchedule expected = {
-        .evseId = DEFAULT_EVSE_ID,
-        .duration = 400,
-        .scheduleStart = start_time,
-        .chargingRateUnit = ChargingRateUnitEnum::A,
-        .chargingSchedulePeriod = {{
-                                       .startPeriod = 0,
-                                       .limit = 8.0,
-                                       .numberPhases = 3,
-                                   },
-                                   {.startPeriod = 46, .limit = 10.0, .numberPhases = 3},
-                                   {.startPeriod = 196, .limit = 6.0, .numberPhases = 3},
-                                   {.startPeriod = 236, .limit = 10.0, .numberPhases = 3},
-                                   {.startPeriod = 260, .limit = 8.0, .numberPhases = 3},
-                                   {.startPeriod = 300, .limit = 10.0, .numberPhases = 3}},
-    };
-=======
     ChargingSchedulePeriod period1;
     period1.startPeriod = 0;
     period1.limit = 8.0;
@@ -1244,7 +801,6 @@
     expected.duration = 400;
     expected.scheduleStart = start_time;
     expected.chargingRateUnit = ChargingRateUnitEnum::A;
->>>>>>> 6a001022
 
     CompositeSchedule actual =
         handler.calculate_composite_schedule(profiles, start_time, end_time, DEFAULT_EVSE_ID, ChargingRateUnitEnum::A);
