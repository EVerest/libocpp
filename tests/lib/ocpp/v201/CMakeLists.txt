--- conflicted
+++ resolved
@@ -9,12 +9,8 @@
         test_ocsp_updater.cpp
         test_component_state_manager.cpp
         test_device_model.cpp
-<<<<<<< HEAD
         test_init_device_model_db.cpp
-        test_smart_charging_handler.cpp)
-=======
         test_smart_charging_handler.cpp
         utils_tests.cpp
         comparators.cpp
-        test_message_queue.cpp)
->>>>>>> 10e194b4
+        test_message_queue.cpp)